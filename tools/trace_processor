--- conflicted
+++ resolved
@@ -24,73 +24,6 @@
 exec python3 - "$@" <<'#'EOF
 #"""
 
-<<<<<<< HEAD
-import hashlib
-import os
-import sys
-import tempfile
-import subprocess
-import platform
-
-TRACE_PROCESSOR_SHELL_SHAS = {
-    'linux': 'a3ce2cbf4cbe4f86cc10b02957db727cecfafae8',
-    'mac': 'c39a5be9a3831911ef2e50d66d11c12d877688f3',
-}
-TRACE_PROCESSOR_SHELL_PATH = tempfile.gettempdir()
-TRACE_PROCESSOR_SHELL_BASE_URL = ('https://storage.googleapis.com/perfetto/')
-
-
-def DownloadURL(url, out_file):
-  subprocess.check_call(['curl', '-L', '-#', '-o', out_file, url])
-
-
-def check_hash(file_name, sha_value):
-  with open(file_name, 'rb') as fd:
-    file_hash = hashlib.sha1(fd.read()).hexdigest()
-    return file_hash == sha_value
-
-
-def load_trace_processor_shell(platform):
-  sha_value = TRACE_PROCESSOR_SHELL_SHAS[platform]
-  file_name = 'trace_processor_shell-' + platform + '-' + sha_value
-  local_file = os.path.join(TRACE_PROCESSOR_SHELL_PATH, file_name)
-
-  if os.path.exists(local_file):
-    if not check_hash(local_file, sha_value):
-      os.remove(local_file)
-    else:
-      return local_file
-
-  url = TRACE_PROCESSOR_SHELL_BASE_URL + file_name
-  DownloadURL(url, local_file)
-  if not check_hash(local_file, sha_value):
-    os.remove(local_file)
-    raise ValueError("Invalid signature.")
-  os.chmod(local_file, 0o755)
-  return local_file
-
-
-def main(argv):
-  os_name = None
-  if sys.platform.startswith('linux'):
-    os_name = 'linux'
-  elif sys.platform.startswith('darwin'):
-    os_name = 'mac'
-  else:
-    print("Invalid platform: {}".format(sys.platform))
-    return 1
-
-  arch = platform.machine()
-  if arch not in ['x86_64', 'amd64']:
-    print("Prebuilts are only available for x86_64 (found '{}' instead).".format(arch))
-    print("Follow https://perfetto.dev/docs/contributing/build-instructions to build locally.")
-    return 1
-
-  trace_processor_shell_binary = load_trace_processor_shell(os_name)
-  os.execv(trace_processor_shell_binary,
-           [trace_processor_shell_binary] + argv[1:])
-
-=======
 TOOL_NAME = 'trace_processor_shell'
 
 # BEGIN_SECTION_GENERATED_BY(roll-prebuilts)
@@ -250,9 +183,10 @@
 
 
 # END_SECTION_GENERATED_BY(roll-prebuilts)
->>>>>>> b3c8dc50
 
 if __name__ == '__main__':
-  sys.exit(main(sys.argv))
+  import sys, os
+  bin_path = get_perfetto_prebuilt(TOOL_NAME)
+  os.execv(bin_path, [bin_path] + sys.argv[1:])
 
 #EOF