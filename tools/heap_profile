#!/usr/bin/env python3

# Copyright (C) 2017 The Android Open Source Project
#
# Licensed under the Apache License, Version 2.0 (the "License");
# you may not use this file except in compliance with the License.
# You may obtain a copy of the License at
#
#      http://www.apache.org/licenses/LICENSE-2.0
#
# Unless required by applicable law or agreed to in writing, software
# distributed under the License is distributed on an "AS IS" BASIS,
# WITHOUT WARRANTIES OR CONDITIONS OF ANY KIND, either express or implied.
# See the License for the specific language governing permissions and
# limitations under the License.

from __future__ import absolute_import
from __future__ import division
from __future__ import print_function

import argparse
import atexit
import hashlib
import os
import shutil
import signal
import subprocess
import sys
import tempfile
import time
import uuid
import platform


TRACE_TO_TEXT_SHAS = {
    'linux': '7e3e10dfb324e31723efd63ac25037856e06eba0',
    'mac': '21f0f42dd019b4f09addd404a114fbf2322ca8a4',
}
TRACE_TO_TEXT_PATH = tempfile.gettempdir()
TRACE_TO_TEXT_BASE_URL = ('https://storage.googleapis.com/perfetto/')

NULL = open(os.devnull)
NOOUT = {
    'stdout': NULL,
    'stderr': NULL,
}

UUID = str(uuid.uuid4())[-6:]

def check_hash(file_name, sha_value):
  file_hash = hashlib.sha1()
  with open(file_name, 'rb') as fd:
    while True:
      chunk = fd.read(4096)
      if not chunk:
        break
      file_hash.update(chunk)
    return file_hash.hexdigest() == sha_value


def load_trace_to_text(os_name):
  sha_value = TRACE_TO_TEXT_SHAS[os_name]
  file_name = 'trace_to_text-' + os_name + '-' + sha_value
  local_file = os.path.join(TRACE_TO_TEXT_PATH, file_name)

  if os.path.exists(local_file):
    if not check_hash(local_file, sha_value):
      os.remove(local_file)
    else:
      return local_file

  url = TRACE_TO_TEXT_BASE_URL + file_name
  subprocess.check_call(['curl', '-L', '-#', '-o', local_file, url])
  if not check_hash(local_file, sha_value):
    os.remove(local_file)
    raise ValueError("Invalid signature.")
  os.chmod(local_file, 0o755)
  return local_file


PACKAGES_LIST_CFG = '''data_sources {
  config {
    name: "android.packages_list"
  }
}
'''

CFG_INDENT = '      '
CFG = '''buffers {{
  size_kb: 63488
}}

data_sources {{
  config {{
    name: "android.heapprofd"
    heapprofd_config {{
      shmem_size_bytes: {shmem_size}
      sampling_interval_bytes: {interval}
{target_cfg}
    }}
  }}
}}

duration_ms: {duration}
write_into_file: true
flush_timeout_ms: 30000
flush_period_ms: 604800000
'''

# flush_period_ms of 1 week to suppress trace_processor_shell warning.

CONTINUOUS_DUMP = """
      continuous_dump_config {{
        dump_phase_ms: 0
        dump_interval_ms: {dump_interval}
      }}
"""

PROFILE_LOCAL_PATH = os.path.join(tempfile.gettempdir(), UUID)

IS_INTERRUPTED = False

def sigint_handler(sig, frame):
  global IS_INTERRUPTED
  IS_INTERRUPTED = True


def print_no_profile_error():
  print("No profiles generated", file=sys.stderr)
  print(
    "If this is unexpected, check "
    "https://perfetto.dev/docs/data-sources/native-heap-profiler#troubleshooting.",
    file=sys.stderr)

def known_issues_url(number):
  return ('https://perfetto.dev/docs/data-sources/native-heap-profiler'
          '#known-issues-android{}'.format(number))

KNOWN_ISSUES = {
  '10': known_issues_url(10),
  'Q': known_issues_url(10),
  '11': known_issues_url(11),
  'R': known_issues_url(11),
}

def maybe_known_issues():
  release_or_codename = subprocess.check_output(
    ['adb', 'shell', 'getprop', 'ro.build.version.release_or_codename']
  ).decode('utf-8').strip()
  return KNOWN_ISSUES.get(release_or_codename, None)

SDK = {
    'R': 30,
}

def release_or_newer(release):
  sdk = int(subprocess.check_output(
    ['adb', 'shell', 'getprop', 'ro.system.build.version.sdk']
  ).decode('utf-8').strip())
  if sdk >= SDK[release]:
    return True
  codename = subprocess.check_output(
    ['adb', 'shell', 'getprop', 'ro.build.version.codename']
  ).decode('utf-8').strip()
  return codename == release

def main(argv):
  parser = argparse.ArgumentParser()
  parser.add_argument(
      "-i",
      "--interval",
      help="Sampling interval. "
      "Default 4096 (4KiB)",
      type=int,
      default=4096)
  parser.add_argument(
      "-d",
      "--duration",
      help="Duration of profile (ms). 0 to run until interrupted. "
      "Default: until interrupted by user.",
      type=int,
      default=0)
  # This flag is a no-op now. We never start heapprofd explicitly using system
  # properties.
  parser.add_argument(
      "--no-start", help="Do not start heapprofd.", action='store_true')
  parser.add_argument(
      "-p",
      "--pid",
      help="Comma-separated list of PIDs to "
      "profile.",
      metavar="PIDS")
  parser.add_argument(
      "-n",
      "--name",
      help="Comma-separated list of process "
      "names to profile.",
      metavar="NAMES")
  parser.add_argument(
      "-c",
      "--continuous-dump",
      help="Dump interval in ms. 0 to disable continuous dump.",
      type=int,
      default=0)
  parser.add_argument(
      "--heaps",
      help="Comma-separated list of heaps to collect, e.g: malloc,art. "
      "Requires Android 12.",
      metavar="HEAPS")
  parser.add_argument(
      "--all-heaps",
      action="store_true",
      help="Collect allocations from all heaps registered by target."
  )
  parser.add_argument(
      "--no-android-tree-symbolization",
      action="store_true",
      help="Do not symbolize using currently lunched target in the "
      "Android tree."
  )
  parser.add_argument(
      "--disable-selinux",
      action="store_true",
      help="Disable SELinux enforcement for duration of "
      "profile.")
  parser.add_argument(
      "--no-versions",
      action="store_true",
      help="Do not get version information about APKs.")
  parser.add_argument(
      "--no-running",
      action="store_true",
      help="Do not target already running processes. Requires Android 11.")
  parser.add_argument(
      "--no-startup",
      action="store_true",
      help="Do not target processes that start during "
      "the profile. Requires Android 11.")
  parser.add_argument(
      "--shmem-size",
      help="Size of buffer between client and "
      "heapprofd. Default 8MiB. Needs to be a power of two "
      "multiple of 4096, at least 8192.",
      type=int,
      default=8 * 1048576)
  parser.add_argument(
      "--block-client",
      help="When buffer is full, block the "
      "client to wait for buffer space. Use with caution as "
      "this can significantly slow down the client. "
      "This is the default",
      action="store_true")
  parser.add_argument(
      "--block-client-timeout",
      help="If --block-client is given, do not block any allocation for "
      "longer than this timeout (us).",
      type=int)
  parser.add_argument(
      "--no-block-client",
      help="When buffer is full, stop the "
      "profile early.",
      action="store_true")
  parser.add_argument(
      "--idle-allocations",
      help="Keep track of how many "
      "bytes were unused since the last dump, per "
      "callstack",
      action="store_true")
  parser.add_argument(
      "--dump-at-max",
      help="Dump the maximum memory usage "
      "rather than at the time of the dump.",
      action="store_true")
  parser.add_argument(
      "--disable-fork-teardown",
      help="Do not tear down client in forks. This can be useful for programs "
      "that use vfork. Android 11+ only.",
      action="store_true")
  parser.add_argument(
      "--simpleperf",
      action="store_true",
      help="Get simpleperf profile of heapprofd. This is "
      "only for heapprofd development.")
  parser.add_argument(
      "--trace-to-text-binary",
      help="Path to local trace to text. For debugging.")
  parser.add_argument(
      "--print-config",
      action="store_true",
      help="Print config instead of running. For debugging.")
  parser.add_argument(
      "-o",
      "--output",
      help="Output directory.",
      metavar="DIRECTORY",
      default=None)

  args = parser.parse_args()
  fail = False
  if args.block_client and args.no_block_client:
    print(
        "FATAL: Both block-client and no-block-client given.", file=sys.stderr)
    fail = True
  if args.pid is None and args.name is None:
    print("FATAL: Neither PID nor NAME given.", file=sys.stderr)
    fail = True
  if args.duration is None:
    print("FATAL: No duration given.", file=sys.stderr)
    fail = True
  if args.interval is None:
    print("FATAL: No interval given.", file=sys.stderr)
    fail = True
  if args.shmem_size % 4096:
    print("FATAL: shmem-size is not a multiple of 4096.", file=sys.stderr)
    fail = True
  if args.shmem_size < 8192:
    print("FATAL: shmem-size is less than 8192.", file=sys.stderr)
    fail = True
  if args.shmem_size & (args.shmem_size - 1):
    print("FATAL: shmem-size is not a power of two.", file=sys.stderr)
    fail = True

  target_cfg = ""
  if not args.no_block_client:
    target_cfg += CFG_INDENT + "block_client: true\n"
  if args.block_client_timeout:
    target_cfg += (
      CFG_INDENT + "block_client_timeout_us: %s\n" % args.block_client_timeout
    )
  if args.no_startup:
    target_cfg += CFG_INDENT + "no_startup: true\n"
  if args.no_running:
    target_cfg += CFG_INDENT + "no_running: true\n"
  if args.dump_at_max:
    target_cfg += CFG_INDENT + "dump_at_max: true\n"
  if args.disable_fork_teardown:
    target_cfg += CFG_INDENT + "disable_fork_teardown: true\n"
  if args.all_heaps:
    target_cfg += CFG_INDENT + "all_heaps: true\n"
  if args.pid:
    for pid in args.pid.split(','):
      try:
        pid = int(pid)
      except ValueError:
        print("FATAL: invalid PID %s" % pid, file=sys.stderr)
        fail = True
      target_cfg += CFG_INDENT + 'pid: {}\n'.format(pid)
  if args.name:
    for name in args.name.split(','):
      target_cfg += CFG_INDENT + 'process_cmdline: "{}"\n'.format(name)
  if args.heaps:
    for heap in args.heaps.split(','):
      target_cfg += CFG_INDENT + 'heaps: "{}"\n'.format(heap)

  if fail:
    parser.print_help()
    return 1

  trace_to_text_binary = args.trace_to_text_binary

  if args.continuous_dump:
    target_cfg += CONTINUOUS_DUMP.format(dump_interval=args.continuous_dump)
  cfg = CFG.format(
      interval=args.interval,
      duration=args.duration,
      target_cfg=target_cfg,
      shmem_size=args.shmem_size)
  if not args.no_versions:
    cfg += PACKAGES_LIST_CFG

  if args.print_config:
    print(cfg)
    return 0

  # Do this AFTER print_config so we do not download trace_to_text only to
  # print out the config.
  has_trace_to_text = True
  if trace_to_text_binary is None:
    os_name = None
    if sys.platform.startswith('linux'):
      os_name = 'linux'
    elif sys.platform.startswith('darwin'):
      os_name = 'mac'
    elif sys.platform.startswith('win32'):
      has_trace_to_text = False
    else:
      print("Invalid platform: {}".format(sys.platform), file=sys.stderr)
      return 1

    arch = platform.machine()
    if arch not in ['x86_64', 'amd64']:
      has_trace_to_text = False

    if has_trace_to_text:
      trace_to_text_binary = load_trace_to_text(os_name)

  known_issues = maybe_known_issues()
  if known_issues:
    print('If you are experiencing problems, please see the known issues for '
          'your release: {}.'.format(known_issues))

  # TODO(fmayer): Maybe feature detect whether we can remove traces instead of
  # this.
  uuid_trace = release_or_newer('R')
  if uuid_trace:
    profile_device_path = '/data/misc/perfetto-traces/profile-' + UUID
  else:
    user = subprocess.check_output(
      ['adb', 'shell', 'whoami']).decode('utf-8').strip()
    profile_device_path = '/data/misc/perfetto-traces/profile-' + user

  perfetto_cmd = ('CFG=\'{cfg}\'; echo ${{CFG}} | '
                  'perfetto --txt -c - -o ' + profile_device_path + ' -d')

  if args.disable_selinux:
    enforcing = subprocess.check_output(['adb', 'shell', 'getenforce'])
    atexit.register(
        subprocess.check_call,
        ['adb', 'shell', 'su root setenforce %s' % enforcing])
    subprocess.check_call(['adb', 'shell', 'su root setenforce 0'])

  if args.simpleperf:
    subprocess.check_call([
        'adb', 'shell', 'mkdir -p /data/local/tmp/heapprofd_profile && '
        'cd /data/local/tmp/heapprofd_profile &&'
        '(nohup simpleperf record -g -p $(pidof heapprofd) 2>&1 &) '
        '> /dev/null'
    ])

  profile_target = PROFILE_LOCAL_PATH
  if args.output is not None:
    profile_target = args.output
  else:
    os.mkdir(profile_target)

  if not os.path.isdir(profile_target):
    print("Output directory {} not found".format(profile_target),
            file=sys.stderr)
    return 1

  if os.listdir(profile_target):
    print("Output directory {} not empty".format(profile_target),
            file=sys.stderr)
    return 1

  perfetto_pid = subprocess.check_output(
      ['adb', 'exec-out',
       perfetto_cmd.format(cfg=cfg)]).strip()
  try:
    perfetto_pid = int(perfetto_pid.strip())
  except ValueError:
    print("Failed to invoke perfetto: {}".format(perfetto_pid), file=sys.stderr)
    return 1

  old_handler = signal.signal(signal.SIGINT, sigint_handler)
  print("Profiling active. Press Ctrl+C to terminate.")
  print("You may disconnect your device.")
  print()
  exists = True
  device_connected = True
  while not device_connected or (exists and not IS_INTERRUPTED):
    exists = subprocess.call(
        ['adb', 'shell', '[ -d /proc/{} ]'.format(perfetto_pid)], **NOOUT) == 0
    device_connected = subprocess.call(['adb', 'shell', 'true'], **NOOUT) == 0
    time.sleep(1)
  print("Waiting for profiler shutdown...")
  signal.signal(signal.SIGINT, old_handler)
  if IS_INTERRUPTED:
    # Not check_call because it could have existed in the meantime.
    subprocess.call(['adb', 'shell', 'kill', '-INT', str(perfetto_pid)])
  if args.simpleperf:
    subprocess.check_call(['adb', 'shell', 'killall', '-INT', 'simpleperf'])
    print("Waiting for simpleperf to exit.")
    while subprocess.call(
        ['adb', 'shell', '[ -f /proc/$(pidof simpleperf)/exe ]'], **NOOUT) == 0:
      time.sleep(1)
    subprocess.check_call(
        ['adb', 'pull', '/data/local/tmp/heapprofd_profile', profile_target])
    print(
      "Pulled simpleperf profile to " + profile_target + "/heapprofd_profile")

  # Wait for perfetto cmd to return.
  while exists:
    exists = subprocess.call(
        ['adb', 'shell', '[ -d /proc/{} ]'.format(perfetto_pid)]) == 0
    time.sleep(1)

  profile_host_path = os.path.join(profile_target, 'raw-trace')
  subprocess.check_call(
    ['adb', 'pull', profile_device_path, profile_host_path], stdout=NULL)
  if uuid_trace:
    subprocess.check_call(
          ['adb', 'shell', 'rm', profile_device_path], stdout=NULL)

  if not has_trace_to_text:
    print('Wrote profile to {}'.format(profile_host_path))
    print('This file can be opened using the Perfetto UI, https://ui.perfetto.dev')
    return 0

  binary_path = os.getenv('PERFETTO_BINARY_PATH')
  if not args.no_android_tree_symbolization:
    product_out = os.getenv('ANDROID_PRODUCT_OUT')
    if product_out:
      product_out_symbols = product_out + '/symbols'
    else:
      product_out_symbols = None

    if binary_path is None:
      binary_path = product_out_symbols
    elif product_out_symbols is not None:
      binary_path += ":" + product_out_symbols

  trace_file = os.path.join(profile_target, 'raw-trace')
  concat_files = [trace_file]

  if binary_path is not None:
    with open(os.path.join(profile_target, 'symbols'), 'w') as fd:
      ret = subprocess.call([
          trace_to_text_binary, 'symbolize',
          os.path.join(profile_target, 'raw-trace')],
          env=dict(os.environ, PERFETTO_BINARY_PATH=binary_path),
          stdout=fd)
    if ret == 0:
      concat_files.append(os.path.join(profile_target, 'symbols'))
    else:
      print("Failed to symbolize. Continuing without symbols.",
      file=sys.stderr)

  proguard_map = os.getenv('PERFETTO_PROGUARD_MAP')
  if proguard_map is not None:
    with open(os.path.join(profile_target, 'deobfuscation-packets'), 'w') as fd:
      ret = subprocess.call([
          trace_to_text_binary, 'deobfuscate',
          os.path.join(profile_target, 'raw-trace')],
          env=dict(os.environ, PERFETTO_PROGUARD_MAP=proguard_map),
          stdout=fd)
    if ret == 0:
      concat_files.append(
        os.path.join(profile_target, 'deobfuscation-packets'))
    else:
      print("Failed to deobfuscate. Continuing without deobfuscated.",
      file=sys.stderr)

  if len(concat_files) > 1:
    with open(os.path.join(profile_target, 'symbolized-trace'), 'wb') as out:
      for fn in concat_files:
        with open(fn, 'rb') as inp:
          while True:
            buf = inp.read(4096)
            if not buf:
              break
            out.write(buf)
    trace_file = os.path.join(profile_target, 'symbolized-trace')

  trace_to_text_output = subprocess.check_output(
      [trace_to_text_binary, 'profile', trace_file])
  profile_path = None
  for word in trace_to_text_output.decode('utf-8').split():
    if 'heap_profile-' in word:
      profile_path = word
  if profile_path is None:
    print_no_profile_error()
    return 1

  profile_files = os.listdir(profile_path)
  if not profile_files:
    print_no_profile_error()
    return 1

  for profile_file in profile_files:
    shutil.copy(os.path.join(profile_path, profile_file), profile_target)

  subprocess.check_call(
      ['gzip'] +
      [os.path.join(profile_target, x) for x in profile_files])

  symlink_path = None
  if args.output is None:
    symlink_path = os.path.join(
      os.path.dirname(profile_target), "heap_profile-latest")
    if os.path.lexists(symlink_path):
      os.unlink(symlink_path)
    os.symlink(profile_target, symlink_path)

  if symlink_path is not None:
    print("Wrote profiles to {} (symlink {})".format(
        profile_target, symlink_path))
  else:
    print("Wrote profiles to {}".format(profile_target))

<<<<<<< HEAD
  print("These can be viewed using pprof. Googlers: head to pprof/ and "
        "upload them.")

=======
  print("The raw-trace file can be viewed using https://ui.perfetto.dev.")
  print("The heap_dump.* files can be viewed using pprof/ (Googlers only) " +
        "or https://www.speedscope.app/.")
  print("The two above are equivalent. The raw-trace contains the union of " +
        "all the heap dumps.")


# BEGIN_SECTION_GENERATED_BY(roll-prebuilts)
# Revision: v24.1
PERFETTO_PREBUILT_MANIFEST = [{
    'tool':
        'trace_to_text',
    'arch':
        'mac-amd64',
    'file_name':
        'trace_to_text',
    'file_size':
        6972736,
    'url':
        'https://commondatastorage.googleapis.com/perfetto-luci-artifacts/v24.1/mac-amd64/trace_to_text',
    'sha256':
        'cd963e3f63b23977302fcbcb19a9fe64e98aeb2f419ce4212cfafa4e52b8faec',
    'platform':
        'darwin',
    'machine': ['x86_64']
}, {
    'tool':
        'trace_to_text',
    'arch':
        'windows-amd64',
    'file_name':
        'trace_to_text.exe',
    'file_size':
        6685696,
    'url':
        'https://commondatastorage.googleapis.com/perfetto-luci-artifacts/v24.1/windows-amd64/trace_to_text.exe',
    'sha256':
        'bc951b12148338ff151f33af87e79926d18b7ea3180419a7e6c6c150b604fe25',
    'platform':
        'win32',
    'machine': ['amd64']
}, {
    'tool':
        'trace_to_text',
    'arch':
        'linux-amd64',
    'file_name':
        'trace_to_text',
    'file_size':
        7539312,
    'url':
        'https://commondatastorage.googleapis.com/perfetto-luci-artifacts/v24.1/linux-amd64/trace_to_text',
    'sha256':
        'e40fbf44fca2673be1e6aedbc3159ce3cd4f6f33911f9dd1298471bd5b4a05ab',
    'platform':
        'linux',
    'machine': ['x86_64']
}]


# DO NOT EDIT. If you wish to make edits to this code, you need to change only
# //tools/get_perfetto_prebuilt.py and run /tools/roll-prebuilts to regenerate
# all the others scripts this is embedded into.
def get_perfetto_prebuilt(tool_name, soft_fail=False, arch=None):
  """ Downloads the prebuilt, if necessary, and returns its path on disk. """

  # The first time this is invoked, it downloads the |url| and caches it into
  # ~/.perfetto/prebuilts/$tool_name. On subsequent invocations it just runs the
  # cached version.
  def download_or_get_cached(file_name, url, sha256):
    import os, hashlib, subprocess
    dir = os.path.join(
        os.path.expanduser('~'), '.local', 'share', 'perfetto', 'prebuilts')
    os.makedirs(dir, exist_ok=True)
    bin_path = os.path.join(dir, file_name)
    sha256_path = os.path.join(dir, file_name + '.sha256')
    needs_download = True

    # Avoid recomputing the SHA-256 on each invocation. The SHA-256 of the last
    # download is cached into file_name.sha256, just check if that matches.
    if os.path.exists(bin_path) and os.path.exists(sha256_path):
      with open(sha256_path, 'rb') as f:
        digest = f.read().decode()
        if digest == sha256:
          needs_download = False

    if needs_download:
      # Either the filed doesn't exist or the SHA256 doesn't match.
      tmp_path = bin_path + '.tmp'
      print('Downloading ' + url)
      subprocess.check_call(['curl', '-f', '-L', '-#', '-o', tmp_path, url])
      with open(tmp_path, 'rb') as fd:
        actual_sha256 = hashlib.sha256(fd.read()).hexdigest()
      if actual_sha256 != sha256:
        raise Exception('Checksum mismatch for %s (actual: %s, expected: %s)' %
                        (url, actual_sha256, sha256))
      os.chmod(tmp_path, 0o755)
      os.rename(tmp_path, bin_path)
      with open(sha256_path, 'w') as f:
        f.write(sha256)
    return bin_path
    # --- end of download_or_get_cached() ---

  # --- get_perfetto_prebuilt() function starts here. ---
  import os, platform, sys
  plat = sys.platform.lower()
  machine = platform.machine().lower()
  manifest_entry = None
  for entry in PERFETTO_PREBUILT_MANIFEST:
    # If the caller overrides the arch, just match that (for Android prebuilts).
    if arch and entry.get('arch') == arch:
      manifest_entry = entry
      break
    # Otherwise guess the local machine arch.
    if entry.get('tool') == tool_name and entry.get(
        'platform') == plat and machine in entry.get('machine', []):
      manifest_entry = entry
      break
  if manifest_entry is None:
    if soft_fail:
      return None
    raise Exception(
        ('No prebuilts available for %s-%s\n' % (plat, machine)) +
        'See https://perfetto.dev/docs/contributing/build-instructions')

  return download_or_get_cached(
      file_name=manifest_entry['file_name'],
      url=manifest_entry['url'],
      sha256=manifest_entry['sha256'])


# END_SECTION_GENERATED_BY(roll-prebuilts)
>>>>>>> b3c8dc50

if __name__ == '__main__':
  sys.exit(main(sys.argv))<|MERGE_RESOLUTION|>--- conflicted
+++ resolved
@@ -29,15 +29,6 @@
 import tempfile
 import time
 import uuid
-import platform
-
-
-TRACE_TO_TEXT_SHAS = {
-    'linux': '7e3e10dfb324e31723efd63ac25037856e06eba0',
-    'mac': '21f0f42dd019b4f09addd404a114fbf2322ca8a4',
-}
-TRACE_TO_TEXT_PATH = tempfile.gettempdir()
-TRACE_TO_TEXT_BASE_URL = ('https://storage.googleapis.com/perfetto/')
 
 NULL = open(os.devnull)
 NOOUT = {
@@ -46,37 +37,6 @@
 }
 
 UUID = str(uuid.uuid4())[-6:]
-
-def check_hash(file_name, sha_value):
-  file_hash = hashlib.sha1()
-  with open(file_name, 'rb') as fd:
-    while True:
-      chunk = fd.read(4096)
-      if not chunk:
-        break
-      file_hash.update(chunk)
-    return file_hash.hexdigest() == sha_value
-
-
-def load_trace_to_text(os_name):
-  sha_value = TRACE_TO_TEXT_SHAS[os_name]
-  file_name = 'trace_to_text-' + os_name + '-' + sha_value
-  local_file = os.path.join(TRACE_TO_TEXT_PATH, file_name)
-
-  if os.path.exists(local_file):
-    if not check_hash(local_file, sha_value):
-      os.remove(local_file)
-    else:
-      return local_file
-
-  url = TRACE_TO_TEXT_BASE_URL + file_name
-  subprocess.check_call(['curl', '-L', '-#', '-o', local_file, url])
-  if not check_hash(local_file, sha_value):
-    os.remove(local_file)
-    raise ValueError("Invalid signature.")
-  os.chmod(local_file, 0o755)
-  return local_file
-
 
 PACKAGES_LIST_CFG = '''data_sources {
   config {
@@ -120,6 +80,7 @@
 
 IS_INTERRUPTED = False
 
+
 def sigint_handler(sig, frame):
   global IS_INTERRUPTED
   IS_INTERRUPTED = True
@@ -128,41 +89,70 @@
 def print_no_profile_error():
   print("No profiles generated", file=sys.stderr)
   print(
-    "If this is unexpected, check "
-    "https://perfetto.dev/docs/data-sources/native-heap-profiler#troubleshooting.",
-    file=sys.stderr)
+      "If this is unexpected, check "
+      "https://perfetto.dev/docs/data-sources/native-heap-profiler#troubleshooting.",
+      file=sys.stderr)
+
 
 def known_issues_url(number):
   return ('https://perfetto.dev/docs/data-sources/native-heap-profiler'
           '#known-issues-android{}'.format(number))
 
+
 KNOWN_ISSUES = {
-  '10': known_issues_url(10),
-  'Q': known_issues_url(10),
-  '11': known_issues_url(11),
-  'R': known_issues_url(11),
+    '10': known_issues_url(10),
+    'Q': known_issues_url(10),
+    '11': known_issues_url(11),
+    'R': known_issues_url(11),
 }
+
 
 def maybe_known_issues():
   release_or_codename = subprocess.check_output(
-    ['adb', 'shell', 'getprop', 'ro.build.version.release_or_codename']
-  ).decode('utf-8').strip()
+      ['adb', 'shell', 'getprop',
+       'ro.build.version.release_or_codename']).decode('utf-8').strip()
   return KNOWN_ISSUES.get(release_or_codename, None)
+
 
 SDK = {
     'R': 30,
 }
 
+
 def release_or_newer(release):
-  sdk = int(subprocess.check_output(
-    ['adb', 'shell', 'getprop', 'ro.system.build.version.sdk']
-  ).decode('utf-8').strip())
+  sdk = int(
+      subprocess.check_output(
+          ['adb', 'shell', 'getprop',
+           'ro.system.build.version.sdk']).decode('utf-8').strip())
   if sdk >= SDK[release]:
     return True
   codename = subprocess.check_output(
-    ['adb', 'shell', 'getprop', 'ro.build.version.codename']
-  ).decode('utf-8').strip()
+      ['adb', 'shell', 'getprop',
+       'ro.build.version.codename']).decode('utf-8').strip()
   return codename == release
+
+
+ORDER = ['-n', '-p', '-i', '-o']
+
+
+def arg_order(action):
+  result = len(ORDER)
+  for opt in action.option_strings:
+    if opt in ORDER:
+      result = min(ORDER.index(opt), result)
+  return result, action.option_strings[0].strip('-')
+
+
+def print_options(parser):
+  for action in sorted(parser._actions, key=arg_order):
+    if action.help is argparse.SUPPRESS:
+      continue
+    opts = ', '.join('`' + x + '`' for x in action.option_strings)
+    metavar = '' if action.metavar is None else ' _' + action.metavar + '_'
+    print('{}{}'.format(opts, metavar))
+    print(':    {}'.format(action.help))
+    print()
+
 
 def main(argv):
   parser = argparse.ArgumentParser()
@@ -210,14 +200,12 @@
   parser.add_argument(
       "--all-heaps",
       action="store_true",
-      help="Collect allocations from all heaps registered by target."
-  )
+      help="Collect allocations from all heaps registered by target.")
   parser.add_argument(
       "--no-android-tree-symbolization",
       action="store_true",
       help="Do not symbolize using currently lunched target in the "
-      "Android tree."
-  )
+      "Android tree.")
   parser.add_argument(
       "--disable-selinux",
       action="store_true",
@@ -294,8 +282,13 @@
       help="Output directory.",
       metavar="DIRECTORY",
       default=None)
+  parser.add_argument(
+      "--print-options", action="store_true", help=argparse.SUPPRESS)
 
   args = parser.parse_args()
+  if args.print_options:
+    print_options(parser)
+    return 0
   fail = False
   if args.block_client and args.no_block_client:
     print(
@@ -325,8 +318,8 @@
     target_cfg += CFG_INDENT + "block_client: true\n"
   if args.block_client_timeout:
     target_cfg += (
-      CFG_INDENT + "block_client_timeout_us: %s\n" % args.block_client_timeout
-    )
+        CFG_INDENT +
+        "block_client_timeout_us: %s\n" % args.block_client_timeout)
   if args.no_startup:
     target_cfg += CFG_INDENT + "no_startup: true\n"
   if args.no_running:
@@ -374,25 +367,9 @@
 
   # Do this AFTER print_config so we do not download trace_to_text only to
   # print out the config.
-  has_trace_to_text = True
   if trace_to_text_binary is None:
-    os_name = None
-    if sys.platform.startswith('linux'):
-      os_name = 'linux'
-    elif sys.platform.startswith('darwin'):
-      os_name = 'mac'
-    elif sys.platform.startswith('win32'):
-      has_trace_to_text = False
-    else:
-      print("Invalid platform: {}".format(sys.platform), file=sys.stderr)
-      return 1
-
-    arch = platform.machine()
-    if arch not in ['x86_64', 'amd64']:
-      has_trace_to_text = False
-
-    if has_trace_to_text:
-      trace_to_text_binary = load_trace_to_text(os_name)
+    trace_to_text_binary = get_perfetto_prebuilt(
+        'trace_to_text', soft_fail=True)
 
   known_issues = maybe_known_issues()
   if known_issues:
@@ -405,8 +382,8 @@
   if uuid_trace:
     profile_device_path = '/data/misc/perfetto-traces/profile-' + UUID
   else:
-    user = subprocess.check_output(
-      ['adb', 'shell', 'whoami']).decode('utf-8').strip()
+    user = subprocess.check_output(['adb', 'shell',
+                                    'whoami']).decode('utf-8').strip()
     profile_device_path = '/data/misc/perfetto-traces/profile-' + user
 
   perfetto_cmd = ('CFG=\'{cfg}\'; echo ${{CFG}} | '
@@ -434,18 +411,17 @@
     os.mkdir(profile_target)
 
   if not os.path.isdir(profile_target):
-    print("Output directory {} not found".format(profile_target),
-            file=sys.stderr)
+    print(
+        "Output directory {} not found".format(profile_target), file=sys.stderr)
     return 1
 
   if os.listdir(profile_target):
-    print("Output directory {} not empty".format(profile_target),
-            file=sys.stderr)
+    print(
+        "Output directory {} not empty".format(profile_target), file=sys.stderr)
     return 1
 
   perfetto_pid = subprocess.check_output(
-      ['adb', 'exec-out',
-       perfetto_cmd.format(cfg=cfg)]).strip()
+      ['adb', 'exec-out', perfetto_cmd.format(cfg=cfg)]).strip()
   try:
     perfetto_pid = int(perfetto_pid.strip())
   except ValueError:
@@ -476,8 +452,8 @@
       time.sleep(1)
     subprocess.check_call(
         ['adb', 'pull', '/data/local/tmp/heapprofd_profile', profile_target])
-    print(
-      "Pulled simpleperf profile to " + profile_target + "/heapprofd_profile")
+    print("Pulled simpleperf profile to " + profile_target +
+          "/heapprofd_profile")
 
   # Wait for perfetto cmd to return.
   while exists:
@@ -486,15 +462,17 @@
     time.sleep(1)
 
   profile_host_path = os.path.join(profile_target, 'raw-trace')
-  subprocess.check_call(
-    ['adb', 'pull', profile_device_path, profile_host_path], stdout=NULL)
+  subprocess.check_call(['adb', 'pull', profile_device_path, profile_host_path],
+                        stdout=NULL)
   if uuid_trace:
-    subprocess.check_call(
-          ['adb', 'shell', 'rm', profile_device_path], stdout=NULL)
-
-  if not has_trace_to_text:
+    subprocess.check_call(['adb', 'shell', 'rm', profile_device_path],
+                          stdout=NULL)
+
+  if trace_to_text_binary is None:
     print('Wrote profile to {}'.format(profile_host_path))
-    print('This file can be opened using the Perfetto UI, https://ui.perfetto.dev')
+    print(
+        'This file can be opened using the Perfetto UI, https://ui.perfetto.dev'
+    )
     return 0
 
   binary_path = os.getenv('PERFETTO_BINARY_PATH')
@@ -517,29 +495,32 @@
     with open(os.path.join(profile_target, 'symbols'), 'w') as fd:
       ret = subprocess.call([
           trace_to_text_binary, 'symbolize',
-          os.path.join(profile_target, 'raw-trace')],
-          env=dict(os.environ, PERFETTO_BINARY_PATH=binary_path),
-          stdout=fd)
+          os.path.join(profile_target, 'raw-trace')
+      ],
+                            env=dict(
+                                os.environ, PERFETTO_BINARY_PATH=binary_path),
+                            stdout=fd)
     if ret == 0:
       concat_files.append(os.path.join(profile_target, 'symbols'))
     else:
-      print("Failed to symbolize. Continuing without symbols.",
-      file=sys.stderr)
+      print("Failed to symbolize. Continuing without symbols.", file=sys.stderr)
 
   proguard_map = os.getenv('PERFETTO_PROGUARD_MAP')
   if proguard_map is not None:
     with open(os.path.join(profile_target, 'deobfuscation-packets'), 'w') as fd:
       ret = subprocess.call([
           trace_to_text_binary, 'deobfuscate',
-          os.path.join(profile_target, 'raw-trace')],
-          env=dict(os.environ, PERFETTO_PROGUARD_MAP=proguard_map),
-          stdout=fd)
+          os.path.join(profile_target, 'raw-trace')
+      ],
+                            env=dict(
+                                os.environ, PERFETTO_PROGUARD_MAP=proguard_map),
+                            stdout=fd)
     if ret == 0:
-      concat_files.append(
-        os.path.join(profile_target, 'deobfuscation-packets'))
+      concat_files.append(os.path.join(profile_target, 'deobfuscation-packets'))
     else:
-      print("Failed to deobfuscate. Continuing without deobfuscated.",
-      file=sys.stderr)
+      print(
+          "Failed to deobfuscate. Continuing without deobfuscated.",
+          file=sys.stderr)
 
   if len(concat_files) > 1:
     with open(os.path.join(profile_target, 'symbolized-trace'), 'wb') as out:
@@ -570,29 +551,23 @@
   for profile_file in profile_files:
     shutil.copy(os.path.join(profile_path, profile_file), profile_target)
 
-  subprocess.check_call(
-      ['gzip'] +
-      [os.path.join(profile_target, x) for x in profile_files])
-
   symlink_path = None
-  if args.output is None:
-    symlink_path = os.path.join(
-      os.path.dirname(profile_target), "heap_profile-latest")
-    if os.path.lexists(symlink_path):
-      os.unlink(symlink_path)
-    os.symlink(profile_target, symlink_path)
+  if not sys.platform.startswith('win'):
+    subprocess.check_call(
+        ['gzip'] + [os.path.join(profile_target, x) for x in profile_files])
+    if args.output is None:
+      symlink_path = os.path.join(
+          os.path.dirname(profile_target), "heap_profile-latest")
+      if os.path.lexists(symlink_path):
+        os.unlink(symlink_path)
+      os.symlink(profile_target, symlink_path)
 
   if symlink_path is not None:
-    print("Wrote profiles to {} (symlink {})".format(
-        profile_target, symlink_path))
+    print("Wrote profiles to {} (symlink {})".format(profile_target,
+                                                     symlink_path))
   else:
     print("Wrote profiles to {}".format(profile_target))
 
-<<<<<<< HEAD
-  print("These can be viewed using pprof. Googlers: head to pprof/ and "
-        "upload them.")
-
-=======
   print("The raw-trace file can be viewed using https://ui.perfetto.dev.")
   print("The heap_dump.* files can be viewed using pprof/ (Googlers only) " +
         "or https://www.speedscope.app/.")
@@ -725,7 +700,6 @@
 
 
 # END_SECTION_GENERATED_BY(roll-prebuilts)
->>>>>>> b3c8dc50
 
 if __name__ == '__main__':
   sys.exit(main(sys.argv))