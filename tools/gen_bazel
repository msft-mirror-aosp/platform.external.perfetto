--- conflicted
+++ resolved
@@ -25,6 +25,7 @@
 
 from __future__ import print_function
 import argparse
+import itertools
 import json
 import os
 import re
@@ -40,16 +41,12 @@
     'host_os="linux"',
     'is_debug=false',
     'is_perfetto_build_generator=true',
-    'enable_perfetto_watchdog=true',
     'monolithic_binaries=true',
     'target_os="linux"',
-<<<<<<< HEAD
-=======
     'enable_perfetto_heapprofd=false',
     'enable_perfetto_traced_perf=false',
     'perfetto_force_dcheck="off"',
     'enable_perfetto_llvm_demangle=false',
->>>>>>> 73757009
 ])
 
 # Default targets to translate to the blueprint file.
@@ -69,25 +66,32 @@
 # These targets are required by internal build rules but don't need to be
 # exported publicly.
 default_targets = [
-    '//test:client_api_example',
     '//src/ipc:perfetto_ipc',
     '//src/ipc/protoc_plugin:ipc_plugin',
     '//src/protozero:protozero',
     '//src/protozero/protoc_plugin:protozero_plugin',
     '//src/protozero/protoc_plugin:cppgen_plugin',
+    '//test:client_api_example',
+    '//tools/proto_filter:proto_filter',
+    '//tools/proto_merger:proto_merger',
 ] + public_targets
 
-# Root proto targets (to force discovery of intermediate proto targets).
-# These targets are marked public.
-proto_targets = [
-    '//protos/perfetto/trace:merged_trace',
-    '//protos/perfetto/trace:non_minimal_lite',
-    '//protos/perfetto/config:merged_config',
-    '//protos/perfetto/metrics:lite',
-    '//protos/perfetto/metrics/android:lite',
-    '//protos/perfetto/trace:lite',
-    '//protos/perfetto/config:lite',
-]
+# Proto target groups which will be made public.
+proto_groups = {
+  'config': [
+    '//protos/perfetto/config:source_set'
+  ],
+  'trace': [
+    '//protos/perfetto/trace:non_minimal_source_set',
+    '//protos/perfetto/trace:minimal_source_set'
+  ],
+  'metrics': [
+    '//protos/perfetto/metrics:source_set',
+  ],
+  'chromium': [
+    '//protos/third_party/chromium:source_set',
+  ],
+}
 
 # Path for the protobuf sources in the standalone build.
 buildtools_protobuf_src = '//buildtools/protobuf/src'
@@ -110,33 +114,28 @@
         'PERFETTO_CONFIG.deps.sqlite_ext_percentile'
     ],
     '//gn:zlib': ['PERFETTO_CONFIG.deps.zlib'],
-<<<<<<< HEAD
-    '//src/trace_processor/metrics:gen_merged_sql_metrics': [[
-        ':cc_merged_sql_metrics'
-=======
     '//gn:llvm_demangle': ['PERFETTO_CONFIG.deps.llvm_demangle'],
     '//src/trace_processor:demangle': [
         'PERFETTO_CONFIG.deps.demangle_wrapper'
     ],
     '//src/trace_processor/metrics/sql:gen_amalgamated_sql_metrics': [[
         ':cc_amalgamated_sql_metrics'
->>>>>>> 73757009
     ]],
     gn_utils.GEN_VERSION_TARGET: ['PERFETTO_CONFIG.deps.version_header'],
 }
 
 
-def gen_sql_metrics(target):
-  label = BazelLabel(get_bazel_label_name(target.name), 'genrule')
+def gen_amalgamated_sql_metrics(target):
+  label = BazelLabel(get_bazel_label_name(target.name), 'perfetto_genrule')
   label.srcs += [re.sub('^//', '', x) for x in sorted(target.inputs)]
   label.outs += target.outputs
-  label.cmd = r'$(location gen_merged_sql_metrics_py) --cpp_out=$@ $(SRCS)'
-  label.exec_tools += [':gen_merged_sql_metrics_py']
+  label.cmd = r'$(location gen_amalgamated_sql_metrics_py) --cpp_out=$@ $(SRCS)'
+  label.exec_tools += [':gen_amalgamated_sql_metrics_py']
   return [label]
 
 
 def gen_version_header(target):
-  label = BazelLabel(get_bazel_label_name(target.name), 'genrule')
+  label = BazelLabel(get_bazel_label_name(target.name), 'perfetto_genrule')
   label.srcs += [re.sub('^//', '', x) for x in sorted(target.inputs)]
   label.outs += target.outputs
   label.cmd = r'$(location gen_version_header_py)'
@@ -154,8 +153,10 @@
 
 
 custom_actions = {
-    gn_utils.GEN_VERSION_TARGET: gen_version_header,
-    '//src/trace_processor/metrics:gen_merged_sql_metrics': gen_sql_metrics,
+    gn_utils.GEN_VERSION_TARGET:
+        gen_version_header,
+    '//src/trace_processor/metrics/sql:gen_amalgamated_sql_metrics':
+        gen_amalgamated_sql_metrics,
 }
 
 # ------------------------------------------------------------------------------
@@ -181,12 +182,14 @@
     self.tools = []
     self.exec_tools = []
     self.outs = []
+    self.exports = []
 
   def __lt__(self, other):
     if isinstance(other, self.__class__):
       return self.name < other.name
-    raise TypeError('\'<\' not supported between instances of \'%s\' and \'%s\''
-                    % (type(self).__name__, type(other).__name__))
+    raise TypeError(
+        '\'<\' not supported between instances of \'%s\' and \'%s\'' %
+        (type(self).__name__, type(other).__name__))
 
   def __str__(self):
     """Converts the object into a Bazel Starlark label."""
@@ -195,8 +198,8 @@
     res += '%s(\n' % self.type
     any_deps = len(self.deps) + len(self.external_deps) > 0
     ORD = [
-      'name','srcs', 'hdrs', 'visibility', 'deps', 'outs', 'cmd', 'tools',
-      'exec_tools'
+        'name', 'srcs', 'hdrs', 'visibility', 'deps', 'outs', 'cmd', 'tools',
+        'exec_tools', 'exports'
     ]
     hasher = lambda x: sum((99,) + tuple(ord(c) for c in x))
     key_sorter = lambda kv: ORD.index(kv[0]) if kv[0] in ORD else hasher(kv[0])
@@ -260,63 +263,48 @@
   return gn_utils.label_to_target_name_with_path(gn_name)
 
 
-def gen_proto_labels(target):
-  """ Generates the xx_proto_library label for proto targets.
-
-  Bazel requires that each protobuf-related target is modeled with two labels:
-  1. A plugin-agnostic target that defines only the .proto sources and their
-     dependencies.
-  2. A plugin-dependent target (e.g. cc_library, cc_protozero_library) that has
-     only a dependency on 1 and does NOT refer to any .proto sources.
-  """
+def get_bazel_proto_sources_label(target_name):
+  """Converts a GN target name into a Bazel proto label name."""
+  return re.sub('_(lite|zero|cpp|ipc|source_set|descriptor)$', '',
+                get_bazel_label_name(target_name)) + '_protos'
+
+
+def gen_proto_label(target):
+  """ Generates the xx_proto_library label for proto targets."""
   assert (target.type == 'proto_library')
 
-  def get_sources_label(target_name):
-    return re.sub('_(lite|zero|cpp|ipc|source_set|descriptor)$', '',
-                  get_bazel_label_name(target_name)) + '_protos'
-
-  sources_label_name = get_sources_label(target.name)
-
-  # Generates 1.
-  sources_label = BazelLabel(sources_label_name, 'perfetto_proto_library')
-  sources_label.comment = target.name
-  assert (all(x.startswith('//') for x in target.sources))
-  assert (all(x.endswith('.proto') for x in target.sources))
-  sources_label.srcs = sorted([x[2:] for x in target.sources])  # Strip //.
-
-  deps = [
-      ':' + get_sources_label(x)
-      for x in target.proto_deps
-
-      # This is to avoid a dependency-on-self in the case where
-      # protos/perfetto/ipc:ipc depends on protos/perfetto/ipc:cpp and both
-      # targets resolve to "protos_perfetto_ipc_protos".
-      if get_sources_label(x) != sources_label_name
-  ]
-  sources_label.deps = sorted(deps)
-
-  # In Bazel, proto_paths are not a supported concept becauase strong dependency
-  # checking is enabled. Instead, we need to depend on the target which includes
-  # the proto we want to depend on.
-  # For example, we include the proto_path |buildtools_protobuf_src| because we
-  # want to depend on the "google/protobuf/descriptor.proto" proto file. This
-  # will be exposed by the |protobuf_descriptor_proto| dep.
-  if buildtools_protobuf_src in target.proto_paths:
-    sources_label.external_deps = [
-        'PERFETTO_CONFIG.deps.protobuf_descriptor_proto'
-    ]
-
-  if target.name in proto_targets:
-    sources_label.visibility = PUBLIC_VISIBILITY
-  else:
-    sources_label.visibility = ['PERFETTO_CONFIG.proto_library_visibility']
+  sources_label_name = get_bazel_proto_sources_label(target.name)
 
   # For 'source_set' plugins, we don't want to generate any plugin-dependent
   # targets so just return the label of the proto sources only.
   if target.proto_plugin == 'source_set':
-    return [sources_label]
-
-  # Generates 2.
+    sources_label = BazelLabel(sources_label_name, 'perfetto_proto_library')
+    sources_label.comment = target.name
+    assert (all(x.startswith('//') for x in target.sources))
+    assert (all(x.endswith('.proto') for x in target.sources))
+    sources_label.srcs = sorted([x[2:] for x in target.sources])  # Strip //.
+    sources_label.deps = sorted(
+        [':' + get_bazel_proto_sources_label(x) for x in target.proto_deps])
+
+    # In Bazel, proto_paths are not a supported concept becauase strong
+    # dependency checking is enabled. Instead, we need to depend on the target
+    # which includes the proto we want to depend on.
+    # For example, we include the proto_path |buildtools_protobuf_src| because
+    # we want to depend on the "google/protobuf/descriptor.proto" proto file.
+    # This will be exposed by the |protobuf_descriptor_proto| dep.
+    if buildtools_protobuf_src in target.proto_paths:
+      sources_label.external_deps = [
+          'PERFETTO_CONFIG.deps.protobuf_descriptor_proto'
+      ]
+
+    sources_label.visibility = ['PERFETTO_CONFIG.proto_library_visibility']
+
+    sources_label.exports = sorted([
+      ':' + get_bazel_proto_sources_label(d) for d in target.proto_exports
+    ])
+    return sources_label
+
+  # For all other types of plugins, we need to generate 
   if target.proto_plugin == 'proto':
     plugin_label_type = 'perfetto_cc_proto_library'
   elif target.proto_plugin == 'protozero':
@@ -332,28 +320,89 @@
   plugin_label_name = get_bazel_label_name(target.name)
   plugin_label = BazelLabel(plugin_label_name, plugin_label_type)
   plugin_label.comment = target.name
-  plugin_label.deps += [':' + sources_label_name]
 
   # When using the plugins we need to pass down also the transitive deps.
   # For instance consider foo.proto including common.proto. The generated
   # foo.cc will #include "common.gen.h". Hence the generated cc_protocpp_library
   # rule need to pass down the dependency on the target that generates
   # common.gen.{cc,h}.
-  if target.proto_deps and target.proto_plugin in (
-      'cppgen', 'ipc', 'protozero'):
+  if target.proto_plugin in ('cppgen', 'ipc', 'protozero'):
     plugin_label.deps += [
         ':' + get_bazel_label_name(x) for x in target.proto_deps
     ]
 
+  # Add any dependencies on source_set targets (i.e. targets containing proto
+  # files). For descriptors, we will have an explicit edge between the
+  # descriptor and source set wheras for other plugin types, this edge is
+  # implicit.
+  if target.proto_plugin == 'descriptor':
+    plugin_label.deps += [
+      ':' + get_bazel_proto_sources_label(x) for x in target.proto_deps
+    ]
+  else:
+    plugin_label.deps += [':' + sources_label_name]
+
+  # Since the descriptor generates an explicit output file which can be
+  # referenced by other targets, we specify a name for it.
   if target.proto_plugin == 'descriptor':
     plugin_label.outs = [plugin_label_name + '.bin']
 
-  return [sources_label, plugin_label]
+  return plugin_label
+
+
+def gen_proto_group_target(gn, name, target_names):
+  # Get a recursive list of the proto_library targets rooted here which
+  # have src.
+  deps_set = set()
+  def recursive_deps(name, deps_set):
+    target = gn.get_target(name)
+    deps_set.add(target.name)
+    for name in target.proto_deps:
+      recursive_deps(name, deps_set)
+
+  for n in target_names:
+    recursive_deps(n, deps_set)
+
+  deps_list = sorted(list(deps_set))
+  comment = f'''[{', '.join(target_names)}]'''
+
+  # First, create a root source set target which references all the child
+  # source set targets. We publish this as well as depending on this in all
+  # subsequent targets.
+  sources_label = BazelLabel(name + '_proto', 'perfetto_proto_library')
+  sources_label.deps = [
+    ':' + get_bazel_proto_sources_label(name) for name in deps_set
+  ]
+  sources_label.visibility = PUBLIC_VISIBILITY
+  sources_label.comment = comment
+
+  # Next we create a cc proto target depending on the source set target.
+  cc_label = BazelLabel(name + '_cc_proto', 'perfetto_cc_proto_library')
+  cc_label.deps = [':' + sources_label.name]
+  cc_label.visibility = PUBLIC_VISIBILITY
+  cc_label.comment = comment
+
+  # Next we create a java proto target depending on the source set
+  # target.
+  java_label = BazelLabel(name + '_java_proto', 'perfetto_java_proto_library')
+  java_label.deps = [':' + sources_label.name]
+  java_label.visibility = PUBLIC_VISIBILITY
+  java_label.comment = comment
+
+  # Finally we create a java lite proto target depending on the source
+  # set target.
+  lite_name = name + '_java_proto_lite'
+  java_lite_label = BazelLabel(lite_name, 'perfetto_java_lite_proto_library')
+  java_lite_label.deps = [':' + sources_label.name]
+  java_lite_label.visibility = PUBLIC_VISIBILITY
+  java_lite_label.comment = comment
+
+  return [sources_label, cc_label, java_label, java_lite_label]
 
 
 def gen_target(gn_target):
   if gn_target.type == 'proto_library':
-    return gen_proto_labels(gn_target)
+    return [gen_proto_label(gn_target)]
   elif gn_target.type == 'action':
     if gn_target.name in custom_actions:
       return custom_actions[gn_target.name](gn_target)
@@ -370,7 +419,7 @@
   elif gn_target.type == 'static_library':
     bazel_type = 'perfetto_cc_library'
   elif gn_target.type == 'source_set':
-    bazel_type = 'filegroup'
+    bazel_type = 'perfetto_filegroup'
   else:
     raise Error('target type not supported: %s' % gn_target.type)
 
@@ -384,7 +433,7 @@
       label.hdrs += [x[2:] for x in gn_target.public_headers]
     else:
       raise Error('%s: \'public\' currently supported only for cc_library' %
-              gn_target.name)
+                  gn_target.name)
 
   raw_srcs = [x[2:] for x in gn_target.sources]
   if bazel_type == 'perfetto_cc_library':
@@ -459,7 +508,10 @@
 load("@perfetto_cfg//:perfetto_cfg.bzl", "PERFETTO_CONFIG")
 load(
     "@perfetto//bazel:rules.bzl",
+    "perfetto_build_config_cc_library",
     "perfetto_cc_binary",
+    "perfetto_filegroup",
+    "perfetto_genrule",
     "perfetto_cc_ipc_library",
     "perfetto_cc_library",
     "perfetto_cc_proto_descriptor",
@@ -514,24 +566,24 @@
 # ##############################################################################
 
 '''.lstrip()
-  # Force discovery of explicilty listed root proto targets.
-  for target_name in sorted(proto_targets):
-    gn.get_target(target_name)
+  # Generate targets for proto groups.
+  for l_name, t_names in proto_groups.items():
+    res += ''.join(str(x) for x in gen_proto_group_target(gn, l_name, t_names))
+
+  # For any non-source set and non-descriptor targets, ensure the source set
+  # associated to that target is discovered.
+  for target in sorted(itervalues(gn.all_targets)):
+    plugin = target.proto_plugin
+    if plugin is None or plugin == 'source_set' or plugin == 'descriptor':
+      continue
+    gn.get_target(re.sub('(lite|zero|cpp|ipc)$', 'source_set', target.name))
 
   # Generate targets for the transitive set of proto targets.
-  # TODO explain deduping here.
-  labels = {}
-  for target in sorted(itervalues(gn.proto_libs)):
-    for label in gen_target(target):
-      # Ensure that if the existing target has public visibility, we preserve
-      # that in the new label; this ensures that we don't accidentaly reduce
-      # the visibility of targets which are meant to be public.
-      existing_label = labels.get(label.name)
-      if existing_label and existing_label.visibility == PUBLIC_VISIBILITY:
-        label.visibility = PUBLIC_VISIBILITY
-      labels[label.name] = label
-
-  res += ''.join(str(x) for x in sorted(itervalues(labels)))
+  labels = [
+    l for target in sorted(itervalues(gn.proto_libs))
+    for l in gen_target(target)
+  ]
+  res += ''.join(str(x) for x in sorted(labels))
 
   res += '''
 # ##############################################################################
@@ -544,10 +596,11 @@
   res += extras
 
   # Check for ODR violations
-  for target_name in default_targets + proto_targets:
+  for target_name in default_targets:
     checker = gn_utils.ODRChecker(gn, target_name)
 
   return res
+
 
 def main():
   parser = argparse.ArgumentParser(
