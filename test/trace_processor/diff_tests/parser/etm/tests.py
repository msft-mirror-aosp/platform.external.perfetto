#!/usr/bin/env python3
# Copyright (C) 2024 The Android Open Source Project
#
# Licensed under the Apache License, Version 2.0 (the "License");
# you may not use this file except in compliance with the License.
# You may obtain a copy of the License a
#
#      http://www.apache.org/licenses/LICENSE-2.0
#
# Unless required by applicable law or agreed to in writing, software
# distributed under the License is distributed on an "AS IS" BASIS,
# WITHOUT WARRANTIES OR CONDITIONS OF ANY KIND, either express or implied.
# See the License for the specific language governing permissions and
# limitations under the License.

from python.generators.diff_tests.testing import Csv, Path, DataPath
from python.generators.diff_tests.testing import DiffTestBlueprint
from python.generators.diff_tests.testing import TestSuite


class Etm(TestSuite):

  def test_sessions(self):
    return DiffTestBlueprint(
        trace=DataPath('simpleperf/cs_etm_u.perf'),
        query='''
          SELECT start_ts, cpu, size
          FROM
            __intrinsic_etm_v4_configuration AS C,
             __intrinsic_etm_v4_session AS s
             ON c.id = s.configuration_id,
             __intrinsic_etm_v4_trace AS t
             ON s.id = t.session_id
          WHERE start_ts < 21077000721310
          ORDER BY start_ts ASC
        ''',
        out=Csv('''
         "start_ts","cpu","size"
          21076849718299,8,238
          21076860480953,8,238
          21076871238359,8,238
          21076882058915,8,238
          21076892817338,8,238
          21076903628740,8,238
          21076914454749,8,238
          21076924779741,8,238
          21076935681637,8,238
          21076946070594,8,360
          21076956953243,8,238
          21076967922726,8,238
          21076978919593,8,238
          21076989801225,8,356
        '''))

  def test_decode_all(self):
    return DiffTestBlueprint(
        trace=DataPath('simpleperf/cs_etm_u.perf'),
        query='''
          SELECT count(*)
          FROM
            __intrinsic_etm_v4_trace t,
            __intrinsic_etm_decode_trace d
            ON t.id = d.trace_id
        ''',
        out=Csv('''
          "count(*)"
          5871
        '''))

  def test_decode_trace(self):
    return DiffTestBlueprint(
        register_files_dir=DataPath('simpleperf/bin'),
        trace=DataPath('simpleperf/cs_etm_u.perf'),
        query='''
          SELECT *
          FROM
            __intrinsic_etm_decode_trace
          WHERE trace_id = 0
        ''',
<<<<<<< HEAD
        out=Csv('''
          "trace_index","element_index","element_type","timestamp","cycle_count","exception_level","context_id","isa","start_address","end_address","mapping_id"
          12,0,"NO_SYNC","[NULL]","[NULL]","[NULL]","[NULL]","UNKNOWN",-1,-1,"[NULL]"
          40,1,"TRACE_ON","[NULL]","[NULL]","[NULL]","[NULL]","UNKNOWN",-1,-1,"[NULL]"
          40,2,"PE_CONTEXT","[NULL]","[NULL]",0,315,"AARCH64",-1,-1,"[NULL]"
          40,3,"ADDR_NACC","[NULL]","[NULL]",0,315,"AARCH64",523487860616,-1,"[NULL]"
          50,4,"ADDR_NACC","[NULL]","[NULL]",0,315,"AARCH64",523487537936,-1,"[NULL]"
          60,5,"ADDR_NACC","[NULL]","[NULL]",0,315,"AARCH64",434500225096,-1,"[NULL]"
          70,6,"ADDR_NACC","[NULL]","[NULL]",0,315,"AARCH64",523487560912,-1,"[NULL]"
          76,7,"ADDR_NACC","[NULL]","[NULL]",0,315,"AARCH64",523487493696,-1,"[NULL]"
          85,8,"ADDR_NACC","[NULL]","[NULL]",0,315,"AARCH64",523487561064,-1,"[NULL]"
          91,9,"ADDR_NACC","[NULL]","[NULL]",0,315,"AARCH64",523487412480,-1,"[NULL]"
          97,10,"ADDR_NACC","[NULL]","[NULL]",0,315,"AARCH64",523487818588,-1,"[NULL]"
          107,11,"ADDR_NACC","[NULL]","[NULL]",0,315,"AARCH64",523487819616,-1,"[NULL]"
          112,12,"ADDR_NACC","[NULL]","[NULL]",0,315,"AARCH64",523487821296,-1,"[NULL]"
          130,13,"ADDR_NACC","[NULL]","[NULL]",0,315,"AARCH64",523487386304,-1,"[NULL]"
          137,14,"ADDR_NACC","[NULL]","[NULL]",0,315,"AARCH64",523487799440,-1,"[NULL]"
          144,15,"ADDR_NACC","[NULL]","[NULL]",0,315,"AARCH64",523487387072,-1,"[NULL]"
          152,16,"ADDR_NACC","[NULL]","[NULL]",0,315,"AARCH64",523487799592,-1,"[NULL]"
          159,17,"ADDR_NACC","[NULL]","[NULL]",0,315,"AARCH64",523487386304,-1,"[NULL]"
          166,18,"ADDR_NACC","[NULL]","[NULL]",0,315,"AARCH64",523487799440,-1,"[NULL]"
          173,19,"ADDR_NACC","[NULL]","[NULL]",0,315,"AARCH64",523487387072,-1,"[NULL]"
          180,20,"ADDR_NACC","[NULL]","[NULL]",0,315,"AARCH64",523487799592,-1,"[NULL]"
          187,21,"ADDR_NACC","[NULL]","[NULL]",0,315,"AARCH64",523487827048,-1,"[NULL]"
          199,22,"ADDR_NACC","[NULL]","[NULL]",0,315,"AARCH64",523487386304,-1,"[NULL]"
          206,23,"ADDR_NACC","[NULL]","[NULL]",0,315,"AARCH64",523487799440,-1,"[NULL]"
          213,24,"ADDR_NACC","[NULL]","[NULL]",0,315,"AARCH64",523487387072,-1,"[NULL]"
          221,25,"ADDR_NACC","[NULL]","[NULL]",0,315,"AARCH64",523487799592,-1,"[NULL]"
          229,26,"ADDR_NACC","[NULL]","[NULL]",0,315,"AARCH64",523487548832,-1,"[NULL]"
          235,27,"ADDR_NACC","[NULL]","[NULL]",0,315,"AARCH64",523487677904,-1,"[NULL]"
        '''))
=======
        out=Path('decode_trace.out'))

  def test_iterate_instructions(self):
    return DiffTestBlueprint(
        register_files_dir=DataPath('simpleperf/bin'),
        trace=DataPath('simpleperf/cs_etm_u.perf'),
        query='''
          SELECT d.element_index, i.*
          FROM
            __intrinsic_etm_decode_trace d,
            __intrinsic_etm_iterate_instruction_range i
            USING(instruction_range)
          WHERE trace_id = 0 AND mapping_id = 1
        ''',
        out=Path('iterate_instructions.out'))
>>>>>>> 887d5114
<|MERGE_RESOLUTION|>--- conflicted
+++ resolved
@@ -77,39 +77,6 @@
             __intrinsic_etm_decode_trace
           WHERE trace_id = 0
         ''',
-<<<<<<< HEAD
-        out=Csv('''
-          "trace_index","element_index","element_type","timestamp","cycle_count","exception_level","context_id","isa","start_address","end_address","mapping_id"
-          12,0,"NO_SYNC","[NULL]","[NULL]","[NULL]","[NULL]","UNKNOWN",-1,-1,"[NULL]"
-          40,1,"TRACE_ON","[NULL]","[NULL]","[NULL]","[NULL]","UNKNOWN",-1,-1,"[NULL]"
-          40,2,"PE_CONTEXT","[NULL]","[NULL]",0,315,"AARCH64",-1,-1,"[NULL]"
-          40,3,"ADDR_NACC","[NULL]","[NULL]",0,315,"AARCH64",523487860616,-1,"[NULL]"
-          50,4,"ADDR_NACC","[NULL]","[NULL]",0,315,"AARCH64",523487537936,-1,"[NULL]"
-          60,5,"ADDR_NACC","[NULL]","[NULL]",0,315,"AARCH64",434500225096,-1,"[NULL]"
-          70,6,"ADDR_NACC","[NULL]","[NULL]",0,315,"AARCH64",523487560912,-1,"[NULL]"
-          76,7,"ADDR_NACC","[NULL]","[NULL]",0,315,"AARCH64",523487493696,-1,"[NULL]"
-          85,8,"ADDR_NACC","[NULL]","[NULL]",0,315,"AARCH64",523487561064,-1,"[NULL]"
-          91,9,"ADDR_NACC","[NULL]","[NULL]",0,315,"AARCH64",523487412480,-1,"[NULL]"
-          97,10,"ADDR_NACC","[NULL]","[NULL]",0,315,"AARCH64",523487818588,-1,"[NULL]"
-          107,11,"ADDR_NACC","[NULL]","[NULL]",0,315,"AARCH64",523487819616,-1,"[NULL]"
-          112,12,"ADDR_NACC","[NULL]","[NULL]",0,315,"AARCH64",523487821296,-1,"[NULL]"
-          130,13,"ADDR_NACC","[NULL]","[NULL]",0,315,"AARCH64",523487386304,-1,"[NULL]"
-          137,14,"ADDR_NACC","[NULL]","[NULL]",0,315,"AARCH64",523487799440,-1,"[NULL]"
-          144,15,"ADDR_NACC","[NULL]","[NULL]",0,315,"AARCH64",523487387072,-1,"[NULL]"
-          152,16,"ADDR_NACC","[NULL]","[NULL]",0,315,"AARCH64",523487799592,-1,"[NULL]"
-          159,17,"ADDR_NACC","[NULL]","[NULL]",0,315,"AARCH64",523487386304,-1,"[NULL]"
-          166,18,"ADDR_NACC","[NULL]","[NULL]",0,315,"AARCH64",523487799440,-1,"[NULL]"
-          173,19,"ADDR_NACC","[NULL]","[NULL]",0,315,"AARCH64",523487387072,-1,"[NULL]"
-          180,20,"ADDR_NACC","[NULL]","[NULL]",0,315,"AARCH64",523487799592,-1,"[NULL]"
-          187,21,"ADDR_NACC","[NULL]","[NULL]",0,315,"AARCH64",523487827048,-1,"[NULL]"
-          199,22,"ADDR_NACC","[NULL]","[NULL]",0,315,"AARCH64",523487386304,-1,"[NULL]"
-          206,23,"ADDR_NACC","[NULL]","[NULL]",0,315,"AARCH64",523487799440,-1,"[NULL]"
-          213,24,"ADDR_NACC","[NULL]","[NULL]",0,315,"AARCH64",523487387072,-1,"[NULL]"
-          221,25,"ADDR_NACC","[NULL]","[NULL]",0,315,"AARCH64",523487799592,-1,"[NULL]"
-          229,26,"ADDR_NACC","[NULL]","[NULL]",0,315,"AARCH64",523487548832,-1,"[NULL]"
-          235,27,"ADDR_NACC","[NULL]","[NULL]",0,315,"AARCH64",523487677904,-1,"[NULL]"
-        '''))
-=======
         out=Path('decode_trace.out'))
 
   def test_iterate_instructions(self):
@@ -124,5 +91,4 @@
             USING(instruction_range)
           WHERE trace_id = 0 AND mapping_id = 1
         ''',
-        out=Path('iterate_instructions.out'))
->>>>>>> 887d5114
+        out=Path('iterate_instructions.out'))