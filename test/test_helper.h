/*
 * Copyright (C) 2018 The Android Open Source Project
 *
 * Licensed under the Apache License, Version 2.0 (the "License");
 * you may not use this file except in compliance with the License.
 * You may obtain a copy of the License at
 *
 *      http://www.apache.org/licenses/LICENSE-2.0
 *
 * Unless required by applicable law or agreed to in writing, software
 * distributed under the License is distributed on an "AS IS" BASIS,
 * WITHOUT WARRANTIES OR CONDITIONS OF ANY KIND, either express or implied.
 * See the License for the specific language governing permissions and
 * limitations under the License.
 */

#ifndef TEST_TEST_HELPER_H_
#define TEST_TEST_HELPER_H_

#include <stdio.h>
#include <stdlib.h>
#include <optional>

#include "perfetto/base/build_config.h"
#include "perfetto/ext/base/file_utils.h"
#include "perfetto/ext/base/scoped_file.h"
#include "perfetto/ext/base/subprocess.h"
#include "perfetto/ext/base/thread_task_runner.h"
#include "perfetto/ext/base/utils.h"
#include "perfetto/ext/tracing/core/consumer.h"
#include "perfetto/ext/tracing/core/shared_memory_arbiter.h"
#include "perfetto/ext/tracing/core/trace_packet.h"
#include "perfetto/ext/tracing/ipc/consumer_ipc_client.h"
#include "perfetto/ext/tracing/ipc/default_socket.h"
#include "perfetto/ext/tracing/ipc/service_ipc_host.h"
#include "perfetto/tracing/core/trace_config.h"
#include "src/base/test/test_task_runner.h"
#include "test/fake_producer.h"

#if PERFETTO_BUILDFLAG(PERFETTO_OS_WIN)
#include "src/tracing/ipc/shared_memory_windows.h"
#else
#include <signal.h>

#include "src/traced/probes/probes_producer.h"
#include "src/tracing/ipc/posix_shared_memory.h"
#endif

#include "protos/perfetto/trace/trace_packet.gen.h"

namespace perfetto {

// This value has been bumped to 10s in Oct 2020 because the GCE-based emulator
// can be sensibly slower than real hw (more than 10x) and caused flakes.
// See bugs duped against b/171771440.
constexpr uint32_t kDefaultTestTimeoutMs = 30000;

inline const char* GetTestProducerSockName() {
// If we're building on Android and starting the daemons ourselves,
// create the sockets in a world-writable location.
#if PERFETTO_BUILDFLAG(PERFETTO_OS_ANDROID) && \
    PERFETTO_BUILDFLAG(PERFETTO_START_DAEMONS)
  return "/data/local/tmp/traced_producer";
#else
  return ::perfetto::GetProducerSocket();
#endif
}

// Captures the values of some environment variables when constructed and
// restores them when destroyed.
class TestEnvCleaner {
 public:
  TestEnvCleaner() {}
  TestEnvCleaner(std::initializer_list<const char*> env_vars) {
    prev_state_.reserve(env_vars.size());
    for (const char* name : env_vars) {
      prev_state_.emplace_back();
      Var& var = prev_state_.back();
      var.name = name;
      const char* prev_value = getenv(name);
      if (prev_value) {
        var.value.emplace(prev_value);
      }
    }
  }
  ~TestEnvCleaner() { Clean(); }

  TestEnvCleaner(const TestEnvCleaner&) = delete;
  TestEnvCleaner(TestEnvCleaner&& obj) noexcept { *this = std::move(obj); }
  TestEnvCleaner& operator=(const TestEnvCleaner&) = delete;
  TestEnvCleaner& operator=(TestEnvCleaner&& obj) noexcept {
    PERFETTO_CHECK(prev_state_.empty());
    this->prev_state_ = std::move(obj.prev_state_);
    obj.prev_state_.clear();
    return *this;
  }

  void Clean() {
    for (const Var& var : prev_state_) {
      if (var.value) {
        base::SetEnv(var.name, *var.value);
      } else {
        base::UnsetEnv(var.name);
      }
    }
    prev_state_.clear();
  }

 private:
  struct Var {
    const char* name;
    std::optional<std::string> value;
  };
  std::vector<Var> prev_state_;
};

// This is used only in daemon starting integrations tests.
class ServiceThread {
 public:
  ServiceThread(const std::string& producer_socket,
                const std::string& consumer_socket)
      : producer_socket_(producer_socket), consumer_socket_(consumer_socket) {}

  ~ServiceThread() { Stop(); }

  TestEnvCleaner Start() {
    TestEnvCleaner env_cleaner(
        {"PERFETTO_PRODUCER_SOCK_NAME", "PERFETTO_CONSUMER_SOCK_NAME"});
    runner_ = base::ThreadTaskRunner::CreateAndStart("perfetto.svc");
    runner_->PostTaskAndWaitForTesting([this]() {
      svc_ = ServiceIPCHost::CreateInstance(runner_->get());
      auto producer_sockets = TokenizeProducerSockets(producer_socket_.c_str());
      for (const auto& producer_socket : producer_sockets) {
        if (remove(producer_socket.c_str()) == -1) {
          if (errno != ENOENT)
            PERFETTO_FATAL("Failed to remove %s", producer_socket_.c_str());
        }
      }
      if (remove(consumer_socket_.c_str()) == -1) {
        if (errno != ENOENT)
          PERFETTO_FATAL("Failed to remove %s", consumer_socket_.c_str());
      }
      base::SetEnv("PERFETTO_PRODUCER_SOCK_NAME", producer_socket_);
      base::SetEnv("PERFETTO_CONSUMER_SOCK_NAME", consumer_socket_);
      bool res =
          svc_->Start(producer_socket_.c_str(), consumer_socket_.c_str());
      if (!res) {
        PERFETTO_FATAL("Failed to start service listening on %s and %s",
                       producer_socket_.c_str(), consumer_socket_.c_str());
      }
    });
    return env_cleaner;
  }

  void Stop() {
    if (!runner_)
      return;
    runner_->PostTaskAndWaitForTesting([this]() { svc_.reset(); });
    runner_.reset();
  }

  base::ThreadTaskRunner* runner() { return runner_ ? &*runner_ : nullptr; }

 private:
  std::optional<base::ThreadTaskRunner> runner_;  // Keep first.

  std::string producer_socket_;
  std::string consumer_socket_;
  std::unique_ptr<ServiceIPCHost> svc_;
};

// This is used only in daemon starting integrations tests.
#if PERFETTO_BUILDFLAG(PERFETTO_OS_WIN)
// On Windows we don't have any traced_probes, make this a no-op to avoid
// propagating #ifdefs to the outer test.
class ProbesProducerThread {
 public:
  ProbesProducerThread(const std::string& /*producer_socket*/) {}
  void Connect() {}
};
#else
class ProbesProducerThread {
 public:
  ProbesProducerThread(const std::string& producer_socket)
      : producer_socket_(producer_socket) {}

  ~ProbesProducerThread() {
    if (!runner_)
      return;
    runner_->PostTaskAndWaitForTesting([this]() { producer_.reset(); });
  }

  void Connect() {
    runner_ = base::ThreadTaskRunner::CreateAndStart("perfetto.prd.probes");
    runner_->PostTaskAndWaitForTesting([this]() {
      producer_.reset(new ProbesProducer());
      producer_->ConnectWithRetries(producer_socket_.c_str(), runner_->get());
    });
  }

 private:
  std::optional<base::ThreadTaskRunner> runner_;  // Keep first.

  std::string producer_socket_;
  std::unique_ptr<ProbesProducer> producer_;
};
#endif  // !OS_WIN

class FakeProducerThread {
 public:
  FakeProducerThread(const std::string& producer_socket,
                     std::function<void()> connect_callback,
                     std::function<void()> setup_callback,
                     std::function<void()> start_callback,
                     const std::string& producer_name)
      : producer_socket_(producer_socket),
        connect_callback_(std::move(connect_callback)),
        setup_callback_(std::move(setup_callback)),
        start_callback_(std::move(start_callback)) {
    runner_ = base::ThreadTaskRunner::CreateAndStart("perfetto.prd.fake");
    runner_->PostTaskAndWaitForTesting([this, producer_name]() {
      producer_.reset(new FakeProducer(producer_name, runner_->get()));
    });
  }

  ~FakeProducerThread() {
    runner_->PostTaskAndWaitForTesting([this]() { producer_.reset(); });
  }

  void Connect() {
    runner_->PostTaskAndWaitForTesting([this]() {
      producer_->Connect(producer_socket_.c_str(), std::move(connect_callback_),
                         std::move(setup_callback_), std::move(start_callback_),
                         std::move(shm_), std::move(shm_arbiter_));
    });
  }

  base::ThreadTaskRunner* runner() { return runner_ ? &*runner_ : nullptr; }

  FakeProducer* producer() { return producer_.get(); }

  void CreateProducerProvidedSmb() {
#if PERFETTO_BUILDFLAG(PERFETTO_OS_WIN)
    SharedMemoryWindows::Factory factory;
#else
    PosixSharedMemory::Factory factory;
#endif
    shm_ = factory.CreateSharedMemory(1024 * 1024);
    shm_arbiter_ = SharedMemoryArbiter::CreateUnboundInstance(shm_.get(), 4096);
  }

  void ProduceStartupEventBatch(const protos::gen::TestConfig& config,
                                std::function<void()> callback) {
    PERFETTO_CHECK(shm_arbiter_);
    producer_->ProduceStartupEventBatch(config, shm_arbiter_.get(), callback);
  }

 private:
  std::optional<base::ThreadTaskRunner> runner_;  // Keep first.

  std::string producer_socket_;
  std::unique_ptr<FakeProducer> producer_;
  std::function<void()> connect_callback_;
  std::function<void()> setup_callback_;
  std::function<void()> start_callback_;
  std::unique_ptr<SharedMemory> shm_;
  std::unique_ptr<SharedMemoryArbiter> shm_arbiter_;
};

class TestHelper : public Consumer {
 public:
  enum class Mode {
    kStartDaemons,
    kUseSystemService,
  };
  static Mode kDefaultMode;

  static const char* GetDefaultModeConsumerSocketName();
  static const char* GetDefaultModeProducerSocketName();

  explicit TestHelper(base::TestTaskRunner* task_runner)
      : TestHelper(task_runner, kDefaultMode) {}

  explicit TestHelper(base::TestTaskRunner* task_runner, Mode mode);

  explicit TestHelper(base::TestTaskRunner* task_runner,
                      Mode mode,
                      const char* producer_socket);

  // Consumer implementation.
  void OnConnect() override;
  void OnDisconnect() override;
  void OnTracingDisabled(const std::string& error) override;
  virtual void ReadTraceData(std::vector<TracePacket> packets);
  void OnTraceData(std::vector<TracePacket> packets, bool has_more) override;
  void OnDetach(bool) override;
  void OnAttach(bool, const TraceConfig&) override;
  void OnTraceStats(bool, const TraceStats&) override;
  void OnObservableEvents(const ObservableEvents&) override;
  void OnSessionCloned(const OnSessionClonedArgs&) override;

  // Starts the tracing service if in kStartDaemons mode.
  void StartServiceIfRequired();

  // Restarts the tracing service. Only valid in kStartDaemons mode.
  void RestartService();

  // Connects the producer and waits that the service has seen the
  // RegisterDataSource() call.
  FakeProducer* ConnectFakeProducer(size_t idx = 0);

  void ConnectConsumer();
  void StartTracing(const TraceConfig& config,
                    base::ScopedFile = base::ScopedFile());
  void DisableTracing();
  void FlushAndWait(uint32_t timeout_ms);
  void ReadData(uint32_t read_count = 0);
  void FreeBuffers();
  void DetachConsumer(const std::string& key);
  bool AttachConsumer(const std::string& key);
  void CreateProducerProvidedSmb();
  bool IsShmemProvidedByProducer(size_t idx = 0);
  void ProduceStartupEventBatch(const protos::gen::TestConfig& config);

  void WaitFor(std::function<bool()> predicate,
               const std::string& error_msg,
               uint32_t timeout_ms = kDefaultTestTimeoutMs);
  void WaitForConsumerConnect();
<<<<<<< HEAD
  void WaitForProducerSetup();
  void WaitForProducerEnabled();
=======
  void WaitForProducerSetup(size_t idx = 0);
  void WaitForProducerEnabled(size_t idx = 0);
>>>>>>> 45332e04
  void WaitForDataSourceConnected(const std::string& ds_name);
  void WaitForTracingDisabled(uint32_t timeout_ms = kDefaultTestTimeoutMs);
  void WaitForReadData(uint32_t read_count = 0,
                       uint32_t timeout_ms = kDefaultTestTimeoutMs);
  void SyncAndWaitProducer(size_t idx = 0);
  TracingServiceState QueryServiceStateAndWait();

  std::string AddID(const std::string& checkpoint) {
    return checkpoint + "." + std::to_string(instance_num_);
  }

  std::function<void()> CreateCheckpoint(const std::string& checkpoint) {
    return task_runner_->CreateCheckpoint(AddID(checkpoint));
  }

  void RunUntilCheckpoint(const std::string& checkpoint,
                          uint32_t timeout_ms = kDefaultTestTimeoutMs) {
    return task_runner_->RunUntilCheckpoint(AddID(checkpoint), timeout_ms);
  }

  std::function<void()> WrapTask(const std::function<void()>& function);

  base::ThreadTaskRunner* service_thread() { return service_thread_.runner(); }
  base::ThreadTaskRunner* producer_thread(size_t i = 0) {
    PERFETTO_DCHECK(i < fake_producer_threads_.size());
    return fake_producer_threads_[i]->runner();
  }

  size_t num_producers() { return fake_producer_threads_.size(); }
  const std::vector<protos::gen::TracePacket>& full_trace() {
    return full_trace_;
  }
  const std::vector<protos::gen::TracePacket>& trace() { return trace_; }

  // Some fixtures want to reuse a global TestHelper in different testcases
  // without destroying and recreating it, but they still need to avoid
  // polluting environment variables.
  //
  // This restores the previous environment variables.
  void CleanEnv() { env_cleaner_.Clean(); }

 private:
  static uint64_t next_instance_num_;
  uint64_t instance_num_;
  base::TestTaskRunner* task_runner_ = nullptr;
  int cur_consumer_num_ = 0;
  uint64_t trace_count_ = 0;

  std::function<void()> on_connect_callback_;
  std::function<void()> on_packets_finished_callback_;
  std::function<void()> on_stop_tracing_callback_;
  std::function<void()> on_detach_callback_;
  std::function<void(bool)> on_attach_callback_;

  std::vector<protos::gen::TracePacket> full_trace_;
  std::vector<protos::gen::TracePacket> trace_;

  Mode mode_;
  const char* producer_socket_;
  const char* consumer_socket_;
  ServiceThread service_thread_;
  std::vector<std::unique_ptr<FakeProducerThread>> fake_producer_threads_;

  TestEnvCleaner env_cleaner_;

  TestEnvCleaner env_cleaner_;

  std::unique_ptr<TracingService::ConsumerEndpoint> endpoint_;  // Keep last.
};

#if !PERFETTO_BUILDFLAG(PERFETTO_OS_WIN)

// This class is a reference to a child process that has in essence been execv
// to the requested binary. The process will start and then wait for Run()
// before proceeding. We use this to fork new processes before starting any
// additional threads in the parent process (otherwise you would risk
// deadlocks), but pause the forked processes until remaining setup (including
// any necessary threads) in the parent process is complete.
class Exec {
 public:
  // Starts the forked process that was created. If not null then |stderr_out|
  // will contain the stderr of the process.
  int Run(std::string* stderr_out = nullptr) {
    // We can't be the child process.
    PERFETTO_CHECK(getpid() != subprocess_.pid());
    // Will cause the entrypoint to continue.
    PERFETTO_CHECK(write(*sync_pipe_.wr, "1", 1) == 1);
    sync_pipe_.wr.reset();
    subprocess_.Wait();

    if (stderr_out) {
      *stderr_out = std::move(subprocess_.output());
    } else {
      PERFETTO_LOG("Child proc %d exited with stderr: \"%s\"",
                   subprocess_.pid(), subprocess_.output().c_str());
    }
    return subprocess_.returncode();
  }

  Exec(const std::string& argv0,
       std::initializer_list<std::string> args,
       std::string input = "") {
    subprocess_.args.stderr_mode = base::Subprocess::OutputMode::kBuffer;
    subprocess_.args.stdout_mode = base::Subprocess::OutputMode::kDevNull;
    subprocess_.args.input = input;

#if PERFETTO_BUILDFLAG(PERFETTO_START_DAEMONS)
    constexpr bool kUseSystemBinaries = false;
#else
    constexpr bool kUseSystemBinaries = true;
#endif

    auto pass_env = [](const std::string& var, base::Subprocess* proc) {
      const char* val = getenv(var.c_str());
      if (val)
        proc->args.env.push_back(var + "=" + val);
    };

    std::vector<std::string>& cmd = subprocess_.args.exec_cmd;
    if (kUseSystemBinaries) {
      PERFETTO_CHECK(TestHelper::kDefaultMode ==
                     TestHelper::Mode::kUseSystemService);
      cmd.push_back("/system/bin/" + argv0);
      cmd.insert(cmd.end(), args.begin(), args.end());
    } else {
      PERFETTO_CHECK(TestHelper::kDefaultMode ==
                     TestHelper::Mode::kStartDaemons);
      subprocess_.args.env.push_back(
          std::string("PERFETTO_PRODUCER_SOCK_NAME=") +
          TestHelper::GetDefaultModeProducerSocketName());
      subprocess_.args.env.push_back(
          std::string("PERFETTO_CONSUMER_SOCK_NAME=") +
          TestHelper::GetDefaultModeConsumerSocketName());
      pass_env("TMPDIR", &subprocess_);
      pass_env("TMP", &subprocess_);
      pass_env("TEMP", &subprocess_);
      cmd.push_back(base::GetCurExecutableDir() + "/" + argv0);
      cmd.insert(cmd.end(), args.begin(), args.end());
    }

    if (!base::FileExists(cmd[0])) {
      PERFETTO_FATAL(
          "Cannot find %s. Make sure that the target has been built and, on "
          "Android, pushed to the device.",
          cmd[0].c_str());
    }

    // This pipe blocks the execution of the child process until the main test
    // process calls Run(). There are two conflicting problems here:
    // 1) We can't fork() subprocesses too late, because the test spawns threads
    //    for hosting the service. fork+threads = bad (see aosp/1089744).
    // 2) We can't run the subprocess too early, because we need to wait that
    //    the service threads are ready before trying to connect from the child
    //    process.
    sync_pipe_ = base::Pipe::Create();
    int sync_pipe_rd = *sync_pipe_.rd;
    subprocess_.args.preserve_fds.push_back(sync_pipe_rd);

    // This lambda will be called on the forked child process after having
    // setup pipe redirection and closed all FDs, right before the exec().
    // The Subprocesss harness will take care of closing also |sync_pipe_.wr|.
    subprocess_.args.posix_entrypoint_for_testing = [sync_pipe_rd] {
      // Don't add any logging here, all file descriptors are closed and trying
      // to log will likely cause undefined behaviors.
      char ignored = 0;
      PERFETTO_CHECK(PERFETTO_EINTR(read(sync_pipe_rd, &ignored, 1)) > 0);
      PERFETTO_CHECK(close(sync_pipe_rd) == 0 || errno == EINTR);
    };

    subprocess_.Start();
    sync_pipe_.rd.reset();
  }

  void SendSigterm() {
#ifdef SIGTERM
    kill(subprocess_.pid(), SIGTERM);
#else
    // This code is never used on Windows tests, not bothering.
    if (subprocess_.pid())  // Always true, but avoids Wnoreturn compile errors.
      PERFETTO_FATAL("SendSigterm() not implemented on this platform");
#endif
  }

 private:
  base::Subprocess subprocess_;
  base::Pipe sync_pipe_;
};

#endif  // !PERFETTO_BUILDFLAG(PERFETTO_OS_WIN)

}  // namespace perfetto

#endif  // TEST_TEST_HELPER_H_<|MERGE_RESOLUTION|>--- conflicted
+++ resolved
@@ -326,13 +326,8 @@
                const std::string& error_msg,
                uint32_t timeout_ms = kDefaultTestTimeoutMs);
   void WaitForConsumerConnect();
-<<<<<<< HEAD
-  void WaitForProducerSetup();
-  void WaitForProducerEnabled();
-=======
   void WaitForProducerSetup(size_t idx = 0);
   void WaitForProducerEnabled(size_t idx = 0);
->>>>>>> 45332e04
   void WaitForDataSourceConnected(const std::string& ds_name);
   void WaitForTracingDisabled(uint32_t timeout_ms = kDefaultTestTimeoutMs);
   void WaitForReadData(uint32_t read_count = 0,
@@ -395,8 +390,6 @@
   const char* consumer_socket_;
   ServiceThread service_thread_;
   std::vector<std::unique_ptr<FakeProducerThread>> fake_producer_threads_;
-
-  TestEnvCleaner env_cleaner_;
 
   TestEnvCleaner env_cleaner_;
 
