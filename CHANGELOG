Unreleased:
  Tracing service and probes:
<<<<<<< HEAD
    *
=======
    * Added prebuilts for mac-arm64.
    * Removed merged trace and config protos from Bazel. Embedder should
      instead depend on the non-merged proto targets.
    * Added FtraceConfig.disable_generic_events. If set, the ftrace data source
      will not emit events for which it doesn't have a compile-time proto
      message.
  Trace Processor:
    * Added prebuilts for mac-arm64.
    * Added an optional dependency from trace processor onto a subset of
      sources from llvm-project for function name demangling. Bazel embedders
      might need to update their PERFETTO_CONFIG in perfetto_cfg.bzl to opt in
      or out of the new dependency. See
      perfetto/bazel/standalone/perfetto_cfg.bzl for details.
  UI:
    * Added flow arrows between binder transaction pairs (request/reply
      and async send/async recv).
  SDK:
    * Added support for writing typed proto messages inside DebugAnnotations.
    * Added support for delta encoding of timestamps for TrackEvents.
      To disable it, refer to `disable_incremental_timestamps` flag in
      `track_event_config.proto`.


v24.2 - 2022-02-10:
  SDK:
    * Revert of incremental timestamps, introduced in v24.0.
      Some clients were depending on non-incremental timestamps.
      Future releases will re-enable this but offer an opt-out.


v24.1 - 2022-02-09:
  Tracing service and probes:
    * Fixed build failures on Windows.
  Trace Processor:
    * Fixed build failures on Windows.


v24.0 - 2022-02-08:
  Tracing service and probes:
    * Added "cpufreq_period_ms" in data source "linux.sys_stats" to poll
      /sys/devices/system/cpu/cpu*/cpufreq/scaling_cur_freq periodically.
    * Added support for Trusty TEE workqueue events.
    * Added support for more PMU events in traced_perf.
    * Changed output format of perfetto --query. Made the output more compact
      and added a summary of ongoing tracing sessions for the caller UID.
    * Changed timeout for traced stall detection from 2s to 4s.
    * Changed internal buffer management to split trace filtering in smaller
      tasks and avoid too large memory allocation when filtering.
    * Fixed a bug that could cause producers to see Flush() requests after an
      OnStop() and mis-behave if the tracing session is extremely short.
  Trace Processor:
    * Added support for passing multiple SQL statements to ExecuteQuery(). All
      queries will be executed fully, with the returned iterator yielding rows
      for the final statement.
    * Added support for multi-line SQL comments; previously only single line
      comments were supported.
  UI:
    * Added support for parsing instant events from legacy systrace formats.
    * Added ingestion and visualization for inet_sock_set_state and
      tcp_retransmit_skb events, showing TCP connections on dedicated tracks.
    * Changed HTTP+RPC to use the /websocket endpoint available in newer
      versions of trace_processor --httpd.
    * Changed text selection/copy: now allowed by default for DOM elements.
    * Changed search to also lookup slices by ID when the term is a number.
    * Changed postMessage() API, suppressed confirmation dialog when the opener
      is in the same origin, for cases when the UI is self-hosted.
  SDK:
    * Changed timestamps emitted by the SDK to be incremental by default, using
      ClockSnapshot + TracePacketDefaults.


v23.0 - 2022-01-11:
  Tracing service and probes:
    * Added workaround for a kernel ftrace bug causing some "comm" fields to be
      not null-terminated. https://github.com/torvalds/linux/commit/f0a5157803 .
    * Added ability to talk to the newer AIDL-based health hal in traced_probes.
      It still falls back on the older HIDL interface for older devices.
>>>>>>> 73757009
  Trace Processor:
    *
  UI:
    *
  SDK:
    *


v15.0 - 2021-05-05:
  Tracing service and probes:
    * Added support for {host,target}=aarch64 standalone builds.
    * Added --background cmdline switch to traced and traced_probes services.
    * Changed trigger_perfetto to ignore unknown command line arguments to
      preserve forward compatibility.
    * Added -a / --app cmdline argument to tools/record_android_trace.
  Trace Processor:
    * Added sanitisation of keys in nested debug annotation dictionaries.
    * Changed Android startup metric: count CPU time of JIT thread pool, report
      timestamp of activities during startup.
    * Changed android_surfaceflinger metric, added missed frame counters.
    * Changed version of SQLite to 3.35.4.
    * Fixed importing of JSON traces with decimal (sub-us) timestamp.
    * Fixed prepending "debug." prefix to debug annotations with non-interned
      names.
  UI:
    * Added support to visualize the lifetime of individual dmabuf allocations
      as async slices (datasource: already existing ftrace dmabuf event).
    * Fixed visualization of unfinished slices to extend to the end of the
      viewport.
  SDK:
    * Added support for passing arbitrary number of debug annotations to
      TRACE_EVENT and combining them with lambdas.
    * Added support for writing typed TrackEvent arguments using TRACE_EVENT
      inline without lambdas.
    * Changed ConvertTimestampToTraceTimeNs to be a member of
      TraceTimestampTraits<T> struct instead of a standalone function.
    * Changed TracedValue to use nested DebugAnnotation proto instead of
      DebugAnnotation::NestedValue.


v14.0 - 2021-04-01:
  Tracing service and probes:
    * Added support for polling power rails on Android from the newer
      IPowerStats AIDL interface (previously using only the HAL interface).
    * Fixed native heap profiler crash when ABI of heapprofd and profiled
      process mismatch.
    * Changed encoding format of Anroid managed heap profiler to reduce heap
      dump sizes by delta-encoding object IDs.
  Trace Processor:
    * Added activity create/resume, layout inflation and resource timings to
      the Android startup metric.
    * Added chrome metadata key/value pairs (e.g. chrome version) into the
      `metadata` table with 'cr-' prefixed keys.
    * Added dma-buf-based memory metrics reporting total/avg/min/max dmabuf
      allocation per-dmabuf-heap and per-process.
    * Removed |force_full_sort| flag from config. This has been replaced
      by setting the sorting mode to force a full sort.
  UI:
    * Added tools/symbolize-ui-crash script to resolve crash reports via
      TypeScript source maps.
    * Fixed newlines when copying Android event log lines into the clipboard.
    * Fixed crash when selecting "Did not finish" slices.
    * Fixed OOM dialog to give actionable instructions when opening large traces
      rather than suggesting to file a bug.
  SDK:
    * Added /meson.build for bundling /sdk/perfetto.{cc,h} in Meson builds.
    * Added support for counter trace points with the TRACE_COUNTER macro.


v13.0 - 2021-03-01:
  Tracing service and probes:
    * Added ability to sample callstacks using kernel tracepoints as timebase.
    * Added abililty to record the perf timebase counter values into the trace,
      both combined callstack+counter or counter-only.
    * Added abillity to trigger traces based on VM pressure on Android. Requires
      a dedicated tracing instance in $tracefs/instances/mm_events.
  Trace Processor:
    * Added sorting mode to trace processor config to specify how trace
      processor should sort events. The |force_full_sort| flag has been
      deprecated (with replacement) and will be removed in the next version.
    * Added ingestion of frame timeline events into the
      {expected,actual}_frame_timeline_slice tables.
    * Added support for Mali's trace_marker_write ftrace event.
    * Added memory metric based on newer android_fastrpc kernel events.
  UI:
    * Added flow events support for instant events and async tracks.
    * Added support for Android frame timeline events. They allow inspecting
      end-to-end expected vs actual app-to-surfaceflinger frame times.
    * Added ability to switch between Canary and Stable channels in the UI.
    * Added ability to drag&drop to open trace files.
    * Changed UI serving infrastructure, old ui versions can be now retrieved by
      directly opening https://ui.perfetto.dev/v12.1.269/ .
    * Removed thread state track for threads that have no activity.
  SDK:
    * Use process start time hashed with the process id as a unique process
      identifier, allowing multiple independent users of the SDK in the same
      process to interleave their events on shared tracks.
    * Record process and thread names into the trace.
    * Add ring buffer tracing support, i.e., periodic clearing of incremental
      state.
  Misc:
    * Convert python scripts to python3.


v12.1 - 2021-02-01:
  Misc:
    * Fixed CHANGELOG which was missed in the 12.0 branch cut, causing
      mis-labeling of the version code in the v12.x branch as v11.0..N


v12.0 - 2021-02-01:
  Tracing service and probes:
    * Added more helpful error messages if the client library is used without
      having been initialized.
    * Added //tools/record_android_trace script to facilitate recording traces
      from Android devices, automating start + stop-via-ctrl+c + pull + open.
    * Added auto-attachment of traces to Android bugreports if dumpstate is
      invoked when a trace with bugreport_score > 0 is running.
  SDK:
    * Added ability to customize the timestamp of events via
      ConvertTimestampToTraceTimeNs().
    * Fixed support for category names that contain a space.
  Trace Processor:
    * Added ingestion and query support for Android end-to-end frame timing
      events through the {actual, expected}_frame_timeline_slice tables.
    * Added time-to-reportFullyDrawn (Android's API) to startup metrics.
    * Fixed excessive memory usage when decoding traces containing callstacks
      (https://github.com/google/perfetto/issues/83).
  UI:
    * Added ability to inspect the full trace config string from the
      'Info and stats' page.
    * Fixed 'TABLE/VIEW XXX already exists' in the Metrics page when running the
      same metric twice.
    * Fixed sorting of tracks using numeric sorting instead of lexicographic:
      Thread {1, 2, 10, 11, 20} rather than Thread {1, 10, 11, 2, 20}.
    * Fixed CSP-related bug that was preventing the UI to work on Firefox.
    * Changed max zoom resolution to allow to zoom to sub-us events.


v11.0 - 2021-01-01:
  Tracing service and probes:
    * Added trace packet interceptor API for rerouting trace data into
      non-Perfetto systems.
    * Added support for printing track events to the console.
    * Added a way to observe track event tracing sessions starting and
      stopping.
  Trace Processor:
    * Added "ancestor_slice" and "experimental_ancestor_stack_profile_callsite"
      table functions to look up ancestors of CPU stack samples in profiler
      tables.
    * Added power metric reporting suspend/resume time periods.
  UI:
    * Fixed CPU time calculation in example queries.
    * Added tracks to debug Android SystemUI jank.


v10.0 - 2020-12-01:
  Tracing service and probes:
    * Fixed crash of tracing service if a client is unresponsive on the IPC
      channel. Clients are disconnected if they don't respond to IPCs for 10s.
    * Added cmdline arguments for integration within ChromeOS system image
      (--{producer,consumer}-socket-{group,mode} for chmod-ing sockets).
    * Changed path lookup logic for traced socket. /run/perfetto/ is used if the
      directory exists, falling back on /tmp/ otherwise.
    * Added support for kernel frame symbolization to the traced_perf callstack
      sampler.
    * Added support for resolving ftrace event arguments that require
      symbolization against printk_format.
  Trace Processor:
    * Added .read command to inject a SQL query file, similar to the -q cmdline.
    * Added trace-based metrics to root cause jank in Android System UI.
    * Added symbolization support for ELF files on Windows for heap and
      callstack profilers.
    * Added support for symbolizing names of workqueue ftrace events.
    * Improved Android startup metric with activity restart time.
  UI:
    * Added support for navigating flows with Ctrl+[ / Ctr+].
    * Improved query result panel, moved to the bottom group allowing
      simultaneous query result and timeline views.
    * Fixed data corruption when recording traces via the WebUSB-based Record
      page in the UI.


v9.0 - 2020-11-01:
  Tracing service and probes:
    * Added support for recording traces from a system service through the
      client API.
    * The client library now reconnects producers automatically if the
      connection to the tracing service is lost. Also fixed crashes in ongoing
      tracing sessions when a disconnect occurs.
    * Added support for dpu and g2d ftrace events.
    * Enabled commit batching and producer side patching of chunks.
    * Add support for symbolizing kernel symbols for ftrace events.
  Trace Processor:
    * Fixed type affinity of string columns.
  UI:
    * Added initial support for running metrics from the UI.
    * Added support for displaying all flows when a slice or area is selected.
    * Highlight nodes that match the 'focus' string in the flamegraph.
    * Added search within slice args.
    * Fixed details panel height and moved query panel into details panel.
    * Enabled re-sharing of postMessage traces by echoing back the original URL.
    * Improved record page error messages.


v8.0 - 2020-10-01:
  Tracing service and probes:
    * Added API for querying registered data sources and their capabilities.
    * Added support for profiling heap allocations on Linux via LD_PRELOAD.
    * Fixed possible race when initializing the consumer library.
    * Fixed subtle bugs on systems with 16KB system pages.
  Trace Processor:
    * Added a table which lists available metrics.
    * Added Python bindings on PyPi in the 'perfetto' package.
    * Added support for running trace_processor_shell on Android.
    * Added per-process metrics for GPU memory usage.
    * Added support for exporting flow events to JSON.
    * Added dynamic tables for navigating between slices of flows.
  UI:
    * Changed time marking: horizontal selection doesn't gray out anymore,
      pressing 'm' marks the range.
    * Added initial support for displaying flow event arrows.
    * Improved ordering of all thread tracks under process grouping.
    * Fixed UI crashes due to metric errors
    * Fixed selection of thread state slices.


v7.0 - 2020-09-01:
  Tracing service and probes:
    * Added auto-reconnection to the SDK. Tracing::Initialize() now retries in
      the background, instead of failing, if the tracing service is unrechable.
    * Added support for recording cpuhp (CPU hotplug) ftrace events.
    * Fixed heap profiling unwinding on multi-ABI systems.
    * Fixed reporting of live objects in the native heap profiler when using
      --dump-at-max.
    * Fixed crash when writing trace events with field nesting level > 10.
  Trace Processor:
    * Added Python bindings, see
      https://perfetto.dev/docs/analysis/trace-processor#python-api .
    * Added ingestion for Chrome instant events and Chrome flow events.
    * Added ingestion for Android GPU memory events and sched_blocked_reason.
    * Added WebView power metric.
    * Added support for WSL1 where Async I/O is not available.
    * Improved detection of Android suspend/resume events.
  UI:
    * Added GPU memory recording controls and ingestion code. Requires a recent
      Android 12+ kernel.
    * Added details panel for flow events, showed when the user selects a slice
      involved in a flow (arrows in the UI are still being worked on).
    * Added instant events rendering.
    * Added Google Analytics.
    * Fixed I/O thread-states in 4.14 kernels to deal with the removal of
      wake-kill using sched_blocked_reason.
    * Fixed "Perfetto UI started debugging this browser" showing when opening
      the UI and the Chrome extension is installed.
  Misc:
    * Update language to comply with Android's inclusive language guidance.


v6.0 - 2020-08-01:
  Tracing service and probes:
    * Added ftrace thermal events.
    * Added support for custom allocators to the heap profiler. Allows
      developers to report memory allocations that are not done through malloc.
    * Added detailed timestamping of key tracing session events.
    * Added support for building tracing services on CrOS (system-wide tracing).
    * Fixed filtering out of stale ftrace data that predates the beginning of
      the tracing session.
  Trace Processor:
    * Improved profile symbolizer. PERFETTO_SYMBOLIZER_MODE=index discovers
      symbol files by build id rather than name.
    * Added screen-state Android metrics.
  UI:
    * Added 'Info and stats' page to debug data losses and trace stats.
    * Added full cmdline to process detail panel.
    * Improved performance of async tracks using quantized queries.
    * Improved performance of counter and slice tracks for long traces by
      pre-caching quantized track data.
    * Improved actionablility of crash dialog when the Wasm module OOMs.


v5.0 - 2020-07-01:
  Tracing service and probes:
    * Added gpu_mem_total ftrace event.
    * Added TrustZone (scm start/end) event.
    * Added protos for GPU memory tracking and updated render stages proto.
    * Added time_in_state probe for Android (CPU time broken down by frequency).

  Trace Processor:
    * Added ingestion of IRQ and SoftIRQ events.
    * Added ingestion of workqueue events. KAddr symbolization still missing.
    * Added ingestion of voltage regulators and board clock change events.
    * Added ingestion of new ION ion_buffer_create/destroy events.
    * Added ingestion of TrustZone (scm start/end) events.
    * Added SurfaceFlinger derived events (tracking of missed frames).
    * Changed parsing of scheduler task state on 4.14 kernels.
    * Changed importing of Java heap graphs: allow partial dumps.
    * Improved performance of the SQL query engine.

  UI:
    * Added dedicated query page for custom SQL queries.
    * Added navigation links for Binder slices.
    * Removed overview summary mode when zoomed out.
    * Fixed recording page when targeting Android P.
    * Improved slice pan/zoom performance by quantizing.<|MERGE_RESOLUTION|>--- conflicted
+++ resolved
@@ -1,8 +1,5 @@
 Unreleased:
   Tracing service and probes:
-<<<<<<< HEAD
-    *
-=======
     * Added prebuilts for mac-arm64.
     * Removed merged trace and config protos from Bazel. Embedder should
       instead depend on the non-merged proto targets.
@@ -80,13 +77,239 @@
       not null-terminated. https://github.com/torvalds/linux/commit/f0a5157803 .
     * Added ability to talk to the newer AIDL-based health hal in traced_probes.
       It still falls back on the older HIDL interface for older devices.
->>>>>>> 73757009
-  Trace Processor:
+  Trace Processor:
+    * Changed the argument for the trace path in constructor of TraceProcessor
+      in the Python API from |file_path| to |trace|.
+      |file_path| is deprecated and may be removed in the future.
+    * Changed the Python API constructor. Now it takes a TraceProcessorConfig
+      instead of passing parameters directly. This may break existing code
+      but migration should be trivial (all current options are still
+      supported).
+    * Fixed a HTTP keepalive bug in trace_processor --httpd. The bug, introduced
+      in v22.0, caused each RPC request to close the connection, effectively
+      defeating the 'Connection: Keep-Alive', after each query made by the UI.
+    * Added parsing of netif_receive_skb events from proto traces.
+    * Added android_netperf metric based on netif events.
+    * Fixed a bug that would cause fetch errors when loading traces > 32 MB when
+      using trace_processor --httpd.
+    * Added a workaround to tokenize properly /proc/pid/cmdline for chrome
+      processes on Linux/CrOS. Chrome rewrites its cmdline replacing \0 -> ' '.
+  UI:
     *
-  UI:
+  SDK:
     *
-  SDK:
-    *
+
+
+v22.1 - 2021-12-07:
+  Tracing service and probes:
+    * Added workaround for a Linux kernel bug causing some ftrace strings to
+      be non-null-terminated (https://github.com/torvalds/linux/commit/f0a5157).
+  Trace Processor:
+    * Fixed build failures on Windows.
+
+
+v22.0 - 2021-12-03:
+  Tracing service and probes:
+    * Added Android SDK version to the SystemInfo trace packet.
+    * Changed compiler flags. Assume recent x64 CPUs (-msse4.2 -mavx -mpopcnt).
+      This behavior affects only standalone builds and can be changed by setting
+      enable_perfetto_x64_cpu_opt=false in the GN args.
+    * The java heap profiler now rescans all the processes every time for
+      continous_dump_config. The scan_pids_only_on_start can be used to restore
+      the old behavior.
+    * Added support for building on ARM Macs.
+    * Added support for the rss_stat_throttled event on Android via
+      FtraceConfig.throttle_rss_stat. In newer Android kernels the base rss_stat
+      event is now unthrottled. rss_stat used to be throttled by a downstream
+      kernel change, unnecessary after https://lkml.org/lkml/2021/10/25/1411 .
+      atrace.rc configures throttling from userspace at boot.
+    * Fixed a bug that caused IPCs to stall traced and hit the watchdog if in
+      the middle of a suspend/resume. Switched from SND_TIMEO to poll(POLLOUT).
+    * Added "linux.sysfs_power" data source to poll /sys/class/power_supply/
+      and report periodically battery charge and drain rate if supported.
+    * Add snapshotting for non-BOOTTIME ftrace clocks. This fixes handling of
+      ftrace events from old Linux kernel versions (i.e. 3.x) and adds
+      proper support for using the "global" clock rather than "boot".
+  Trace Processor:
+    * Speeded up proto trace ingestion by 2x (~20 MB/s -> ~40 MB/s).
+    * Changed LIKE comparisions to be case-senstive. This may break existing
+      queries but was a necessary from a performance perspective.
+      Going forward, GLOB must be used, instead of LIKE, for checked in metrics
+      to avoid unnecessary slowdowns.
+    * Changed compiler flags, assume recent x64 CPUs (see above).
+    * Changed how displayTimeUnit is handled in JSON traces to match catapult.
+    * Added websocket endpoint to RPC interface to reduce query latency.
+    * Added support for hot-reloading metrics (see //docs/analysis/metrics.md).
+    * Added ingestion support for non-BOOTTIME ftrace clocks.
+  UI:
+    * Added ability to save/restore record config. Remember last used config.
+    * Fixed bug causing the recording page to hold onto the USB interface making
+      adb unusable after a recording session.
+  SDK:
+    * Added UpdateDataSource() descriptor IPC endpoint to allow updates of the
+      data source capabilities (e.g., category list for track event).
+
+
+v21.0 - 2021-11-01:
+  Tracing service and probes:
+    * Added reporting of last 8 PERFETTO_LOG() entries and crash keys to
+      crash tombstones on Android.
+    * Changed kallsym parser to save 100ms for starting a tracing session with
+      enable_ksyms=true.
+    * Removed advertisement of the built-in data sources "android.heapprofd",
+      "android.java_hprof", "linux.perf" on Linux and other platforms. Built-in
+      data sources are only used to lazy-start daemons on Android OS.
+    * Changed ACL files on Android atrace.rc to support to up to 24 ftrace cpus.
+      No change on Linux which remains unlimited.
+  Trace Processor:
+    * Changed protobuf decoders to use less stack and fall back on heap sooner
+      (before: 16KB of stack per decoder, after: 1.6KB). It caused problems with
+      some embedders which use smaller per-thread stacks.
+    * Added support for SPAN OUTER JOIN on unpartitioned tables.
+    * Improved performance of as_pandas_dataframe() in the Python API by 16x.
+  UI:
+    * Added visualization of direct_reclaim ftrace events.
+  SDK:
+    * Added perfetto::{Flow,TerminatingFlow} to the track-event library.
+
+
+v20.1 - 2021-10-05:
+  Tracing service and probes:
+    * Fixed standalone Windows build. Updated the llvm-win toolchain.
+
+
+v20.0 - 2021-10-03:
+  Tracing service and probes:
+    * Removed DCHECK that would cause crashes when a debug build of the service
+      is used with a producer built with -DNDEBUG.
+    * Changed the service-side field-level filtering configuration protobuf
+      field number, because the feature had a bug. This is effectively
+      equivalent to deprecating the feature and reintroducing it under a
+      different name.
+    * Added support for boot tracing on Android. Early kernel tracing (prior to
+      the point when /data is mounted) is not yet supported. For instructions
+      see /docs/case-studies/android-boot-tracing.md .
+  Trace Processor:
+    * Added reqiurement of separating queries by semi-colon (;) followed by
+      new-line when specifying a query file with -q to trace processor shell.
+    * Added "ancestor_slice_by_stack" and "descendant_slice_by_stack" table
+      functions to walk up and down the slice stacks.
+    * Overhauled windowed sorting to be based on packet ordering and
+      lifecycle events inside the trace instead of time-based ordering.
+    * Removed |SortingMode::kForceFlushPeriodWindowedSort| due to changes to the
+      sorting algorithm, which is now based on Flush events rather than time.
+      Embedders should switch to |SortingMode::kDefaultHeuristics|. Other
+      SortingMode enum values are no-ops and will be removed in future versions.
+  UI:
+    * Added initial flamegraph support for traced_perf callstack samples.
+    * Added initial Pivot table for aggregation of userspace slices. The feature
+      is disabled by default for and requires manual enabling via
+      https://ui.perfetto.dev/#!/flags .
+  SDK:
+    * Changed DCHECK and DLOGs to be always disabled in SDK builds, regardless
+      of NDEBUG.
+
+
+v19.0 - 2021-09-02:
+  Tracing service and probes:
+    * Added ftrace clock reporting to the trace.
+  Trace Processor:
+    * Added support for longs/doubles to RUN_METRIC.
+    * Added power profile data for sunfish, redfin, and bramble.
+    * Added experimental Python library for computing slice breakdowns.
+    * Fixed parsing of JSON escape sequences.
+    * Fixed JSON trace detection.
+  UI:
+    * Added local cacheing of traces. Traces are reloaded in case of refresh or
+      tab being discarded by the browser.
+    * Added icon to distinguish metric-derived tracks.
+    * Added release channel selector to feature flags page.
+    * Fixed crash with null slice names.
+  SDK:
+    * Added some missing NESTABLE_ASYNC legacy trace macros.
+    * Fixed reporting of producer uid in --query.
+    * Fixed version numbering scheme for minor versions. Previously versions
+      were numbered as like v19.0.42 where 42 represented the number of commits
+      since the last major version release. This was ambiguous in the presence
+      of branches. Now versions are numbered like v19.0-ab12cd34 where ab12cd34
+      is the shortened Git commit-ish.
+
+
+v18.0 - 2021-08-02:
+  Tracing service and probes:
+    * Added cross-compiler toolchains for Linux-{arm,64} based on Debian Sid.
+      These will be used for generating monthly releases' prebuilts via LUCI.
+  Trace Processor:
+    * Added 'android_gpu' metric to report residency information for each GPU
+      frequency (via `trace_processor_shell --run-metrics android_gpu`).
+    * Removed the RawQuery RPC interface.
+  UI:
+    * Added a highlighted section to thread slices to visualize CPU time
+      (darker) verses wall time (lighter).
+    * Added global counter tracks for perf counters (e.g. "CPU 0 cycles", "CPU 0
+      instructions") when the 'linux.perf' data source (traced_perf) is used.
+    * Added a (feature) 'Flags' page to enable/disable individual metrics.
+    * Fixed races that could cause occasional crashes when loading a trace
+      from a permalink.
+  SDK:
+    * Fix undefined reference on ~TracingMuxerFake when building the SDK.
+
+
+v17.0 - 2021-07-02:
+  Tracing service and probes:
+    * Fixed a bug in ftrace parsing of absolute timestamps
+      (RINGBUF_TYPE_TIME_STAMP), encountered on Linux kernels 5.9+.
+    * Fixed a bug in --save-for-bugreport causing 0-length traces if the
+      selected trace declared one or more triggers in the config.
+    * Fixed a bug in tracebox causing the PERFETTO_PRODUCER_SOCK_NAME env
+      var to be ignored.
+  Trace Processor:
+    * Changed CORS headers of --httpd mode to allow only https://ui.perfetto.dev
+      and http://localhost:10000. This affects only CORS-aware browser clients.
+    * Added GPU frequency metrics.
+  UI:
+    * Fixed ADB connection issues ("unable to reset device") on Windows and Mac.
+    * Added caching of tracing in the cache storage so that the trace is
+      re-opened if a tab is killed (Chrome tab discarding or accidental CTRL+W).
+  SDK:
+    * Added support for writing track events using custom clock timestamps.
+
+
+v16.1 - 2021-06-08:
+  Tracing service and probes:
+    * Cherry-pick of r.android.com/1716718 which missed the v16 branch cut and
+      fixed MSVC 2019 builds.
+
+
+v16.0 - 2021-06-01:
+  Tracing service and probes:
+    * Added support for building most targets (including traced, SDK and
+      trace_processor_shell) from Windows using either clang-cl or MSVC 2019.
+    * Added tracebox, a monolithic binary to capture traces with one command
+      on Linux and older versions of Android (tested on Android Oreo).
+    * Added support for service-side field-level filtering of traces. The
+      consumer can pass a filter bytecode and ensure that non-allowed fields
+      are never emitted in output.
+    * Added reporting of service version and producer SDK version into the trace
+      and `perfetto --query`.
+    * Fixed compatibility with Android versions older than Pie (for sideloading)
+      which cause failures when trying to enable atrace categories.
+  Trace Processor:
+    * Added new RPC interface based on a bidirectional binary pipe. This allows
+      to simplify integration with out-of-process users. The existing --httpd
+      interface now exposes a single /rpc endpoint. Older endpoints are still
+      available for legacy clients.
+    * Added support for counters and instant events in JSON traces.
+    * Fixed support of displayTimeUnit in JSON traces.
+  UI:
+    * Added warning dialog when trying to use a trace_processor_shell --httpd
+      which is too old.
+    * Added warning dialog when trying to use a trace_processor_shell --httpd
+      RPC instance from more than one tab.
+    * Added links to convert the trace to JSON or systrace directly from the UI.
+    * Changed track sorting logic. Tracks are now sorted in groups (e.g.,
+      scheduling tracks, summary tracks, frame timeline tracks).
+    * Fixed crashes happening flakily when pushing traces via window.open().
 
 
 v15.0 - 2021-05-05:
