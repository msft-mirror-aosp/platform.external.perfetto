--- conflicted
+++ resolved
@@ -16,21 +16,23 @@
 
 #include "src/trace_processor/trace_processor_impl.h"
 
-#include <inttypes.h>
 #include <algorithm>
+#include <memory>
 
 #include "perfetto/base/logging.h"
+#include "perfetto/base/status.h"
 #include "perfetto/base/time.h"
 #include "perfetto/ext/base/string_splitter.h"
 #include "perfetto/ext/base/string_utils.h"
 #include "perfetto/ext/trace_processor/demangle.h"
 #include "src/trace_processor/dynamic/ancestor_generator.h"
 #include "src/trace_processor/dynamic/connected_flow_generator.h"
-#include "src/trace_processor/dynamic/descendant_slice_generator.h"
+#include "src/trace_processor/dynamic/descendant_generator.h"
 #include "src/trace_processor/dynamic/describe_slice_generator.h"
 #include "src/trace_processor/dynamic/experimental_annotated_stack_generator.h"
 #include "src/trace_processor/dynamic/experimental_counter_dur_generator.h"
 #include "src/trace_processor/dynamic/experimental_flamegraph_generator.h"
+#include "src/trace_processor/dynamic/experimental_flat_slice_generator.h"
 #include "src/trace_processor/dynamic/experimental_sched_upid_generator.h"
 #include "src/trace_processor/dynamic/experimental_slice_layout_generator.h"
 #include "src/trace_processor/dynamic/thread_state_generator.h"
@@ -45,6 +47,9 @@
 #include "src/trace_processor/importers/proto/metadata_tracker.h"
 #include "src/trace_processor/importers/systrace/systrace_trace_parser.h"
 #include "src/trace_processor/iterator_impl.h"
+#include "src/trace_processor/sqlite/create_function.h"
+#include "src/trace_processor/sqlite/register_function.h"
+#include "src/trace_processor/sqlite/scoped_db.h"
 #include "src/trace_processor/sqlite/span_join_operator_table.h"
 #include "src/trace_processor/sqlite/sql_stats_table.h"
 #include "src/trace_processor/sqlite/sqlite3_str_split.h"
@@ -56,15 +61,16 @@
 #include "src/trace_processor/tp_metatrace.h"
 #include "src/trace_processor/types/variadic.h"
 #include "src/trace_processor/util/protozero_to_text.h"
+#include "src/trace_processor/util/status_macros.h"
 
 #include "protos/perfetto/trace/perfetto/perfetto_metatrace.pbzero.h"
 #include "protos/perfetto/trace/trace.pbzero.h"
 #include "protos/perfetto/trace/trace_packet.pbzero.h"
 
-#include "src/trace_processor/metrics/chrome/all_chrome_metrics.descriptor.h"
+#include "src/trace_processor/metrics/all_chrome_metrics.descriptor.h"
 #include "src/trace_processor/metrics/metrics.descriptor.h"
 #include "src/trace_processor/metrics/metrics.h"
-#include "src/trace_processor/metrics/sql_metrics.h"
+#include "src/trace_processor/metrics/sql/amalgamated_sql_metrics.h"
 
 
 // In Android and Chromium tree builds, we don't have the percentile module.
@@ -84,12 +90,29 @@
     "SELECT tbl_name, type FROM (SELECT * FROM sqlite_master UNION ALL SELECT "
     "* FROM sqlite_temp_master)";
 
+template <typename SqlFunction, typename Ptr = typename SqlFunction::Context*>
+void RegisterFunction(sqlite3* db,
+                      const char* name,
+                      int argc,
+                      Ptr context = nullptr,
+                      bool deterministic = true) {
+  auto status = RegisterSqlFunction<SqlFunction>(
+      db, name, argc, std::move(context), deterministic);
+  if (!status.ok())
+    PERFETTO_ELOG("%s", status.c_message());
+}
+
 void InitializeSqlite(sqlite3* db) {
   char* error = nullptr;
   sqlite3_exec(db, "PRAGMA temp_store=2", 0, 0, &error);
   if (error) {
     PERFETTO_FATAL("Error setting pragma temp_store: %s", error);
   }
+  sqlite3_exec(db, "PRAGMA case_sensitive_like = 1", 0, 0, &error);
+  if (error) {
+    PERFETTO_FATAL("Error setting pragma case_sensitive_like: %s", error);
+  }
+
   sqlite3_str_split_init(db);
 // In Android tree builds, we don't have the percentile module.
 // Just don't include it.
@@ -282,49 +305,82 @@
     PERFETTO_ELOG("Error initializing: %s", error);
     sqlite3_free(error);
   }
-}
-
-void ExportJson(sqlite3_context* ctx, int /*argc*/, sqlite3_value** argv) {
-  TraceStorage* storage = static_cast<TraceStorage*>(sqlite3_user_data(ctx));
+
+  // This should be kept in sync with GlobalArgsTracker::AddArgSet.
+  sqlite3_exec(db,
+               "CREATE VIEW args AS "
+               "SELECT "
+               "*, "
+               "CASE value_type "
+               "  WHEN 'int' THEN CAST(int_value AS text) "
+               "  WHEN 'uint' THEN CAST(int_value AS text) "
+               "  WHEN 'string' THEN string_value "
+               "  WHEN 'real' THEN CAST(real_value AS text) "
+               "  WHEN 'pointer' THEN printf('0x%x', int_value) "
+               "  WHEN 'bool' THEN ( "
+               "    CASE WHEN int_value <> 0 THEN 'true' "
+               "    ELSE 'false' END) "
+               "  WHEN 'json' THEN string_value "
+               "ELSE NULL END AS display_value "
+               "FROM internal_args;",
+               0, 0, &error);
+  if (error) {
+    PERFETTO_ELOG("Error initializing: %s", error);
+    sqlite3_free(error);
+  }
+}
+
+struct ExportJson : public SqlFunction {
+  using Context = TraceStorage;
+  static base::Status Run(TraceStorage* storage,
+                          size_t /*argc*/,
+                          sqlite3_value** argv,
+                          SqlValue& /*out*/,
+                          Destructors&);
+};
+
+base::Status ExportJson::Run(TraceStorage* storage,
+                             size_t /*argc*/,
+                             sqlite3_value** argv,
+                             SqlValue& /*out*/,
+                             Destructors&) {
   FILE* output;
   if (sqlite3_value_type(argv[0]) == SQLITE_INTEGER) {
     // Assume input is an FD.
     output = fdopen(sqlite3_value_int(argv[0]), "w");
     if (!output) {
-      sqlite3_result_error(ctx, "Couldn't open output file from given FD", -1);
-      return;
+      return base::ErrStatus(
+          "EXPORT_JSON: Couldn't open output file from given FD");
     }
   } else {
     const char* filename =
         reinterpret_cast<const char*>(sqlite3_value_text(argv[0]));
     output = fopen(filename, "w");
     if (!output) {
-      sqlite3_result_error(ctx, "Couldn't open output file", -1);
-      return;
-    }
-  }
-
-  util::Status result = json::ExportJson(storage, output);
-  if (!result.ok()) {
-    sqlite3_result_error(ctx, result.message().c_str(), -1);
-    return;
-  }
-}
-
-void CreateJsonExportFunction(TraceStorage* ts, sqlite3* db) {
-  auto ret = sqlite3_create_function_v2(db, "EXPORT_JSON", 1, SQLITE_UTF8, ts,
-                                        ExportJson, nullptr, nullptr,
-                                        sqlite_utils::kSqliteStatic);
-  if (ret) {
-    PERFETTO_ELOG("Error initializing EXPORT_JSON");
-  }
-}
-
-void Hash(sqlite3_context* ctx, int argc, sqlite3_value** argv) {
+      return base::ErrStatus("EXPORT_JSON: Couldn't open output file");
+    }
+  }
+  return json::ExportJson(storage, output);
+}
+
+struct Hash : public SqlFunction {
+  static base::Status Run(void*,
+                          size_t argc,
+                          sqlite3_value** argv,
+                          SqlValue& out,
+                          Destructors&);
+};
+
+base::Status Hash::Run(void*,
+                       size_t argc,
+                       sqlite3_value** argv,
+                       SqlValue& out,
+                       Destructors&) {
   base::Hash hash;
-  for (int i = 0; i < argc; ++i) {
+  for (size_t i = 0; i < argc; ++i) {
     sqlite3_value* value = argv[i];
-    switch (sqlite3_value_type(value)) {
+    int type = sqlite3_value_type(value);
+    switch (type) {
       case SQLITE_INTEGER:
         hash.Update(sqlite3_value_int64(value));
         break;
@@ -335,43 +391,29 @@
         break;
       }
       default:
-        sqlite3_result_error(ctx, "Unsupported type of arg passed to HASH", -1);
-        return;
-    }
-  }
-  sqlite3_result_int64(ctx, static_cast<int64_t>(hash.digest()));
-}
-
-void Demangle(sqlite3_context* ctx, int argc, sqlite3_value** argv) {
-  if (argc != 1) {
-    sqlite3_result_error(ctx, "Unsupported number of arg passed to DEMANGLE",
-                         -1);
-    return;
-  }
+        return base::ErrStatus("HASH: arg %zu has unknown type %d", i, type);
+    }
+  }
+  out = SqlValue::Long(static_cast<int64_t>(hash.digest()));
+  return base::OkStatus();
+}
+
+struct Demangle : public SqlFunction {
+  static base::Status Run(void*,
+                          size_t argc,
+                          sqlite3_value** argv,
+                          SqlValue& out,
+                          Destructors& destructors);
+};
+
+base::Status Demangle::Run(void*,
+                           size_t argc,
+                           sqlite3_value** argv,
+                           SqlValue& out,
+                           Destructors& destructors) {
+  if (argc != 1)
+    return base::ErrStatus("Unsupported number of arg passed to DEMANGLE");
   sqlite3_value* value = argv[0];
-<<<<<<< HEAD
-  if (sqlite3_value_type(value) == SQLITE_NULL) {
-    sqlite3_result_null(ctx);
-    return;
-  }
-  if (sqlite3_value_type(value) != SQLITE_TEXT) {
-    sqlite3_result_error(ctx, "Unsupported type of arg passed to DEMANGLE", -1);
-    return;
-  }
-  const char* ptr = reinterpret_cast<const char*>(sqlite3_value_text(value));
-#if !PERFETTO_BUILDFLAG(PERFETTO_OS_WIN)
-  int ignored = 0;
-  // This memory was allocated by malloc and will be passed to SQLite to free.
-  char* demangled_name = abi::__cxa_demangle(ptr, nullptr, nullptr, &ignored);
-  if (!demangled_name) {
-    sqlite3_result_null(ctx);
-    return;
-  }
-  sqlite3_result_text(ctx, demangled_name, -1, free);
-#else
-  sqlite3_result_text(ctx, ptr, -1, sqlite_utils::kSqliteTransient);
-#endif
-=======
   if (sqlite3_value_type(value) == SQLITE_NULL)
     return base::OkStatus();
 
@@ -389,7 +431,6 @@
   destructors.string_destructor = free;
   out = SqlValue::String(demangled.release());
   return base::OkStatus();
->>>>>>> 73757009
 }
 
 void LastNonNullStep(sqlite3_context* ctx, int argc, sqlite3_value** argv) {
@@ -440,25 +481,7 @@
   }
 }
 
-void CreateHashFunction(sqlite3* db) {
-  auto ret = sqlite3_create_function_v2(
-      db, "HASH", -1, SQLITE_UTF8 | SQLITE_DETERMINISTIC, nullptr, &Hash,
-      nullptr, nullptr, nullptr);
-  if (ret) {
-    PERFETTO_ELOG("Error initializing HASH");
-  }
-}
-
-void CreateDemangledNameFunction(sqlite3* db) {
-  auto ret = sqlite3_create_function_v2(
-      db, "DEMANGLE", 1, SQLITE_UTF8 | SQLITE_DETERMINISTIC, nullptr, &Demangle,
-      nullptr, nullptr, nullptr);
-  if (ret != SQLITE_OK) {
-    PERFETTO_ELOG("Error initializing DEMANGLE: %s", sqlite3_errmsg(db));
-  }
-}
-
-void CreateLastNonNullFunction(sqlite3* db) {
+void RegisterLastNonNullFunction(sqlite3* db) {
   auto ret = sqlite3_create_window_function(
       db, "LAST_NON_NULL", 1, SQLITE_UTF8 | SQLITE_DETERMINISTIC, nullptr,
       &LastNonNullStep, &LastNonNullFinal, &LastNonNullValue,
@@ -546,7 +569,7 @@
   }
 }
 
-void CreateValueAtMaxTsFunction(sqlite3* db) {
+void RegisterValueAtMaxTsFunction(sqlite3* db) {
   auto ret = sqlite3_create_function_v2(
       db, "VALUE_AT_MAX_TS", 2, SQLITE_UTF8 | SQLITE_DETERMINISTIC, nullptr,
       nullptr, &ValueAtMaxTsStep, &ValueAtMaxTsFinal, nullptr);
@@ -555,130 +578,160 @@
   }
 }
 
-void ExtractArg(sqlite3_context* ctx, int argc, sqlite3_value** argv) {
-  if (argc != 2) {
-    sqlite3_result_error(ctx, "EXTRACT_ARG: 2 args required", -1);
-    return;
-  }
+struct ExtractArg : public SqlFunction {
+  using Context = TraceStorage;
+  static base::Status Run(TraceStorage* storage,
+                          size_t argc,
+                          sqlite3_value** argv,
+                          SqlValue& out,
+                          Destructors& destructors);
+};
+
+base::Status ExtractArg::Run(TraceStorage* storage,
+                             size_t argc,
+                             sqlite3_value** argv,
+                             SqlValue& out,
+                             Destructors& destructors) {
+  if (argc != 2)
+    return base::ErrStatus("EXTRACT_ARG: 2 args required");
 
   // If the arg set id is null, just return null as the result.
-  if (sqlite3_value_type(argv[0]) == SQLITE_NULL) {
-    sqlite3_result_null(ctx);
-    return;
-  }
-  if (sqlite3_value_type(argv[0]) != SQLITE_INTEGER) {
-    sqlite3_result_error(ctx, "EXTRACT_ARG: 1st argument should be arg set id",
-                         -1);
-    return;
-  }
-  if (sqlite3_value_type(argv[1]) != SQLITE_TEXT) {
-    sqlite3_result_error(ctx, "EXTRACT_ARG: 2nd argument should be key", -1);
-    return;
-  }
-
-  TraceStorage* storage = static_cast<TraceStorage*>(sqlite3_user_data(ctx));
+  if (sqlite3_value_type(argv[0]) == SQLITE_NULL)
+    return base::OkStatus();
+
+  if (sqlite3_value_type(argv[0]) != SQLITE_INTEGER)
+    return base::ErrStatus("EXTRACT_ARG: 1st argument should be arg set id");
+
+  if (sqlite3_value_type(argv[1]) != SQLITE_TEXT)
+    return base::ErrStatus("EXTRACT_ARG: 2nd argument should be key");
+
   uint32_t arg_set_id = static_cast<uint32_t>(sqlite3_value_int(argv[0]));
   const char* key = reinterpret_cast<const char*>(sqlite3_value_text(argv[1]));
 
   base::Optional<Variadic> opt_value;
-  util::Status status = storage->ExtractArg(arg_set_id, key, &opt_value);
-  if (!status.ok()) {
-    sqlite3_result_error(ctx, status.c_message(), -1);
-    return;
-  }
-
-  if (!opt_value) {
-    sqlite3_result_null(ctx);
-    return;
-  }
+  RETURN_IF_ERROR(storage->ExtractArg(arg_set_id, key, &opt_value));
+
+  if (!opt_value)
+    return base::OkStatus();
+
+  // This function always returns static strings (i.e. scoped to lifetime
+  // of the TraceStorage thread pool) so prevent SQLite from making copies.
+  destructors.string_destructor = sqlite_utils::kSqliteStatic;
 
   switch (opt_value->type) {
+    case Variadic::kNull:
+      return base::OkStatus();
     case Variadic::kInt:
-      sqlite3_result_int64(ctx, opt_value->int_value);
-      break;
+      out = SqlValue::Long(opt_value->int_value);
+      return base::OkStatus();
+    case Variadic::kUint:
+      out = SqlValue::Long(static_cast<int64_t>(opt_value->uint_value));
+      return base::OkStatus();
+    case Variadic::kString:
+      out =
+          SqlValue::String(storage->GetString(opt_value->string_value).data());
+      return base::OkStatus();
+    case Variadic::kReal:
+      out = SqlValue::Double(opt_value->real_value);
+      return base::OkStatus();
     case Variadic::kBool:
-      sqlite3_result_int64(ctx, opt_value->bool_value);
-      break;
-    case Variadic::kUint:
-      sqlite3_result_int64(ctx, static_cast<int64_t>(opt_value->uint_value));
-      break;
+      out = SqlValue::Long(opt_value->bool_value);
+      return base::OkStatus();
     case Variadic::kPointer:
-      sqlite3_result_int64(ctx, static_cast<int64_t>(opt_value->pointer_value));
-      break;
+      out = SqlValue::Long(static_cast<int64_t>(opt_value->pointer_value));
+      return base::OkStatus();
     case Variadic::kJson:
-      sqlite3_result_text(ctx, storage->GetString(opt_value->json_value).data(),
-                          -1, nullptr);
-      break;
-    case Variadic::kString:
-      sqlite3_result_text(
-          ctx, storage->GetString(opt_value->string_value).data(), -1, nullptr);
-      break;
-    case Variadic::kReal:
-      sqlite3_result_double(ctx, opt_value->real_value);
-      break;
-  }
-}
-
-void CreateExtractArgFunction(TraceStorage* ts, sqlite3* db) {
-  auto ret = sqlite3_create_function_v2(db, "EXTRACT_ARG", 2,
-                                        SQLITE_UTF8 | SQLITE_DETERMINISTIC, ts,
-                                        &ExtractArg, nullptr, nullptr, nullptr);
-  if (ret != SQLITE_OK) {
-    PERFETTO_FATAL("Error initializing EXTRACT_ARG: %s", sqlite3_errmsg(db));
-  }
-}
-
-void CreateSourceGeqFunction(sqlite3* db) {
-  auto fn = [](sqlite3_context* ctx, int, sqlite3_value**) {
-    sqlite3_result_error(
-        ctx, "SOURCE_GEQ should not be called from the global scope", -1);
-  };
-  auto ret = sqlite3_create_function_v2(db, "SOURCE_GEQ", -1,
-                                        SQLITE_UTF8 | SQLITE_DETERMINISTIC,
-                                        nullptr, fn, nullptr, nullptr, nullptr);
-  if (ret != SQLITE_OK) {
-    PERFETTO_FATAL("Error initializing SOURCE_GEQ: %s", sqlite3_errmsg(db));
-  }
-}
+      out = SqlValue::String(storage->GetString(opt_value->json_value).data());
+      return base::OkStatus();
+  }
+  PERFETTO_FATAL("For GCC");
+}
+
+std::vector<std::string> SanitizeMetricMountPaths(
+    const std::vector<std::string>& mount_paths) {
+  std::vector<std::string> sanitized;
+  for (const auto& path : mount_paths) {
+    if (path.length() == 0)
+      continue;
+    sanitized.push_back(path);
+    if (path.back() != '/')
+      sanitized.back().append("/");
+  }
+  return sanitized;
+}
+
+struct SourceGeq : public SqlFunction {
+  static base::Status Run(void*,
+                          size_t,
+                          sqlite3_value**,
+                          SqlValue&,
+                          Destructors&) {
+    return base::ErrStatus(
+        "SOURCE_GEQ should not be called from the global scope");
+  }
+};
+
+struct Glob : public SqlFunction {
+  static base::Status Run(void*,
+                          size_t,
+                          sqlite3_value** argv,
+                          SqlValue& out,
+                          Destructors&) {
+    const char* pattern =
+        reinterpret_cast<const char*>(sqlite3_value_text(argv[0]));
+    const char* text =
+        reinterpret_cast<const char*>(sqlite3_value_text(argv[1]));
+    if (pattern && text) {
+      out = SqlValue::Long(sqlite3_strglob(pattern, text) == 0);
+    }
+    return base::OkStatus();
+  }
+};
 
 void SetupMetrics(TraceProcessor* tp,
                   sqlite3* db,
-                  std::vector<metrics::SqlMetricFile>* sql_metrics) {
-  tp->ExtendMetricsProto(kMetricsDescriptor.data(), kMetricsDescriptor.size());
+                  std::vector<metrics::SqlMetricFile>* sql_metrics,
+                  const std::vector<std::string>& extension_paths) {
+  const std::vector<std::string> sanitized_extension_paths =
+      SanitizeMetricMountPaths(extension_paths);
+  std::vector<std::string> skip_prefixes;
+  skip_prefixes.reserve(sanitized_extension_paths.size());
+  for (const auto& path : sanitized_extension_paths) {
+    skip_prefixes.push_back(kMetricProtoRoot + path);
+  }
+  tp->ExtendMetricsProto(kMetricsDescriptor.data(), kMetricsDescriptor.size(),
+                         skip_prefixes);
   tp->ExtendMetricsProto(kAllChromeMetricsDescriptor.data(),
-                         kAllChromeMetricsDescriptor.size());
-
-  for (const auto& file_to_sql : metrics::sql_metrics::kFileToSql) {
-    tp->RegisterMetric(file_to_sql.path, file_to_sql.sql);
-  }
-
-  {
-    std::unique_ptr<metrics::RunMetricContext> ctx(
-        new metrics::RunMetricContext());
-    ctx->tp = tp;
-    ctx->metrics = sql_metrics;
-    auto ret = sqlite3_create_function_v2(
-        db, "RUN_METRIC", -1, SQLITE_UTF8, ctx.release(), metrics::RunMetric,
-        nullptr, nullptr,
-        [](void* ptr) { delete static_cast<metrics::RunMetricContext*>(ptr); });
-    if (ret)
-      PERFETTO_FATAL("Error initializing RUN_METRIC");
-  }
-
+                         kAllChromeMetricsDescriptor.size(), skip_prefixes);
+
+  // TODO(lalitm): remove this special casing and change
+  // SanitizeMetricMountPaths if/when we move all protos for builtin metrics to
+  // match extension protos.
+  bool skip_all_sql = std::find(extension_paths.begin(), extension_paths.end(),
+                                "") != extension_paths.end();
+  if (!skip_all_sql) {
+    for (const auto& file_to_sql : metrics::sql_metrics::kFileToSql) {
+      if (base::StartsWithAny(file_to_sql.path, sanitized_extension_paths))
+        continue;
+      tp->RegisterMetric(file_to_sql.path, file_to_sql.sql);
+    }
+  }
+
+  RegisterFunction<metrics::NullIfEmpty>(db, "NULL_IF_EMPTY", 1);
+  RegisterFunction<metrics::UnwrapMetricProto>(db, "UNWRAP_METRIC_PROTO", 2);
+  RegisterFunction<metrics::RunMetric>(
+      db, "RUN_METRIC", -1,
+      std::unique_ptr<metrics::RunMetric::Context>(
+          new metrics::RunMetric::Context{tp, sql_metrics}));
+
+  // TODO(lalitm): migrate this over to using RegisterFunction once aggregate
+  // functions are supported.
   {
     auto ret = sqlite3_create_function_v2(
         db, "RepeatedField", 1, SQLITE_UTF8, nullptr, nullptr,
         metrics::RepeatedFieldStep, metrics::RepeatedFieldFinal, nullptr);
     if (ret)
       PERFETTO_FATAL("Error initializing RepeatedField");
-  }
-
-  {
-    auto ret = sqlite3_create_function_v2(db, "NULL_IF_EMPTY", 1, SQLITE_UTF8,
-                                          nullptr, metrics::NullIfEmpty,
-                                          nullptr, nullptr, nullptr);
-    if (ret)
-      PERFETTO_FATAL("Error initializing NULL_IF_EMPTY");
   }
 }
 
@@ -702,6 +755,106 @@
   }
 }
 
+void IncrementCountForStmt(sqlite3_stmt* stmt,
+                           IteratorImpl::StmtMetadata* metadata) {
+  metadata->statement_count++;
+
+  // If the stmt is already done, it clearly didn't have any output.
+  if (sqlite_utils::IsStmtDone(stmt))
+    return;
+
+  // If the statement only has a single column and that column is named
+  // "suppress_query_output", treat it as a statement without output for
+  // accounting purposes. This is done so that embedders (e.g. shell) can
+  // strictly check that only the last query produces output while also
+  // providing an escape hatch for SELECT RUN_METRIC() invocations (which
+  // sadly produce output).
+  if (sqlite3_column_count(stmt) == 1 &&
+      strcmp(sqlite3_column_name(stmt, 0), "suppress_query_output") == 0) {
+    return;
+  }
+
+  // Otherwise, the statement has output and so increment the count.
+  metadata->statement_count_with_output++;
+}
+
+base::Status PrepareAndStepUntilLastValidStmt(
+    sqlite3* db,
+    const std::string& sql,
+    ScopedStmt* output_stmt,
+    IteratorImpl::StmtMetadata* metadata) {
+  ScopedStmt prev_stmt;
+  // A sql string can contain several statements. Some of them might be comment
+  // only, e.g. "SELECT 1; /* comment */; SELECT 2;". Here we process one
+  // statement on each iteration. SQLite's sqlite_prepare_v2 (wrapped by
+  // PrepareStmt) returns on each iteration a pointer to the unprocessed string.
+  //
+  // Unfortunately we cannot call PrepareStmt and tokenize all statements
+  // upfront because sqlite_prepare_v2 also semantically checks the statement
+  // against the schema. In some cases statements might depend on the execution
+  // of previous ones (e.e. CREATE VIEW x; SELECT FROM x; DELETE VIEW x;).
+  //
+  // Also, unfortunately, we need to PrepareStmt to find out if a statement is a
+  // comment or a real statement.
+  //
+  // The logic here is the following:
+  //  - We invoke PrepareStmt on each statement.
+  //  - If the statement is a comment we simply skip it.
+  //  - If the statement is valid, we step once to make sure side effects take
+  //    effect.
+  //  - If we encounter a valid statement afterwards, we step internally through
+  //    all rows of the previous one. This ensures that any further side effects
+  //    take hold *before* we step into the next statement.
+  //  - Once no further non-comment statements are encountered, we return an
+  //    iterator to the last valid statement.
+  for (const char* rem_sql = sql.c_str(); rem_sql && rem_sql[0];) {
+    ScopedStmt cur_stmt;
+    {
+      PERFETTO_TP_TRACE("QUERY_PREPARE");
+      const char* tail = nullptr;
+      RETURN_IF_ERROR(sqlite_utils::PrepareStmt(db, rem_sql, &cur_stmt, &tail));
+      rem_sql = tail;
+    }
+
+    // The only situation where we'd have an ok status but also no prepared
+    // statement is if the statement of SQL we parsed was a pure comment. In
+    // this case, just continue to the next statement.
+    if (!cur_stmt)
+      continue;
+
+    // Before stepping into |cur_stmt|, we need to finish iterating through
+    // the previous statement so we don't have two clashing statements (e.g.
+    // SELECT * FROM v and DROP VIEW v) partially stepped into.
+    if (prev_stmt)
+      RETURN_IF_ERROR(sqlite_utils::StepStmtUntilDone(prev_stmt.get()));
+
+    PERFETTO_DLOG("Executing statement: %s", sqlite3_sql(*cur_stmt));
+
+    // Now step once into |cur_stmt| so that when we prepare the next statment
+    // we will have executed any dependent bytecode in this one.
+    int err = sqlite3_step(*cur_stmt);
+    if (err != SQLITE_ROW && err != SQLITE_DONE)
+      return base::ErrStatus("%s (errcode: %d)", sqlite3_errmsg(db), err);
+
+    // Increment the neecessary counts for the statement.
+    IncrementCountForStmt(cur_stmt.get(), metadata);
+
+    // Propogate the current statement to the next iteration.
+    prev_stmt = std::move(cur_stmt);
+  }
+
+  // If we didn't manage to prepare a single statment, that means everything
+  // in the SQL was treated as a comment.
+  if (!prev_stmt)
+    return base::ErrStatus("No valid SQL to run");
+
+  // Update the output statment and column count.
+  *output_stmt = std::move(prev_stmt);
+  metadata->column_count =
+      static_cast<uint32_t>(sqlite3_column_count(output_stmt->get()));
+  return base::OkStatus();
+}
+
 }  // namespace
 
 TraceProcessorImpl::TraceProcessorImpl(const Config& cfg)
@@ -711,7 +864,7 @@
 
   context_.systrace_trace_parser.reset(new SystraceTraceParser(&context_));
 
-  if (gzip::IsGzipSupported())
+  if (util::IsGzipSupported())
     context_.gzip_trace_parser.reset(new GzipTraceParser(&context_));
 
   if (json::IsJsonSupported()) {
@@ -729,15 +882,26 @@
   CreateBuiltinViews(db);
   db_.reset(std::move(db));
 
-  CreateJsonExportFunction(context_.storage.get(), db);
-  CreateHashFunction(db);
-  CreateDemangledNameFunction(db);
-  CreateLastNonNullFunction(db);
-  CreateExtractArgFunction(context_.storage.get(), db);
-  CreateSourceGeqFunction(db);
-  CreateValueAtMaxTsFunction(db);
-
-  SetupMetrics(this, *db_, &sql_metrics_);
+  // New style function registration.
+  RegisterFunction<Glob>(db, "glob", 2);
+  RegisterFunction<Hash>(db, "HASH", -1);
+  RegisterFunction<Demangle>(db, "DEMANGLE", 1);
+  RegisterFunction<SourceGeq>(db, "SOURCE_GEQ", -1);
+  RegisterFunction<ExportJson>(db, "EXPORT_JSON", 1, context_.storage.get(),
+                               false);
+  RegisterFunction<ExtractArg>(db, "EXTRACT_ARG", 2, context_.storage.get());
+  RegisterFunction<CreateFunction>(
+      db, "CREATE_FUNCTION", 3,
+      std::unique_ptr<CreateFunction::Context>(
+          new CreateFunction::Context{db_.get(), &create_function_state_}));
+
+  // Old style function registration.
+  // TODO(lalitm): migrate this over to using RegisterFunction once aggregate
+  // functions are supported.
+  RegisterLastNonNullFunction(db);
+  RegisterValueAtMaxTsFunction(db);
+
+  SetupMetrics(this, *db_, &sql_metrics_, cfg.skip_builtin_metric_paths);
 
   // Setup the query cache.
   query_cache_.reset(new QueryCache());
@@ -769,8 +933,14 @@
       new AncestorGenerator(AncestorGenerator::Ancestor::kSlice, &context_)));
   RegisterDynamicTable(std::unique_ptr<AncestorGenerator>(new AncestorGenerator(
       AncestorGenerator::Ancestor::kStackProfileCallsite, &context_)));
-  RegisterDynamicTable(std::unique_ptr<DescendantSliceGenerator>(
-      new DescendantSliceGenerator(&context_)));
+  RegisterDynamicTable(std::unique_ptr<AncestorGenerator>(new AncestorGenerator(
+      AncestorGenerator::Ancestor::kSliceByStack, &context_)));
+  RegisterDynamicTable(
+      std::unique_ptr<DescendantGenerator>(new DescendantGenerator(
+          DescendantGenerator::Descendant::kSlice, &context_)));
+  RegisterDynamicTable(
+      std::unique_ptr<DescendantGenerator>(new DescendantGenerator(
+          DescendantGenerator::Descendant::kSliceByStack, &context_)));
   RegisterDynamicTable(
       std::unique_ptr<ConnectedFlowGenerator>(new ConnectedFlowGenerator(
           ConnectedFlowGenerator::Mode::kDirectlyConnectedFlow, &context_)));
@@ -787,6 +957,8 @@
       new ThreadStateGenerator(&context_)));
   RegisterDynamicTable(std::unique_ptr<ExperimentalAnnotatedStackGenerator>(
       new ExperimentalAnnotatedStackGenerator(&context_)));
+  RegisterDynamicTable(std::unique_ptr<ExperimentalFlatSliceGenerator>(
+      new ExperimentalFlatSliceGenerator(&context_)));
 
   // New style db-backed tables.
   RegisterDbTable(storage->arg_table());
@@ -853,10 +1025,9 @@
 
 TraceProcessorImpl::~TraceProcessorImpl() = default;
 
-util::Status TraceProcessorImpl::Parse(std::unique_ptr<uint8_t[]> data,
-                                       size_t size) {
-  bytes_parsed_ += size;
-  return TraceProcessorStorageImpl::Parse(std::move(data), size);
+base::Status TraceProcessorImpl::Parse(TraceBlobView blob) {
+  bytes_parsed_ += blob.size();
+  return TraceProcessorStorageImpl::Parse(std::move(blob));
 }
 
 std::string TraceProcessorImpl::GetCurrentTraceName() {
@@ -895,6 +1066,7 @@
 }
 
 size_t TraceProcessorImpl::RestoreInitialTables() {
+  // Step 1: figure out what tables/views/indices we need to delete.
   std::vector<std::pair<std::string, std::string>> deletion_list;
   std::string msg = "Resetting DB to initial state, deleting table/views:";
   for (auto it = ExecuteQuery(kAllTablesQuery); it.Next();) {
@@ -908,6 +1080,8 @@
   }
 
   PERFETTO_LOG("%s", msg.c_str());
+
+  // Step 2: actually delete those tables/views/indices.
   for (const auto& tn : deletion_list) {
     std::string query = "DROP " + tn.first + " " + tn.second;
     auto it = ExecuteQuery(query);
@@ -923,31 +1097,21 @@
   return deletion_list.size();
 }
 
-Iterator TraceProcessorImpl::ExecuteQuery(const std::string& sql,
-                                          int64_t time_queued) {
-  sqlite3_stmt* raw_stmt;
-  int err;
-  {
-    PERFETTO_TP_TRACE("QUERY_PREPARE");
-    err = sqlite3_prepare_v2(*db_, sql.c_str(), static_cast<int>(sql.size()),
-                             &raw_stmt, nullptr);
-  }
-
-  util::Status status;
-  uint32_t col_count = 0;
-  if (err != SQLITE_OK) {
-    status = util::ErrStatus("%s", sqlite3_errmsg(*db_));
-  } else {
-    col_count = static_cast<uint32_t>(sqlite3_column_count(raw_stmt));
-  }
-
-  base::TimeNanos t_start = base::GetWallTimeNs();
+Iterator TraceProcessorImpl::ExecuteQuery(const std::string& sql) {
+  PERFETTO_TP_TRACE("QUERY_EXECUTE");
+
   uint32_t sql_stats_row =
-      context_.storage->mutable_sql_stats()->RecordQueryBegin(sql, time_queued,
-                                                              t_start.count());
+      context_.storage->mutable_sql_stats()->RecordQueryBegin(
+          sql, base::GetWallTimeNs().count());
+
+  ScopedStmt stmt;
+  IteratorImpl::StmtMetadata metadata;
+  base::Status status =
+      PrepareAndStepUntilLastValidStmt(*db_, sql, &stmt, &metadata);
+  PERFETTO_DCHECK((status.ok() && stmt) || (!status.ok() && !stmt));
 
   std::unique_ptr<IteratorImpl> impl(new IteratorImpl(
-      this, *db_, ScopedStmt(raw_stmt), col_count, status, sql_stats_row));
+      this, *db_, status, std::move(stmt), std::move(metadata), sql_stats_row));
   return Iterator(std::move(impl));
 }
 
@@ -967,7 +1131,7 @@
   return field_idx != nullptr;
 }
 
-util::Status TraceProcessorImpl::RegisterMetric(const std::string& path,
+base::Status TraceProcessorImpl::RegisterMetric(const std::string& path,
                                                 const std::string& sql) {
   std::string stripped_sql;
   for (base::StringSplitter sp(sql, '\n'); sp.Next();) {
@@ -984,7 +1148,7 @@
       [&path](const metrics::SqlMetricFile& m) { return m.path == path; });
   if (it != sql_metrics_.end()) {
     it->sql = stripped_sql;
-    return util::OkStatus();
+    return base::OkStatus();
   }
 
   auto sep_idx = path.rfind('/');
@@ -993,7 +1157,7 @@
 
   auto sql_idx = basename.rfind(".sql");
   if (sql_idx == std::string::npos) {
-    return util::ErrStatus("Unable to find .sql extension for metric");
+    return base::ErrStatus("Unable to find .sql extension for metric");
   }
   auto no_ext_name = basename.substr(0, sql_idx);
 
@@ -1004,16 +1168,41 @@
   if (IsRootMetricField(no_ext_name)) {
     metric.proto_field_name = no_ext_name;
     metric.output_table_name = no_ext_name + "_output";
+
+    auto field_it_and_inserted =
+        proto_field_to_sql_metric_path_.emplace(*metric.proto_field_name, path);
+    if (!field_it_and_inserted.second) {
+      // We already had a metric with this field name in the map. However, if
+      // this was the case, we should have found the metric in
+      // |path_to_sql_metric_file_| above if we are simply overriding the
+      // metric. Return an error since this means we have two different SQL
+      // files which are trying to output the same metric.
+      const auto& prev_path = field_it_and_inserted.first->second;
+      PERFETTO_DCHECK(prev_path != path);
+      return base::ErrStatus(
+          "RegisterMetric Error: Metric paths %s (which is already registered) "
+          "and %s are both trying to output the proto field %s",
+          prev_path.c_str(), path.c_str(), metric.proto_field_name->c_str());
+    }
+
     InsertIntoTraceMetricsTable(*db_, no_ext_name);
   }
 
   sql_metrics_.emplace_back(metric);
-  return util::OkStatus();
-}
-
-util::Status TraceProcessorImpl::ExtendMetricsProto(const uint8_t* data,
+  return base::OkStatus();
+}
+
+base::Status TraceProcessorImpl::ExtendMetricsProto(const uint8_t* data,
                                                     size_t size) {
-  util::Status status = pool_.AddFromFileDescriptorSet(data, size);
+  return ExtendMetricsProto(data, size, /*skip_prefixes*/ {});
+}
+
+base::Status TraceProcessorImpl::ExtendMetricsProto(
+    const uint8_t* data,
+    size_t size,
+    const std::vector<std::string>& skip_prefixes) {
+  base::Status status =
+      pool_.AddFromFileDescriptorSet(data, size, skip_prefixes);
   if (!status.ok())
     return status;
 
@@ -1022,42 +1211,32 @@
     // into a function name of the form (TraceMetrics_SubMetric).
     auto fn_name = desc.full_name().substr(desc.package_name().size() + 1);
     std::replace(fn_name.begin(), fn_name.end(), '.', '_');
-
-    std::unique_ptr<metrics::BuildProtoContext> ctx(
-        new metrics::BuildProtoContext());
-    ctx->tp = this;
-    ctx->pool = &pool_;
-    ctx->desc = &desc;
-
-    auto ret = sqlite3_create_function_v2(
-        *db_, fn_name.c_str(), -1, SQLITE_UTF8, ctx.release(),
-        metrics::BuildProto, nullptr, nullptr, [](void* ptr) {
-          delete static_cast<metrics::BuildProtoContext*>(ptr);
-        });
-    if (ret != SQLITE_OK)
-      return util::ErrStatus("%s", sqlite3_errmsg(*db_));
-  }
-  return util::OkStatus();
-}
-
-util::Status TraceProcessorImpl::ComputeMetric(
+    RegisterFunction<metrics::BuildProto>(
+        db_.get(), fn_name.c_str(), -1,
+        std::unique_ptr<metrics::BuildProto::Context>(
+            new metrics::BuildProto::Context{this, &pool_, &desc}));
+  }
+  return base::OkStatus();
+}
+
+base::Status TraceProcessorImpl::ComputeMetric(
     const std::vector<std::string>& metric_names,
     std::vector<uint8_t>* metrics_proto) {
   auto opt_idx = pool_.FindDescriptorIdx(".perfetto.protos.TraceMetrics");
   if (!opt_idx.has_value())
-    return util::Status("Root metrics proto descriptor not found");
+    return base::Status("Root metrics proto descriptor not found");
 
   const auto& root_descriptor = pool_.descriptors()[opt_idx.value()];
-  return metrics::ComputeMetrics(this, metric_names, sql_metrics_,
+  return metrics::ComputeMetrics(this, metric_names, sql_metrics_, pool_,
                                  root_descriptor, metrics_proto);
 }
 
-util::Status TraceProcessorImpl::ComputeMetricText(
+base::Status TraceProcessorImpl::ComputeMetricText(
     const std::vector<std::string>& metric_names,
     TraceProcessor::MetricResultFormat format,
     std::string* metrics_string) {
   std::vector<uint8_t> metrics_proto;
-  util::Status status = ComputeMetric(metric_names, &metrics_proto);
+  base::Status status = ComputeMetric(metric_names, &metrics_proto);
   if (!status.ok())
     return status;
   switch (format) {
@@ -1083,7 +1262,7 @@
   metatrace::Enable();
 }
 
-util::Status TraceProcessorImpl::DisableAndReadMetatrace(
+base::Status TraceProcessorImpl::DisableAndReadMetatrace(
     std::vector<uint8_t>* trace_proto) {
   protozero::HeapBuffered<protos::pbzero::Trace> trace;
   metatrace::DisableAndReadBuffer([&trace](metatrace::Record* record) {
@@ -1108,7 +1287,7 @@
     }
   });
   *trace_proto = trace.SerializeAsArray();
-  return util::OkStatus();
+  return base::OkStatus();
 }
 
 }  // namespace trace_processor
