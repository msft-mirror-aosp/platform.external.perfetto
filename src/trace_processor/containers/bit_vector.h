--- conflicted
+++ resolved
@@ -54,21 +54,12 @@
   class Builder {
    public:
     // Creates a Builder for building a BitVector of |size| bits.
-<<<<<<< HEAD
-    explicit Builder(uint32_t size) : words_(WordCount(size)), size_(size) {}
-
-    // Skips forward |n| bits leaving them as zeroed.
-    void Skip(uint32_t n) {
-      PERFETTO_DCHECK(global_bit_offset_ + n <= size_);
-      global_bit_offset_ += n;
-=======
     explicit Builder(uint32_t size, uint32_t skip = 0)
         : words_(BlockCount(size) * Block::kWords),
           global_bit_offset_(skip),
           size_(size),
           skipped_blocks_(skip / Block::kBits) {
       PERFETTO_CHECK(global_bit_offset_ <= size_);
->>>>>>> 45332e04
     }
 
     // Appends a single bit to the builder.
@@ -87,28 +78,13 @@
     void AppendWord(uint64_t word) {
       PERFETTO_DCHECK(global_bit_offset_ % BitWord::kBits == 0);
       PERFETTO_DCHECK(global_bit_offset_ + BitWord::kBits <= size_);
-<<<<<<< HEAD
-=======
-
->>>>>>> 45332e04
+
       words_[global_bit_offset_ / BitWord::kBits] = word;
       global_bit_offset_ += BitWord::kBits;
     }
 
     // Creates a BitVector from this Builder.
     BitVector Build() && {
-<<<<<<< HEAD
-      Address addr = IndexToAddress(size_ - 1);
-      uint32_t no_blocks = addr.block_idx + 1;
-      std::vector<uint32_t> counts(no_blocks);
-
-      // Calculate counts only for full blocks.
-      for (uint32_t i = 1; i < no_blocks; ++i) {
-        counts[i] = counts[i - 1] +
-                    ConstBlock(&words_[Block::kWords * (i - 1)]).CountSetBits();
-      }
-      return BitVector{std::move(words_), std::move(counts), size_};
-=======
       if (size_ == 0)
         return BitVector();
 
@@ -119,7 +95,6 @@
                     ConstBlock(&words_[Block::kWords * (i - 1)]).CountSetBits();
       }
       return BitVector(std::move(words_), std::move(counts), size_);
->>>>>>> 45332e04
     }
 
     // Returns the number of bits which are in complete words which can be
@@ -154,10 +129,7 @@
     std::vector<uint64_t> words_;
     uint32_t global_bit_offset_ = 0;
     uint32_t size_ = 0;
-<<<<<<< HEAD
-=======
     uint32_t skipped_blocks_ = 0;
->>>>>>> 45332e04
   };
 
   // Creates an empty bitvector.
@@ -175,10 +147,6 @@
   // Create a copy of the bitvector.
   BitVector Copy() const;
 
-<<<<<<< HEAD
-  // Create a bitwise Not copy of the bitvector.
-  BitVector Not() const;
-=======
   // Bitwise Not of the bitvector.
   void Not();
 
@@ -187,7 +155,6 @@
 
   // Bitwise Or of the bitvector.
   void And(const BitVector&);
->>>>>>> 45332e04
 
   // Returns the size of the bitvector.
   uint32_t size() const { return static_cast<uint32_t>(size_); }
@@ -458,15 +425,12 @@
 
     // Bitwise ors the given |mask| to the current value.
     void Or(uint64_t mask) { *word_ |= mask; }
-<<<<<<< HEAD
-=======
 
     // Bitwise ands the given |mask| to the current value.
     void And(uint64_t mask) { *word_ &= mask; }
 
     // Bitwise not.
     void Not() { *word_ = ~(*word_); }
->>>>>>> 45332e04
 
     // Sets the bit at the given index to true.
     void Set(uint32_t idx) {
@@ -553,12 +517,6 @@
       PERFETTO_DCHECK(idx < kBits);
       return (*word_ >> idx) & 1ull;
     }
-<<<<<<< HEAD
-
-    // Bitwise not.
-    uint64_t Not() const { return ~(*word_); }
-=======
->>>>>>> 45332e04
 
     // Returns the index of the nth set bit.
     // Undefined if |n| >= |CountSetBits()|.
@@ -717,15 +675,12 @@
 
       // Finally, we set the word block from the start to the end offset.
       BitWord(&start_word_[end.word_idx]).Set(0, end.bit_idx);
-<<<<<<< HEAD
-=======
     }
 
     void Or(Block& sec) {
       for (uint32_t i = 0; i < kWords; ++i) {
         BitWord(&start_word_[i]).Or(sec.start_word_[i]);
       }
->>>>>>> 45332e04
     }
 
     template <typename Filler>
@@ -740,94 +695,8 @@
         for (uint32_t j = 0; j < Block::kWords; ++j) {
           bool res = f(offset_with_bit + j * BitWord::kBits);
           BitWord(&start_word_[j]).Or(res ? mask : 0);
-<<<<<<< HEAD
         }
       }
-    }
-
-    void ReplaceWith(Block block) {
-      for (uint32_t i = 0; i < BitWord::kBits; ++i) {
-        start_word_[i] = block.start_word()[i];
-      }
-    }
-
-    uint64_t* start_word() { return start_word_; }
-
-   private:
-    uint64_t* start_word_;
-  };
-
-  class ConstBlock {
-   public:
-    // See class documentation for how these constants are chosen.
-    static constexpr uint16_t kWords = Block::kWords;
-    static constexpr uint32_t kBits = kWords * BitWord::kBits;
-
-    explicit ConstBlock(const uint64_t* start_word) : start_word_(start_word) {}
-    explicit ConstBlock(Block block) : start_word_(block.start_word()) {}
-
-    // Returns whether the bit at the given address is set.
-    bool IsSet(const BlockOffset& addr) const {
-      PERFETTO_DCHECK(addr.word_idx < kWords);
-      return ConstBitWord(start_word_ + addr.word_idx).IsSet(addr.bit_idx);
-    }
-
-    // Gets the offset of the nth set bit in this block.
-    BlockOffset IndexOfNthSet(uint32_t n) const {
-      uint32_t count = 0;
-      for (uint16_t i = 0; i < kWords; ++i) {
-        // Keep a running count of all the set bits in the atom.
-        uint32_t value = count + ConstBitWord(start_word_ + i).CountSetBits();
-        if (value <= n) {
-          count = value;
-          continue;
-=======
->>>>>>> 45332e04
-        }
-
-        // The running count of set bits is more than |n|. That means this
-        // atom contains the bit we are looking for.
-
-        // Take away the number of set bits to the start of this atom from
-        // |n|.
-        uint32_t set_in_atom = n - count;
-
-        // Figure out the index of the set bit inside the atom and create the
-        // address of this bit from that.
-        uint16_t bit_idx =
-            ConstBitWord(start_word_ + i).IndexOfNthSet(set_in_atom);
-        PERFETTO_DCHECK(bit_idx < 64);
-        return BlockOffset{i, bit_idx};
-      }
-      PERFETTO_FATAL("Index out of bounds");
-    }
-
-    // Gets the number of set bits within a block up to and including the bit
-    // at the given address.
-    uint32_t CountSetBits(const BlockOffset& addr) const {
-      PERFETTO_DCHECK(addr.word_idx < kWords);
-
-      // Count all the set bits in the atom until we reach the last atom
-      // index.
-      uint32_t count = 0;
-      for (uint32_t i = 0; i < addr.word_idx; ++i) {
-        count += ConstBitWord(&start_word_[i]).CountSetBits();
-      }
-
-      // For the last atom, only count the bits upto and including the bit
-      // index.
-      return count + ConstBitWord(&start_word_[addr.word_idx])
-                         .CountSetBits(addr.bit_idx);
-    }
-
-    // Gets the number of set bits within a block up.
-    uint32_t CountSetBits() const {
-      uint32_t count = 0;
-      for (uint32_t i = 0; i < kWords; ++i) {
-        count += ConstBitWord(&start_word_[i]).CountSetBits();
-      }
-<<<<<<< HEAD
-=======
     }
 
     void ReplaceWith(Block block) {
@@ -909,7 +778,6 @@
       for (uint32_t i = 0; i < kWords; ++i) {
         count += ConstBitWord(&start_word_[i]).CountSetBits();
       }
->>>>>>> 45332e04
       return count;
     }
 
