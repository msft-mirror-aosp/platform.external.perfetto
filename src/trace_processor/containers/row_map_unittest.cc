/*
 * Copyright (C) 2019 The Android Open Source Project
 *
 * Licensed under the Apache License, Version 2.0 (the "License");
 * you may not use this file except in compliance with the License.
 * You may obtain a copy of the License at
 *
 *      http://www.apache.org/licenses/LICENSE-2.0
 *
 * Unless required by applicable law or agreed to in writing, software
 * distributed under the License is distributed on an "AS IS" BASIS,
 * WITHOUT WARRANTIES OR CONDITIONS OF ANY KIND, either express or implied.
 * See the License for the specific language governing permissions and
 * limitations under the License.
 */

#include "src/trace_processor/containers/row_map.h"

#include <memory>

#include "src/base/test/gtest_test_suite.h"
#include "test/gtest_and_gmock.h"

namespace perfetto {
namespace trace_processor {
namespace {

TEST(RowMapUnittest, SingleRow) {
  RowMap rm(10, 20);
  RowMap rm_row = rm.SingleRow(15u);
  ASSERT_EQ(rm_row.size(), 1u);
  ASSERT_TRUE(rm_row.Contains(15));
  ASSERT_FALSE(rm_row.Contains(11));
}

TEST(RowMapUnittest, CopyRange) {
  RowMap rm(10, 20);
  RowMap rm_copy = rm.Copy();
  ASSERT_EQ(rm_copy.size(), 10u);
}

TEST(RowMapUnittest, CopyBitVector) {
  RowMap rm(BitVector{true, false, false, false, true, true});
  RowMap rm_copy = rm.Copy();
  ASSERT_EQ(rm_copy.size(), 3u);
}

TEST(RowMapUnittest, CopyIndexVector) {
  RowMap rm(std::vector<uint32_t>{10, 17, 20, 21});
  RowMap rm_copy = rm.Copy();
  ASSERT_EQ(rm_copy.size(), 4u);
}

TEST(RowMapUnittest, GetFromRange) {
  RowMap rm(10, 20);
  ASSERT_EQ(rm.Get(5), 15u);
}

TEST(RowMapUnittest, GetFromBitVector) {
  RowMap rm(BitVector{true, false, false, false, true, true});
  ASSERT_EQ(rm.Get(1), 4u);
}

TEST(RowMapUnittest, GetFromIndexVector) {
  RowMap rm(std::vector<uint32_t>{10, 17, 20, 21});
  ASSERT_EQ(rm.Get(1), 17u);
}

TEST(RowMapUnittest, ContainsFromRange) {
  RowMap rm(10, 20);
  ASSERT_FALSE(rm.Contains(5));
  ASSERT_TRUE(rm.Contains(15));
}

TEST(RowMapUnittest, ContainsFromBitVector) {
  RowMap rm(BitVector{true, false, false, false, true, true});
  ASSERT_FALSE(rm.Contains(3));
  ASSERT_TRUE(rm.Contains(5));
}

TEST(RowMapUnittest, ContainsFromIndexVector) {
  RowMap rm(std::vector<uint32_t>{10, 17, 20, 21});
  ASSERT_FALSE(rm.Contains(5));
  ASSERT_TRUE(rm.Contains(10));
}

TEST(RowMapUnittest, RowOfRange) {
  RowMap rm(10, 20);
  ASSERT_EQ(rm.RowOf(15).value(), 5u);
  ASSERT_EQ(rm.RowOf(5), std::nullopt);
}

TEST(RowMapUnittest, RowOfBitVector) {
  RowMap rm(BitVector{true, false, false, false, true, true});
  ASSERT_EQ(rm.RowOf(4), 1u);
  ASSERT_EQ(rm.RowOf(1), std::nullopt);
}

TEST(RowMapUnittest, RowOfIndexVector) {
  RowMap rm(std::vector<uint32_t>{10, 17, 20, 21});
  ASSERT_EQ(rm.RowOf(17), 1u);
  ASSERT_EQ(rm.RowOf(5), std::nullopt);
}

TEST(RowMapUnittest, InsertIntoRangeAtTheEnd) {
  RowMap rm(10, 20);
  rm.Insert(21);
  ASSERT_EQ(rm.size(), 11u);
  ASSERT_TRUE(rm.Contains(21));
}

TEST(RowMapUnittest, InsertIntoRange) {
  RowMap rm(10, 20);
  rm.Insert(25);
  ASSERT_EQ(rm.size(), 11u);
  ASSERT_TRUE(rm.Contains(25));
}

TEST(RowMapUnittest, InsertIntoBitVector) {
  RowMap rm(BitVector{true, false, false, false, true, true});
  rm.Insert(25);
  ASSERT_EQ(rm.size(), 4u);
  ASSERT_TRUE(rm.Contains(25));
}

TEST(RowMapUnittest, InsertIntoIndexVector) {
  RowMap rm(std::vector<uint32_t>{10, 17, 20, 21});
  rm.Insert(25);
  ASSERT_EQ(rm.size(), 5u);
  ASSERT_TRUE(rm.Contains(25));
}

TEST(RowMapUnittest, SelectRowsFromRangeWithRange) {
  RowMap rm(10, 20);

  RowMap selector(4, 8);
  RowMap selected = rm.SelectRows(selector);
  ASSERT_EQ(selected.size(), 4u);
  ASSERT_EQ(selected.Get(0), 14u);
}

TEST(RowMapUnittest, SelectRowsFromRangeWithBV) {
  RowMap rm(10, 20);
  // BitVector with values at 16, 18, 20 and so on.
  RowMap selector(
      BitVector::Range(4, 8, [](uint32_t x) { return x % 2 == 0; }));
  RowMap selected = rm.SelectRows(selector);
  ASSERT_EQ(selected.size(), 2u);
  ASSERT_EQ(selected.Get(0), 14u);
}

TEST(RowMapUnittest, SelectRowsFromRangeWithIV) {
  RowMap rm(10, 20);
  RowMap selector(std::vector<uint32_t>{4, 6});
  RowMap selected = rm.SelectRows(selector);
  ASSERT_EQ(selected.size(), 2u);
  ASSERT_EQ(selected.Get(0), 14u);
}

TEST(RowMapUnittest, SelectRowsFromBVWithRange) {
  RowMap rm(BitVector::Range(10, 50, [](uint32_t x) { return x % 2 == 0; }));

  RowMap selector(4, 8);
  RowMap selected = rm.SelectRows(selector);
  ASSERT_EQ(selected.size(), 4u);
  ASSERT_EQ(selected.Get(0), 18u);
}

TEST(RowMapUnittest, SelectRowsFromBVWithBV) {
  RowMap rm(BitVector::Range(10, 50, [](uint32_t x) { return x % 2 == 0; }));
  // BitVector with values at 16, 18, 20 and so on.
  RowMap selector(
      BitVector::Range(4, 8, [](uint32_t x) { return x % 2 == 0; }));
  RowMap selected = rm.SelectRows(selector);
  ASSERT_EQ(selected.size(), 2u);
  ASSERT_EQ(selected.Get(0), 18u);
}

TEST(RowMapUnittest, SelectRowsFromBVWithIV) {
  RowMap rm(BitVector::Range(10, 50, [](uint32_t x) { return x % 2 == 0; }));
  RowMap selector(std::vector<uint32_t>{4, 6});
  RowMap selected = rm.SelectRows(selector);
  ASSERT_EQ(selected.size(), 2u);
  ASSERT_EQ(selected.Get(0), 18u);
}

TEST(RowMapUnittest, SelectRowsFromIVWithRange) {
  RowMap rm(std::vector<uint32_t>{10, 12, 14, 16, 18, 20, 22, 24});

  RowMap selector(4, 8);
  RowMap selected = rm.SelectRows(selector);
  ASSERT_EQ(selected.size(), 4u);
  ASSERT_EQ(selected.Get(0), 18u);
}

TEST(RowMapUnittest, SelectRowsFromIVWithBV) {
  RowMap rm(std::vector<uint32_t>{10, 12, 14, 16, 18, 20, 22, 24});
  RowMap selector(
      BitVector::Range(4, 8, [](uint32_t x) { return x % 2 == 0; }));
  RowMap selected = rm.SelectRows(selector);
  ASSERT_EQ(selected.size(), 2u);
  ASSERT_EQ(selected.Get(0), 18u);
}

TEST(RowMapUnittest, SelectRowsFromIVWithIV) {
  RowMap rm(std::vector<uint32_t>{10, 12, 14, 16, 18, 20, 22, 24});
  RowMap selector(std::vector<uint32_t>{4, 6});
  RowMap selected = rm.SelectRows(selector);
  ASSERT_EQ(selected.size(), 2u);
  ASSERT_EQ(selected.Get(0), 18u);
}

TEST(RowMapUnittest, SmokeRange) {
  RowMap rm(30, 47);

  ASSERT_EQ(rm.size(), 17u);

  ASSERT_EQ(rm.Get(0), 30u);
  ASSERT_EQ(rm.Get(1), 31u);
  ASSERT_EQ(rm.Get(16), 46u);

  ASSERT_EQ(rm.RowOf(29), std::nullopt);
  ASSERT_EQ(rm.RowOf(30), 0u);
  ASSERT_EQ(rm.RowOf(37), 7u);
  ASSERT_EQ(rm.RowOf(46), 16u);
  ASSERT_EQ(rm.RowOf(47), std::nullopt);
}

TEST(RowMapUnittest, SmokeBitVector) {
  RowMap rm(BitVector{true, false, false, false, true, true});

  ASSERT_EQ(rm.size(), 3u);

  ASSERT_EQ(rm.Get(0u), 0u);
  ASSERT_EQ(rm.Get(1u), 4u);
  ASSERT_EQ(rm.Get(2u), 5u);

  ASSERT_EQ(rm.RowOf(0u), 0u);
  ASSERT_EQ(rm.RowOf(4u), 1u);
  ASSERT_EQ(rm.RowOf(5u), 2u);

  ASSERT_EQ(rm.RowOf(1u), std::nullopt);
  ASSERT_EQ(rm.RowOf(100u), std::nullopt);
}

TEST(RowMapUnittest, SmokeIndexVector) {
  RowMap rm(std::vector<uint32_t>{32u, 56u, 24u, 0u, 100u, 1u});

  ASSERT_EQ(rm.size(), 6u);

  ASSERT_EQ(rm.Get(0u), 32u);
  ASSERT_EQ(rm.Get(1u), 56u);
  ASSERT_EQ(rm.Get(2u), 24u);
  ASSERT_EQ(rm.Get(3u), 0u);
  ASSERT_EQ(rm.Get(4u), 100u);
  ASSERT_EQ(rm.Get(5u), 1u);

  ASSERT_EQ(rm.RowOf(32u), 0u);
  ASSERT_EQ(rm.RowOf(56u), 1u);
  ASSERT_EQ(rm.RowOf(24u), 2u);
  ASSERT_EQ(rm.RowOf(0u), 3u);
  ASSERT_EQ(rm.RowOf(100u), 4u);
  ASSERT_EQ(rm.RowOf(1u), 5u);
}

TEST(RowMapUnittest, InsertToRangeAfter) {
  RowMap rm(3u, 7u);
  rm.Insert(10u);

  ASSERT_EQ(rm.size(), 5u);
  ASSERT_EQ(rm.Get(4u), 10u);
  ASSERT_EQ(rm.RowOf(10u), 4u);
}

TEST(RowMapUnittest, InsertToBitVectorBefore) {
  RowMap rm(BitVector{true, false, true, true, false, true});
  rm.Insert(1u);

  ASSERT_EQ(rm.size(), 5u);
  ASSERT_EQ(rm.Get(0u), 0u);
  ASSERT_EQ(rm.Get(1u), 1u);
  ASSERT_EQ(rm.Get(2u), 2u);
  ASSERT_EQ(rm.Get(3u), 3u);
  ASSERT_EQ(rm.Get(4u), 5u);
}

TEST(RowMapUnittest, InsertToBitVectorAfter) {
  RowMap rm(BitVector{true, false, true, true, false, true});
  rm.Insert(10u);

  ASSERT_EQ(rm.size(), 5u);
  ASSERT_EQ(rm.Get(4u), 10u);
  ASSERT_EQ(rm.RowOf(10u), 4u);
}

TEST(RowMapUnittest, InsertToIndexVectorAfter) {
  RowMap rm(std::vector<uint32_t>{0u, 2u, 3u, 5u});
  rm.Insert(10u);

  ASSERT_EQ(rm.size(), 5u);
  ASSERT_EQ(rm.Get(4u), 10u);
  ASSERT_EQ(rm.RowOf(10u), 4u);
}

TEST(RowMapUnittest, ContainsRange) {
  RowMap rm(93, 157);

  ASSERT_TRUE(rm.Contains(93));
  ASSERT_TRUE(rm.Contains(105));
  ASSERT_TRUE(rm.Contains(156));

  ASSERT_FALSE(rm.Contains(0));
  ASSERT_FALSE(rm.Contains(92));
  ASSERT_FALSE(rm.Contains(157));
}

TEST(RowMapUnittest, ContainsBitVector) {
  RowMap rm(BitVector{true, false, true, true, false, true});

  ASSERT_TRUE(rm.Contains(0));
  ASSERT_TRUE(rm.Contains(2));
  ASSERT_TRUE(rm.Contains(3));

  ASSERT_FALSE(rm.Contains(1));
  ASSERT_FALSE(rm.Contains(4));
  ASSERT_FALSE(rm.Contains(6));
}

TEST(RowMapUnittest, ContainsIndexVector) {
  RowMap rm(std::vector<uint32_t>{0u, 2u, 3u, 5u});

  ASSERT_TRUE(rm.Contains(0));
  ASSERT_TRUE(rm.Contains(2));
  ASSERT_TRUE(rm.Contains(3));

  ASSERT_FALSE(rm.Contains(1));
  ASSERT_FALSE(rm.Contains(4));
  ASSERT_FALSE(rm.Contains(6));
}

TEST(RowMapUnittest, OutputSizeIV) {
  RowMap rm(std::vector<uint32_t>{0u, 2u, 3u, 5u});
  ASSERT_EQ(rm.Max(), 6u);
}

TEST(RowMapUnittest, OutputSizeRange) {
  RowMap rm(0, 10);
  ASSERT_EQ(rm.Max(), 10u);
}

TEST(RowMapUnittest, OutputSizeBV) {
  RowMap rm(BitVector{0, 1, 0, 1, 0, 1, 0});
  ASSERT_EQ(rm.Max(), 7u);
}

TEST(RowMapUnittest, SelectRangeWithRange) {
  RowMap rm(93, 157);
  RowMap picker(4, 7);
  auto res = rm.SelectRows(picker);

  ASSERT_EQ(res.size(), 3u);
  ASSERT_EQ(res.Get(0u), 97u);
  ASSERT_EQ(res.Get(1u), 98u);
  ASSERT_EQ(res.Get(2u), 99u);
}

TEST(RowMapUnittest, SelectBitVectorWithRange) {
  RowMap rm(BitVector{true, false, false, true, false, true, false});
  RowMap picker(1u, 3u);
  auto res = rm.SelectRows(picker);

  ASSERT_EQ(res.size(), 2u);
  ASSERT_EQ(res.Get(0u), 3u);
  ASSERT_EQ(res.Get(1u), 5u);
}

TEST(RowMapUnittest, SelectIndexVectorWithRange) {
  RowMap rm(std::vector<uint32_t>{33, 2u, 45u, 7u, 8u, 9u});
  RowMap picker(2, 5);
  auto res = rm.SelectRows(picker);

  ASSERT_EQ(res.size(), 3u);
  ASSERT_EQ(res.Get(0u), 45u);
  ASSERT_EQ(res.Get(1u), 7u);
  ASSERT_EQ(res.Get(2u), 8u);
}

TEST(RowMapUnittest, SelectRangeWithBitVector) {
  RowMap rm(27, 31);
  RowMap picker(BitVector{true, false, false, true});
  auto res = rm.SelectRows(picker);

  ASSERT_EQ(res.size(), 2u);
  ASSERT_EQ(res.Get(0u), 27u);
  ASSERT_EQ(res.Get(1u), 30u);
}

TEST(RowMapUnittest, SelectRangeWithSingleBitVector) {
  RowMap rm(27, 31);
  RowMap picker(BitVector{false, true});
  auto res = rm.SelectRows(picker);

  ASSERT_EQ(res.size(), 1u);
  ASSERT_EQ(res.Get(0u), 28u);
}

TEST(RowMapUnittest, SelectRangeWithSmallBitVector) {
  RowMap rm(27, 31);
  RowMap picker(BitVector{false, true, true});
  auto res = rm.SelectRows(picker);

  ASSERT_EQ(res.size(), 2u);
  ASSERT_EQ(res.Get(0u), 28u);
  ASSERT_EQ(res.Get(1u), 29u);
}

TEST(RowMapUnittest, SelectBitVectorWithBitVector) {
  RowMap rm(BitVector{true, false, true, true, false, true});
  RowMap picker(BitVector{true, false, false, true});
  auto res = rm.SelectRows(picker);

  ASSERT_EQ(res.size(), 2u);
  ASSERT_EQ(res.Get(0u), 0u);
  ASSERT_EQ(res.Get(1u), 5u);
}

TEST(RowMapUnittest, SelectBitVectorWithSingleBitVector) {
  RowMap rm(BitVector{true, false, true, true, false, true});
  RowMap picker(BitVector{false, true});
  auto res = rm.SelectRows(picker);

  ASSERT_EQ(res.size(), 1u);
  ASSERT_EQ(res.Get(0u), 2u);
}

TEST(RowMapUnittest, SelectBitVectorWithSmallBitVector) {
  RowMap rm(BitVector{true, false, true, true, false, true});
  RowMap picker(BitVector{false, true, true});
  auto res = rm.SelectRows(picker);

  ASSERT_EQ(res.size(), 2u);
  ASSERT_EQ(res.Get(0u), 2u);
  ASSERT_EQ(res.Get(1u), 3u);
}

TEST(RowMapUnittest, SelectIndexVectorWithBitVector) {
  RowMap rm(std::vector<uint32_t>{0u, 2u, 3u, 5u});
  RowMap picker(BitVector{true, false, false, true});
  auto res = rm.SelectRows(picker);

  ASSERT_EQ(res.size(), 2u);
  ASSERT_EQ(res.Get(0u), 0u);
  ASSERT_EQ(res.Get(1u), 5u);
}

TEST(RowMapUnittest, SelectIndexVectorWithSmallBitVector) {
  RowMap rm(std::vector<uint32_t>{0u, 2u, 3u, 5u});
  RowMap picker(BitVector{false, true, true});
  auto res = rm.SelectRows(picker);

  ASSERT_EQ(res.size(), 2u);
  ASSERT_EQ(res.Get(0u), 2u);
  ASSERT_EQ(res.Get(1u), 3u);
}

TEST(RowMapUnittest, SelectRangeWithIndexVector) {
  RowMap rm(27, 31);
  RowMap picker(std::vector<uint32_t>{3u, 2u, 0u, 1u, 1u, 3u});
  auto res = rm.SelectRows(picker);

  ASSERT_EQ(res.size(), 6u);
  ASSERT_EQ(res.Get(0u), 30u);
  ASSERT_EQ(res.Get(1u), 29u);
  ASSERT_EQ(res.Get(2u), 27u);
  ASSERT_EQ(res.Get(3u), 28u);
  ASSERT_EQ(res.Get(4u), 28u);
  ASSERT_EQ(res.Get(5u), 30u);
}

TEST(RowMapUnittest, SelectBitVectorWithIndexVector) {
  RowMap rm(BitVector{true, false, true, true, false, true});
  RowMap picker(std::vector<uint32_t>{3u, 2u, 0u, 1u, 1u, 3u});
  auto res = rm.SelectRows(picker);

  ASSERT_EQ(res.size(), 6u);
  ASSERT_EQ(res.Get(0u), 5u);
  ASSERT_EQ(res.Get(1u), 3u);
  ASSERT_EQ(res.Get(2u), 0u);
  ASSERT_EQ(res.Get(3u), 2u);
  ASSERT_EQ(res.Get(4u), 2u);
  ASSERT_EQ(res.Get(5u), 5u);
}

TEST(RowMapUnittest, SelectIndexVectorWithIndexVector) {
  RowMap rm(std::vector<uint32_t>{33u, 2u, 45u, 7u, 8u, 9u});
  RowMap picker(std::vector<uint32_t>{3u, 2u, 0u, 1u, 1u, 3u});
  auto res = rm.SelectRows(picker);

  ASSERT_EQ(res.size(), 6u);
  ASSERT_EQ(res.Get(0u), 7u);
  ASSERT_EQ(res.Get(1u), 45u);
  ASSERT_EQ(res.Get(2u), 33u);
  ASSERT_EQ(res.Get(3u), 2u);
  ASSERT_EQ(res.Get(4u), 2u);
  ASSERT_EQ(res.Get(5u), 7u);
}

TEST(RowMapUnittest, Clear) {
  RowMap rm(BitVector{true, false, true, true, false, true});
  rm.Clear();

  ASSERT_EQ(rm.size(), 0u);
}

TEST(RowMapUnittest, IntersectSinglePresent) {
  RowMap rm(BitVector{true, false, true, true, false, true});
  rm.IntersectExact(2u);

  ASSERT_EQ(rm.size(), 1u);
  ASSERT_EQ(rm.Get(0u), 2u);
}

TEST(RowMapUnittest, IntersectSingleAbsent) {
  RowMap rm(BitVector{true, false, true, true, false, true});
  rm.IntersectExact(1u);

  ASSERT_EQ(rm.size(), 0u);
}

TEST(RowMapUnittest, IntersectRangeWithRange) {
  RowMap rm(3, 7);
  RowMap sec(2, 4);
  rm.Intersect(sec);

  ASSERT_EQ(rm.size(), 1u);
  ASSERT_EQ(rm.Get(0u), 3u);
}

TEST(RowMapUnittest, IntersectRangeWithBV) {
  RowMap rm(2, 4);
  RowMap sec(BitVector{true, false, true, true, false, true});
  rm.Intersect(sec);

  ASSERT_EQ(rm.size(), 2u);
  ASSERT_EQ(rm.Get(0), 2u);
}
<<<<<<< HEAD

TEST(RowMapUnittest, IntersectRangeWithIV) {
  RowMap rm(2, 10);
  RowMap sec(std::vector<uint32_t>{0, 2, 5});
  rm.Intersect(sec);

=======

TEST(RowMapUnittest, IntersectRangeWithIV) {
  RowMap rm(2, 10);
  RowMap sec(std::vector<uint32_t>{0, 2, 5});
  rm.Intersect(sec);

>>>>>>> 45332e04
  ASSERT_EQ(rm.size(), 2u);
  ASSERT_EQ(rm.Get(0u), 2u);
}

TEST(RowMapUnittest, IntersectBVWithRange) {
  RowMap rm(BitVector{true, false, true, true, false, true});
  RowMap sec(2, 4);
  rm.Intersect(sec);

  ASSERT_EQ(rm.size(), 2u);
  ASSERT_EQ(rm.Get(0), 2u);
}

TEST(RowMapUnittest, IntersectBVWithBV) {
  RowMap rm(BitVector{true, false, true, true, false, true});
  RowMap sec(BitVector{false, true, true, false, false, true, true});
  rm.Intersect(sec);

  ASSERT_EQ(rm.size(), 2u);
  ASSERT_EQ(rm.Get(0), 2u);
}

TEST(RowMapUnittest, IntersectBVWithIV) {
  RowMap rm(BitVector{true, false, true, true, false, true});
  RowMap sec(std::vector<uint32_t>{0, 2, 5});
  rm.Intersect(sec);

  ASSERT_EQ(rm.size(), 3u);
  ASSERT_EQ(rm.Get(0), 0u);
}

TEST(RowMapUnittest, IntersectIVWithRange) {
  RowMap rm(std::vector<uint32_t>{0, 2, 5});
  RowMap sec(2, 10);
  rm.Intersect(sec);

  ASSERT_EQ(rm.size(), 2u);
  ASSERT_EQ(rm.Get(0u), 2u);
}

TEST(RowMapUnittest, IntersectIVWithBV) {
  RowMap rm(std::vector<uint32_t>{0, 2, 5});
  RowMap sec(BitVector{true, false, true, true, false, true});
  rm.Intersect(sec);

  ASSERT_EQ(rm.size(), 3u);
  ASSERT_EQ(rm.Get(0), 0u);
}

TEST(RowMapUnittest, IntersectIVWithIV) {
  RowMap rm(std::vector<uint32_t>{0, 2, 5});
  RowMap sec(std::vector<uint32_t>{1, 2, 6});

  rm.Intersect(sec);

  ASSERT_EQ(rm.size(), 1u);
  ASSERT_EQ(rm.Get(0u), 2u);
}

}  // namespace
}  // namespace trace_processor
}  // namespace perfetto<|MERGE_RESOLUTION|>--- conflicted
+++ resolved
@@ -544,21 +544,12 @@
   ASSERT_EQ(rm.size(), 2u);
   ASSERT_EQ(rm.Get(0), 2u);
 }
-<<<<<<< HEAD
 
 TEST(RowMapUnittest, IntersectRangeWithIV) {
   RowMap rm(2, 10);
   RowMap sec(std::vector<uint32_t>{0, 2, 5});
   rm.Intersect(sec);
 
-=======
-
-TEST(RowMapUnittest, IntersectRangeWithIV) {
-  RowMap rm(2, 10);
-  RowMap sec(std::vector<uint32_t>{0, 2, 5});
-  rm.Intersect(sec);
-
->>>>>>> 45332e04
   ASSERT_EQ(rm.size(), 2u);
   ASSERT_EQ(rm.Get(0u), 2u);
 }
