/*
 * Copyright (C) 2022 The Android Open Source Project
 *
 * Licensed under the Apache License, Version 2.0 (the "License");
 * you may not use this file except in compliance with the License.
 * You may obtain a copy of the License at
 *
 *      http://www.apache.org/licenses/LICENSE-2.0
 *
 * Unless required by applicable law or agreed to in writing, software
 * distributed under the License is distributed on an "AS IS" BASIS,
 * WITHOUT WARRANTIES OR CONDITIONS OF ANY KIND, either express or implied.
 * See the License for the specific language governing permissions and
 * limitations under the License.
 */

#include "src/trace_processor/util/protozero_to_text.h"
#include <optional>

#include "perfetto/ext/base/string_utils.h"
#include "perfetto/ext/base/string_view.h"
#include "perfetto/protozero/proto_decoder.h"
#include "perfetto/protozero/proto_utils.h"
#include "protos/perfetto/common/descriptor.pbzero.h"
#include "src/trace_processor/util/descriptors.h"

// This is the highest level that this protozero to text supports.
#include "src/trace_processor/importers/proto/track_event.descriptor.h"

namespace perfetto {
namespace trace_processor {
namespace protozero_to_text {

namespace {

using protozero::proto_utils::ProtoWireType;
using FieldDescriptorProto = protos::pbzero::FieldDescriptorProto;

// This function matches the implementation of TextFormatEscaper.escapeBytes
// from the Java protobuf library.
std::string QuoteAndEscapeTextProtoString(base::StringView raw) {
  std::string ret;
  for (char c : raw) {
    switch (c) {
      case '\a':
        ret += "\\a";
        break;
      case '\b':
        ret += "\\b";
        break;
      case '\f':
        ret += "\\f";
        break;
      case '\n':
        ret += "\\n";
        break;
      case '\r':
        ret += "\\r";
        break;
      case '\t':
        ret += "\\t";
        break;
      case '\v':
        ret += "\\v";
        break;
      case '\\':
        ret += "\\\\";
        break;
      case '\'':
        ret += "\\\'";
        break;
      case '"':
        ret += "\\\"";
        break;
      default:
        // Only ASCII characters between 0x20 (space) and 0x7e (tilde) are
        // printable; other byte values are escaped with 3-character octal
        // codes.
        if (c >= 0x20 && c <= 0x7e) {
          ret += c;
        } else {
          ret += '\\';

          // Cast to unsigned char to make the right shift unsigned as well.
          unsigned char uc = static_cast<unsigned char>(c);
          ret += ('0' + ((uc >> 6) & 3));
          ret += ('0' + ((uc >> 3) & 7));
          ret += ('0' + (uc & 7));
        }
        break;
    }
  }
  return '"' + ret + '"';
}

// Append |to_add| which is something string like to |out|.
template <typename T>
void StrAppend(std::string* out, const T& to_add) {
  out->append(to_add);
}

template <typename T, typename... strings>
void StrAppend(std::string* out, const T& first, strings... values) {
  StrAppend(out, first);
  StrAppend(out, values...);
}

void IncreaseIndents(std::string* out) {
  StrAppend(out, "  ");
}

void DecreaseIndents(std::string* out) {
  PERFETTO_DCHECK(out->size() >= 2);
  out->erase(out->size() - 2);
}

<<<<<<< HEAD
void PrintUnknownVarIntField(uint16_t id, int64_t value, std::string* out) {
=======
void PrintUnknownVarIntField(uint32_t id, int64_t value, std::string* out) {
>>>>>>> 45332e04
  StrAppend(out, std::to_string(id), ": ", std::to_string(value));
}

void PrintEnumField(const FieldDescriptor& fd,
                    const DescriptorPool& pool,
<<<<<<< HEAD
                    uint16_t id,
=======
                    uint32_t id,
>>>>>>> 45332e04
                    int32_t enum_value,
                    std::string* out) {
  auto opt_enum_descriptor_idx =
      pool.FindDescriptorIdx(fd.resolved_type_name());
  if (!opt_enum_descriptor_idx) {
    PrintUnknownVarIntField(id, enum_value, out);
    return;
  }
  auto opt_enum_string =
      pool.descriptors()[*opt_enum_descriptor_idx].FindEnumString(enum_value);
  // If the enum value is unknown, treat it like a completely unknown field.
  if (!opt_enum_string) {
    PrintUnknownVarIntField(id, enum_value, out);
    return;
  }
  StrAppend(out, fd.name(), ": ", *opt_enum_string);
}

std::string FormattedFieldDescriptorName(
    const FieldDescriptor& field_descriptor) {
  if (field_descriptor.is_extension()) {
    // Libprotobuf formatter always formats extension field names as fully
    // qualified names.
    // TODO(b/197625974): Assuming for now all our extensions will belong to the
    // perfetto.protos package. Update this if we ever want to support extendees
    // in different package.
    return "[perfetto.protos." + field_descriptor.name() + "]";
  } else {
    return field_descriptor.name();
  }
}

void PrintVarIntField(const FieldDescriptor* fd,
                      const protozero::Field& field,
                      const DescriptorPool& pool,
                      std::string* out) {
  uint32_t type = fd ? fd->type() : 0;
  switch (type) {
    case FieldDescriptorProto::TYPE_INT32:
      StrAppend(out, fd->name(), ": ", std::to_string(field.as_int32()));
      return;
    case FieldDescriptorProto::TYPE_SINT32:
      StrAppend(out, fd->name(), ": ", std::to_string(field.as_sint32()));
      return;
    case FieldDescriptorProto::TYPE_UINT32:
      StrAppend(out, fd->name(), ": ", std::to_string(field.as_uint32()));
      return;
    case FieldDescriptorProto::TYPE_INT64:
      StrAppend(out, fd->name(), ": ", std::to_string(field.as_int64()));
      return;
    case FieldDescriptorProto::TYPE_SINT64:
      StrAppend(out, fd->name(), ": ", std::to_string(field.as_sint64()));
      return;
    case FieldDescriptorProto::TYPE_UINT64:
      StrAppend(out, fd->name(), ": ", std::to_string(field.as_uint64()));
      return;
    case FieldDescriptorProto::TYPE_BOOL:
      StrAppend(out, fd->name(), ": ", field.as_bool() ? "true" : "false");
      return;
    case FieldDescriptorProto::TYPE_ENUM:
      PrintEnumField(*fd, pool, field.id(), field.as_int32(), out);
      return;
    case 0:
    default:
      PrintUnknownVarIntField(field.id(), field.as_int64(), out);
      return;
  }
}

void PrintFixed32Field(const FieldDescriptor* fd,
                       const protozero::Field& field,
                       std::string* out) {
  uint32_t type = fd ? fd->type() : 0;
  switch (type) {
    case FieldDescriptorProto::TYPE_SFIXED32:
      StrAppend(out, fd->name(), ": ", std::to_string(field.as_int32()));
      break;
    case FieldDescriptorProto::TYPE_FIXED32:
      StrAppend(out, fd->name(), ": ", std::to_string(field.as_uint32()));
      break;
    case FieldDescriptorProto::TYPE_FLOAT:
      StrAppend(out, fd->name(), ": ", std::to_string(field.as_float()));
      break;
    case 0:
    default:
      base::StackString<12> padded_hex("0x%08" PRIx32, field.as_uint32());
      StrAppend(out, std::to_string(field.id()), ": ", padded_hex.c_str());
      break;
  }
}

void PrintFixed64Field(const FieldDescriptor* fd,
                       const protozero::Field& field,
                       std::string* out) {
  uint32_t type = fd ? fd->type() : 0;
  switch (type) {
    case FieldDescriptorProto::TYPE_SFIXED64:
      StrAppend(out, fd->name(), ": ", std::to_string(field.as_int64()));
      break;
    case FieldDescriptorProto::TYPE_FIXED64:
      StrAppend(out, fd->name(), ": ", std::to_string(field.as_uint64()));
      break;
    case FieldDescriptorProto::TYPE_DOUBLE:
      StrAppend(out, fd->name(), ": ", std::to_string(field.as_double()));
      break;
    case 0:
    default:
      base::StackString<20> padded_hex("0x%016" PRIx64, field.as_uint64());
      StrAppend(out, std::to_string(field.id()), ": ", padded_hex.c_str());
      break;
  }
}

void ProtozeroToTextInternal(const std::string& type,
                             protozero::ConstBytes protobytes,
                             NewLinesMode new_lines_mode,
                             const DescriptorPool& pool,
                             std::string* indents,
                             std::string* output);

template <protozero::proto_utils::ProtoWireType wire_type, typename T>
void PrintPackedField(const FieldDescriptor& fd,
                      const protozero::Field& field,
                      NewLinesMode new_lines_mode,
                      const std::string& indents,
                      const DescriptorPool& pool,
                      std::string* out) {
  const bool include_new_lines = new_lines_mode == kIncludeNewLines;
  bool err = false;
  bool first_output = true;
  for (protozero::PackedRepeatedFieldIterator<wire_type, T> it(
           field.data(), field.size(), &err);
       it; it++) {
    T value = *it;
    if (!first_output) {
      if (include_new_lines) {
        StrAppend(out, "\n", indents);
      } else {
        StrAppend(out, " ");
      }
    }
    std::string serialized_value;
    if (fd.type() == FieldDescriptorProto::TYPE_ENUM) {
      PrintEnumField(fd, pool, field.id(), static_cast<int32_t>(value), out);
    } else {
      StrAppend(out, fd.name(), ": ", std::to_string(value));
    }
    first_output = false;
  }

  if (err) {
    if (!first_output) {
      if (include_new_lines) {
        StrAppend(out, "\n", indents);
      } else {
        StrAppend(out, " ");
      }
    }
    StrAppend(out, "# Packed decoding failure for field ", fd.name(), "\n");
  }
}

void PrintLengthDelimitedField(const FieldDescriptor* fd,
                               const protozero::Field& field,
                               NewLinesMode new_lines_mode,
                               std::string* indents,
                               const DescriptorPool& pool,
                               std::string* out) {
  const bool include_new_lines = new_lines_mode == kIncludeNewLines;
  uint32_t type = fd ? fd->type() : 0;
  switch (type) {
    case FieldDescriptorProto::TYPE_BYTES:
    case FieldDescriptorProto::TYPE_STRING: {
      std::string value = QuoteAndEscapeTextProtoString(field.as_string());
      StrAppend(out, fd->name(), ": ", value);
      return;
    }
    case FieldDescriptorProto::TYPE_MESSAGE:
      StrAppend(out, FormattedFieldDescriptorName(*fd), " {");
      if (include_new_lines) {
        IncreaseIndents(indents);
      }
      ProtozeroToTextInternal(fd->resolved_type_name(), field.as_bytes(),
                              new_lines_mode, pool, indents, out);
      if (include_new_lines) {
        DecreaseIndents(indents);
        StrAppend(out, "\n", *indents, "}");
      } else {
        StrAppend(out, " }");
      }
      return;
    case FieldDescriptorProto::TYPE_DOUBLE:
      PrintPackedField<protozero::proto_utils::ProtoWireType::kFixed64, double>(
          *fd, field, new_lines_mode, *indents, pool, out);
      return;
    case FieldDescriptorProto::TYPE_FLOAT:
      PrintPackedField<protozero::proto_utils::ProtoWireType::kFixed32, float>(
          *fd, field, new_lines_mode, *indents, pool, out);
      return;
    case FieldDescriptorProto::TYPE_INT64:
      PrintPackedField<protozero::proto_utils::ProtoWireType::kVarInt, int64_t>(
          *fd, field, new_lines_mode, *indents, pool, out);
      return;
    case FieldDescriptorProto::TYPE_UINT64:
      PrintPackedField<protozero::proto_utils::ProtoWireType::kVarInt,
                       uint64_t>(*fd, field, new_lines_mode, *indents, pool,
                                 out);
      return;
    case FieldDescriptorProto::TYPE_INT32:
      PrintPackedField<protozero::proto_utils::ProtoWireType::kVarInt, int32_t>(
          *fd, field, new_lines_mode, *indents, pool, out);
      return;
    case FieldDescriptorProto::TYPE_FIXED64:
      PrintPackedField<protozero::proto_utils::ProtoWireType::kFixed64,
                       uint64_t>(*fd, field, new_lines_mode, *indents, pool,
                                 out);
      return;
    case FieldDescriptorProto::TYPE_FIXED32:
      PrintPackedField<protozero::proto_utils::ProtoWireType::kFixed32,
                       uint32_t>(*fd, field, new_lines_mode, *indents, pool,
                                 out);
      return;
    case FieldDescriptorProto::TYPE_UINT32:
      PrintPackedField<protozero::proto_utils::ProtoWireType::kVarInt,
                       uint32_t>(*fd, field, new_lines_mode, *indents, pool,
                                 out);
      return;
    case FieldDescriptorProto::TYPE_SFIXED32:
      PrintPackedField<protozero::proto_utils::ProtoWireType::kFixed32,
                       int32_t>(*fd, field, new_lines_mode, *indents, pool,
                                out);
      return;
    case FieldDescriptorProto::TYPE_SFIXED64:
      PrintPackedField<protozero::proto_utils::ProtoWireType::kFixed64,
                       int64_t>(*fd, field, new_lines_mode, *indents, pool,
                                out);
      return;
    case FieldDescriptorProto::TYPE_ENUM:
      PrintPackedField<protozero::proto_utils::ProtoWireType::kVarInt, int32_t>(
          *fd, field, new_lines_mode, *indents, pool, out);
      return;
    // Our protoc plugin cannot generate code for packed repeated fields with
    // these types. Output a comment and then fall back to the raw field_id:
    // string representation.
    case FieldDescriptorProto::TYPE_BOOL:
    case FieldDescriptorProto::TYPE_SINT32:
    case FieldDescriptorProto::TYPE_SINT64:
      StrAppend(out, "# Packed type ", std::to_string(type),
                " not supported. Printing raw string.", "\n", *indents);
      break;
    case 0:
    default:
      break;
  }
  std::string value = QuoteAndEscapeTextProtoString(field.as_string());
  StrAppend(out, std::to_string(field.id()), ": ", value);
}

// Recursive case function, Will parse |protobytes| assuming it is a proto of
// |type| and will use |pool| to look up the |type|. All output will be placed
// in |output|, using |new_lines_mode| to separate fields. When called for
// |indents| will be increased by 2 spaces to improve readability.
void ProtozeroToTextInternal(const std::string& type,
                             protozero::ConstBytes protobytes,
                             NewLinesMode new_lines_mode,
                             const DescriptorPool& pool,
                             std::string* indents,
                             std::string* output) {
  std::optional<uint32_t> opt_proto_desc_idx = pool.FindDescriptorIdx(type);
  const ProtoDescriptor* opt_proto_descriptor =
      opt_proto_desc_idx ? &pool.descriptors()[*opt_proto_desc_idx] : nullptr;
  const bool include_new_lines = new_lines_mode == kIncludeNewLines;

  protozero::ProtoDecoder decoder(protobytes.data, protobytes.size);
  for (auto field = decoder.ReadField(); field.valid();
       field = decoder.ReadField()) {
    if (!output->empty()) {
      if (include_new_lines) {
        StrAppend(output, "\n", *indents);
      } else {
        StrAppend(output, " ", *indents);
      }
    } else {
      StrAppend(output, *indents);
    }
    auto* opt_field_descriptor =
        opt_proto_descriptor ? opt_proto_descriptor->FindFieldByTag(field.id())
                             : nullptr;
    switch (field.type()) {
      case ProtoWireType::kVarInt:
        PrintVarIntField(opt_field_descriptor, field, pool, output);
        break;
      case ProtoWireType::kLengthDelimited:
        PrintLengthDelimitedField(opt_field_descriptor, field, new_lines_mode,
                                  indents, pool, output);
        break;
      case ProtoWireType::kFixed32:
        PrintFixed32Field(opt_field_descriptor, field, output);
        break;
      case ProtoWireType::kFixed64:
        PrintFixed64Field(opt_field_descriptor, field, output);
        break;
    }
  }
  if (decoder.bytes_left() != 0) {
    if (!output->empty()) {
      if (include_new_lines) {
        StrAppend(output, "\n", *indents);
      } else {
        StrAppend(output, " ", *indents);
      }
    }
    StrAppend(
        output, "# Extra bytes: ",
        QuoteAndEscapeTextProtoString(base::StringView(
            reinterpret_cast<const char*>(decoder.end() - decoder.bytes_left()),
            decoder.bytes_left())),
        "\n");
  }
}

}  // namespace

std::string ProtozeroToText(const DescriptorPool& pool,
                            const std::string& type,
                            protozero::ConstBytes protobytes,
                            NewLinesMode new_lines_mode,
                            uint32_t initial_indent_depth) {
  std::string indent = std::string(2 * initial_indent_depth, ' ');
  std::string final_result;
  ProtozeroToTextInternal(type, protobytes, new_lines_mode, pool, &indent,
                          &final_result);
  return final_result;
}

std::string DebugTrackEventProtozeroToText(const std::string& type,
                                           protozero::ConstBytes protobytes) {
  DescriptorPool pool;
  auto status = pool.AddFromFileDescriptorSet(kTrackEventDescriptor.data(),
                                              kTrackEventDescriptor.size());
  PERFETTO_DCHECK(status.ok());
  return ProtozeroToText(pool, type, protobytes, kIncludeNewLines);
}

std::string ShortDebugTrackEventProtozeroToText(
    const std::string& type,
    protozero::ConstBytes protobytes) {
  DescriptorPool pool;
  auto status = pool.AddFromFileDescriptorSet(kTrackEventDescriptor.data(),
                                              kTrackEventDescriptor.size());
  PERFETTO_DCHECK(status.ok());
  return ProtozeroToText(pool, type, protobytes, kSkipNewLines);
}

std::string ProtozeroEnumToText(const std::string& type, int32_t enum_value) {
  DescriptorPool pool;
  auto status = pool.AddFromFileDescriptorSet(kTrackEventDescriptor.data(),
                                              kTrackEventDescriptor.size());
  PERFETTO_DCHECK(status.ok());
  auto opt_enum_descriptor_idx = pool.FindDescriptorIdx(type);
  if (!opt_enum_descriptor_idx) {
    // Fall back to the integer representation of the field.
    return std::to_string(enum_value);
  }
  auto opt_enum_string =
      pool.descriptors()[*opt_enum_descriptor_idx].FindEnumString(enum_value);
  if (!opt_enum_string) {
    // Fall back to the integer representation of the field.
    return std::to_string(enum_value);
  }
  return *opt_enum_string;
}

std::string ProtozeroToText(const DescriptorPool& pool,
                            const std::string& type,
                            const std::vector<uint8_t>& protobytes,
                            NewLinesMode new_lines_mode) {
  return ProtozeroToText(
      pool, type, protozero::ConstBytes{protobytes.data(), protobytes.size()},
      new_lines_mode);
}

}  // namespace protozero_to_text
}  // namespace trace_processor
}  // namespace perfetto<|MERGE_RESOLUTION|>--- conflicted
+++ resolved
@@ -114,21 +114,13 @@
   out->erase(out->size() - 2);
 }
 
-<<<<<<< HEAD
-void PrintUnknownVarIntField(uint16_t id, int64_t value, std::string* out) {
-=======
 void PrintUnknownVarIntField(uint32_t id, int64_t value, std::string* out) {
->>>>>>> 45332e04
   StrAppend(out, std::to_string(id), ": ", std::to_string(value));
 }
 
 void PrintEnumField(const FieldDescriptor& fd,
                     const DescriptorPool& pool,
-<<<<<<< HEAD
-                    uint16_t id,
-=======
                     uint32_t id,
->>>>>>> 45332e04
                     int32_t enum_value,
                     std::string* out) {
   auto opt_enum_descriptor_idx =
