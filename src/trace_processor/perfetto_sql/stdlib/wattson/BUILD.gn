# Copyright (C) 2024 The Android Open Source Project
#
# Licensed under the Apache License, Version 2.0 (the "License");
# you may not use this file except in compliance with the License.
# You may obtain a copy of the License at
#
#      http://www.apache.org/licenses/LICENSE-2.0
#
# Unless required by applicable law or agreed to in writing, software
# distributed under the License is distributed on an "AS IS" BASIS,
# WITHOUT WARRANTIES OR CONDITIONS OF ANY KIND, either express or implied.
# See the License for the specific language governing permissions and
# limitations under the License.

import("../../../../../gn/perfetto_sql.gni")

perfetto_sql_source_set("wattson") {
  sources = [
    "arm_dsu.sql",
    "cpu_idle.sql",
<<<<<<< HEAD
=======
    "device_infos.sql",
>>>>>>> e9fea437
    "system_state.sql",
  ]
}<|MERGE_RESOLUTION|>--- conflicted
+++ resolved
@@ -18,10 +18,7 @@
   sources = [
     "arm_dsu.sql",
     "cpu_idle.sql",
-<<<<<<< HEAD
-=======
     "device_infos.sql",
->>>>>>> e9fea437
     "system_state.sql",
   ]
 }