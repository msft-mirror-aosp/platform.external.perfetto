# Copyright (C) 2024 The Android Open Source Project
#
# Licensed under the Apache License, Version 2.0 (the "License");
# you may not use this file except in compliance with the License.
# You may obtain a copy of the License at
#
#      http://www.apache.org/licenses/LICENSE-2.0
#
# Unless required by applicable law or agreed to in writing, software
# distributed under the License is distributed on an "AS IS" BASIS,
# WITHOUT WARRANTIES OR CONDITIONS OF ANY KIND, either express or implied.
# See the License for the specific language governing permissions and
# limitations under the License.

import("../../../../../gn/perfetto_sql.gni")

perfetto_sql_source_set("wattson") {
  sources = [
    "arm_dsu.sql",
    "cpu_idle.sql",
<<<<<<< HEAD
=======
    "device_infos.sql",
>>>>>>> b1051814
    "system_state.sql",
  ]
}<|MERGE_RESOLUTION|>--- conflicted
+++ resolved
@@ -18,10 +18,7 @@
   sources = [
     "arm_dsu.sql",
     "cpu_idle.sql",
-<<<<<<< HEAD
-=======
     "device_infos.sql",
->>>>>>> b1051814
     "system_state.sql",
   ]
 }