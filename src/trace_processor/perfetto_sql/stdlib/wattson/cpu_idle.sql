--- conflicted
+++ resolved
@@ -14,26 +14,7 @@
 -- limitations under the License.
 
 INCLUDE PERFETTO MODULE cpu.idle;
-<<<<<<< HEAD
-
--- Device specific info for deep idle time offsets
-CREATE PERFETTO TABLE _device_cpu_deep_idle_offsets
-AS
-WITH data(device, cpu, offset_ns) AS (
-  VALUES
-  ("oriole", 6, 200000),
-  ("oriole", 7, 200000),
-  ("raven", 6, 200000),
-  ("raven", 7, 200000),
-  ("eos", 0, 450000),
-  ("eos", 1, 450000),
-  ("eos", 2, 450000),
-  ("eos", 3, 450000)
-)
-select * from data;
-=======
 INCLUDE PERFETTO MODULE wattson.device_infos;
->>>>>>> b1051814
 
 -- Get the corresponding deep idle time offset based on device and CPU.
 CREATE PERFETTO TABLE _filtered_deep_idle_offsets
