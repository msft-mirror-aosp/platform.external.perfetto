/*
 * Copyright (C) 2020 The Android Open Source Project
 *
 * Licensed under the Apache License, Version 2.0 (the "License");
 * you may not use this file except in compliance with the License.
 * You may obtain a copy of the License at
 *
 *      http://www.apache.org/licenses/LICENSE-2.0
 *
 * Unless required by applicable law or agreed to in writing, software
 * distributed under the License is distributed on an "AS IS" BASIS,
 * WITHOUT WARRANTIES OR CONDITIONS OF ANY KIND, either express or implied.
 * See the License for the specific language governing permissions and
 * limitations under the License.
 */

#include "src/trace_processor/importers/proto/heap_graph_tracker.h"

#include "perfetto/base/logging.h"
#include "src/trace_processor/importers/common/process_tracker.h"
#include "src/trace_processor/importers/proto/profiler_util.h"
#include "test/gtest_and_gmock.h"

namespace perfetto {
namespace trace_processor {
namespace {

using ::testing::UnorderedElementsAre;

TEST(HeapGraphTrackerTest, PackageFromLocationApp) {
  TraceStorage storage;
  EXPECT_EQ(
      PackageFromLocation(&storage,
                          "/data/app/~~ASDFGH1234QWerT==/"
                          "com.twitter.android-MNBVCX7890SDTst6==/test.apk"),
      "com.twitter.android");
  EXPECT_EQ(PackageFromLocation(
                &storage,
                "/data/app/com.google.android.webview-6XfQhnaSkFwGK0sYL9is0G==/"
                "base.apk"),
            "com.google.android.webview");
  EXPECT_EQ(PackageFromLocation(&storage,
                                "/data/app/"
                                "com.google.android.apps.wellbeing-"
                                "qfQCaB4uJ7P0OPpZQqOu0Q==/oat/arm64/base.odex"),
            "com.google.android.apps.wellbeing");
}

<<<<<<< HEAD
=======
TEST(HeapGraphTrackerTest, PopulateNativeSize) {
  constexpr uint64_t kSeqId = 1;
  constexpr UniquePid kPid = 1;
  constexpr int64_t kTimestamp = 1;

  TraceProcessorContext context;
  context.storage.reset(new TraceStorage());
  context.process_tracker.reset(new ProcessTracker(&context));
  context.process_tracker->GetOrCreateProcess(kPid);

  HeapGraphTracker tracker(&context);

  StringPool::Id normal_kind = context.storage->InternString("KIND_NORMAL");

  constexpr uint64_t kLocation = 0;
  tracker.AddInternedLocationName(kSeqId, kLocation,
                                  context.storage->InternString("location"));

  enum Fields : uint64_t { kReferent = 1, kThunk, kThis0, kNext };

  tracker.AddInternedFieldName(kSeqId, kReferent,
                               "java.lang.ref.Reference.referent");
  tracker.AddInternedFieldName(kSeqId, kThunk, "sun.misc.Cleaner.thunk");
  tracker.AddInternedFieldName(
      kSeqId, kThis0,
      "libcore.util.NativeAllocationRegistry$CleanerThunk.this$0");
  tracker.AddInternedFieldName(kSeqId, kNext, "sun.misc.Cleaner.next");

  enum Types : uint64_t {
    kTypeBitmap = 1,
    kTypeCleaner,
    kTypeCleanerThunk,
    kTypeNativeAllocationRegistry,
  };

  tracker.AddInternedType(
      kSeqId, kTypeBitmap,
      context.storage->InternString("android.graphics.Bitmap"), kLocation,
      /*object_size=*/0,
      /*reference_field_name_ids=*/{}, /*superclass_id=*/0,
      /*classloader_id=*/0, /*no_reference_fields=*/false,
      /*kind=*/normal_kind);

  tracker.AddInternedType(
      kSeqId, kTypeCleaner, context.storage->InternString("sun.misc.Cleaner"),
      kLocation, /*object_size=*/0,
      /*reference_field_name_ids=*/{kReferent, kThunk, kNext}, /*superclass_id=*/0,
      /*classloader_id=*/0, /*no_reference_fields=*/false,
      /*kind=*/normal_kind);

  tracker.AddInternedType(
      kSeqId, kTypeCleanerThunk,
      context.storage->InternString(
          "libcore.util.NativeAllocationRegistry$CleanerThunk"),
      kLocation, /*object_size=*/0,
      /*reference_field_name_ids=*/{kThis0}, /*superclass_id=*/0,
      /*classloader_id=*/0, /*no_reference_fields=*/false,
      /*kind=*/normal_kind);

  tracker.AddInternedType(
      kSeqId, kTypeNativeAllocationRegistry,
      context.storage->InternString("libcore.util.NativeAllocationRegistry"),
      kLocation, /*object_size=*/0,
      /*reference_field_name_ids=*/{}, /*superclass_id=*/0,
      /*classloader_id=*/0, /*no_reference_fields=*/false,
      /*kind=*/normal_kind);

  enum Objects : uint64_t {
    kObjBitmap = 1,
    kObjCleaner,
    kObjThunk,
    kObjNativeAllocationRegistry,
  };

  {
    HeapGraphTracker::SourceObject obj;
    obj.object_id = kObjBitmap;
    obj.type_id = kTypeBitmap;

    tracker.AddObject(kSeqId, kPid, kTimestamp, std::move(obj));
  }

  {
    HeapGraphTracker::SourceObject obj;
    obj.object_id = kObjCleaner;
    obj.type_id = kTypeCleaner;
    obj.referred_objects = {kObjBitmap, kObjThunk, 0};

    tracker.AddObject(kSeqId, kPid, kTimestamp, std::move(obj));
  }

  {
    HeapGraphTracker::SourceObject obj;
    obj.object_id = kObjThunk;
    obj.type_id = kTypeCleanerThunk;
    obj.referred_objects = {kObjNativeAllocationRegistry};

    tracker.AddObject(kSeqId, kPid, kTimestamp, std::move(obj));
  }

  {
    HeapGraphTracker::SourceObject obj;
    obj.object_id = kObjNativeAllocationRegistry;
    obj.type_id = kTypeNativeAllocationRegistry;

    // NativeAllocationRegistry.size least significant bit is used to encode the
    // source of the allocation (1: malloc, 0: other).
    obj.native_allocation_registry_size = 24242 | 1;

    tracker.AddObject(kSeqId, kPid, kTimestamp, std::move(obj));
  }

  tracker.FinalizeProfile(kSeqId);

  const auto& objs_table = context.storage->heap_graph_object_table();
  const auto& class_table = context.storage->heap_graph_class_table();
  size_t count_bitmaps = 0;
  for (uint32_t obj_row = 0; obj_row < objs_table.row_count(); ++obj_row) {
    base::Optional<uint32_t> class_row =
        class_table.id().IndexOf(objs_table.type_id()[obj_row]);
    ASSERT_TRUE(class_row.has_value());
    if (context.storage->string_pool().Get(class_table.name()[*class_row]) ==
        "android.graphics.Bitmap") {
      EXPECT_EQ(objs_table.native_size()[obj_row], 24242);
      count_bitmaps++;
    } else {
      EXPECT_EQ(objs_table.native_size()[obj_row], 0)
          << context.storage->string_pool()
                 .Get(class_table.name()[*class_row])
                 .c_str()
          << " has non zero native_size";
    }
  }
  EXPECT_EQ(count_bitmaps, 1u);
}

>>>>>>> b3c8dc50
TEST(HeapGraphTrackerTest, BuildFlamegraph) {
  //           4@A 5@B
  //             \ /
  //         2@Y 3@Y
  //           \ /
  //           1@X

  constexpr uint64_t kSeqId = 1;
  constexpr UniquePid kPid = 1;
  constexpr int64_t kTimestamp = 1;

  TraceProcessorContext context;
  context.storage.reset(new TraceStorage());
  context.process_tracker.reset(new ProcessTracker(&context));
  context.process_tracker->GetOrCreateProcess(kPid);

  HeapGraphTracker tracker(&context);

  constexpr uint64_t kField = 1;
  constexpr uint64_t kLocation = 0;

  constexpr uint64_t kX = 1;
  constexpr uint64_t kY = 2;
  constexpr uint64_t kA = 3;
  constexpr uint64_t kB = 4;
  constexpr uint64_t kWeakRef = 5;

  base::StringView field = base::StringView("foo");
  StringPool::Id x = context.storage->InternString("X");
  StringPool::Id y = context.storage->InternString("Y");
  StringPool::Id a = context.storage->InternString("A");
  StringPool::Id b = context.storage->InternString("B");
  StringPool::Id weak_ref = context.storage->InternString("WeakReference");

  StringPool::Id normal_kind = context.storage->InternString("KIND_NORMAL");
  StringPool::Id weak_ref_kind =
      context.storage->InternString("KIND_WEAK_REFERENCE");
  tracker.AddInternedFieldName(kSeqId, kField, field);

  tracker.AddInternedLocationName(kSeqId, kLocation,
                                  context.storage->InternString("location"));
  tracker.AddInternedType(kSeqId, kX, x, kLocation, /*object_size=*/0,
                          /*field_name_ids=*/{}, /*superclass_id=*/0,
                          /*classloader_id=*/0, /*no_fields=*/false,
                          /*kind=*/normal_kind);
  tracker.AddInternedType(kSeqId, kY, y, kLocation, /*object_size=*/0,
                          /*field_name_ids=*/{}, /*superclass_id=*/0,
                          /*classloader_id=*/0, /*no_fields=*/false,
                          /*kind=*/normal_kind);
  tracker.AddInternedType(kSeqId, kA, a, kLocation, /*object_size=*/0,
                          /*field_name_ids=*/{}, /*superclass_id=*/0,
                          /*classloader_id=*/0, /*no_fields=*/false,
                          /*kind=*/normal_kind);
  tracker.AddInternedType(kSeqId, kB, b, kLocation, /*object_size=*/0,
                          /*field_name_ids=*/{}, /*superclass_id=*/0,
                          /*classloader_id=*/0, /*no_fields=*/false,
                          /*kind=*/normal_kind);
  tracker.AddInternedType(kSeqId, kWeakRef, weak_ref, kLocation,
                          /*object_size=*/0,
                          /*field_name_ids=*/{}, /*superclass_id=*/0,
                          /*classloader_id=*/0, /*no_fields=*/false,
                          /*kind=*/weak_ref_kind);
  {
    HeapGraphTracker::SourceObject obj;
    obj.object_id = 999;
    obj.self_size = 999;
    obj.type_id = kWeakRef;
    obj.field_name_ids = {kField};
    obj.referred_objects = {5};

    tracker.AddObject(kSeqId, kPid, kTimestamp, std::move(obj));
  }

  {
    HeapGraphTracker::SourceObject obj;
    obj.object_id = 1;
    obj.self_size = 1;
    obj.type_id = kX;
    obj.field_name_ids = {kField, kField};
    obj.referred_objects = {2, 3};

    tracker.AddObject(kSeqId, kPid, kTimestamp, std::move(obj));
  }

  {
    HeapGraphTracker::SourceObject obj;
    obj.object_id = 2;
    obj.self_size = 2;
    obj.type_id = kY;
    tracker.AddObject(kSeqId, kPid, kTimestamp, std::move(obj));
  }

  {
    HeapGraphTracker::SourceObject obj;
    obj.object_id = 3;
    obj.self_size = 3;
    obj.type_id = kY;
    obj.field_name_ids = {kField, kField};
    obj.referred_objects = {4, 5};

    tracker.AddObject(kSeqId, kPid, kTimestamp, std::move(obj));
  }

  {
    HeapGraphTracker::SourceObject obj;
    obj.object_id = 4;
    obj.self_size = 4;
    obj.type_id = kA;
    tracker.AddObject(kSeqId, kPid, kTimestamp, std::move(obj));
  }

  {
    HeapGraphTracker::SourceObject obj;
    obj.object_id = 5;
    obj.self_size = 5;
    obj.type_id = kB;
    tracker.AddObject(kSeqId, kPid, kTimestamp, std::move(obj));
  }

  HeapGraphTracker::SourceRoot root;
  root.root_type = context.storage->InternString("ROOT");
  root.object_ids.emplace_back(1);
  root.object_ids.emplace_back(999);
  tracker.AddRoot(kSeqId, kPid, kTimestamp, root);

  tracker.FinalizeProfile(kSeqId);
  std::unique_ptr<tables::ExperimentalFlamegraphNodesTable> flame =
      tracker.BuildFlamegraph(kPid, kTimestamp);
  ASSERT_NE(flame, nullptr);

  auto cumulative_sizes = flame->cumulative_size().ToVectorForTesting();
  EXPECT_THAT(cumulative_sizes, UnorderedElementsAre(15, 4, 14, 5, 999));

  auto cumulative_counts = flame->cumulative_count().ToVectorForTesting();
  EXPECT_THAT(cumulative_counts, UnorderedElementsAre(5, 4, 1, 1, 1));

  auto sizes = flame->size().ToVectorForTesting();
  EXPECT_THAT(sizes, UnorderedElementsAre(1, 5, 4, 5, 999));

  auto counts = flame->count().ToVectorForTesting();
  EXPECT_THAT(counts, UnorderedElementsAre(1, 2, 1, 1, 1));
}

static const char kArray[] = "X[]";
static const char kDoubleArray[] = "X[][]";
static const char kNoArray[] = "X";
static const char kLongNoArray[] = "ABCDE";
static const char kStaticClassNoArray[] = "java.lang.Class<abc>";
static const char kStaticClassArray[] = "java.lang.Class<abc[]>";

TEST(HeapGraphTrackerTest, NormalizeTypeName) {
  // sizeof(...) - 1 below to get rid of the null-byte.
  EXPECT_EQ(NormalizeTypeName(base::StringView(kArray, sizeof(kArray) - 1))
                .ToStdString(),
            "X");
  EXPECT_EQ(NormalizeTypeName(
                base::StringView(kDoubleArray, sizeof(kDoubleArray) - 1))
                .ToStdString(),
            "X");
  EXPECT_EQ(NormalizeTypeName(base::StringView(kNoArray, sizeof(kNoArray) - 1))
                .ToStdString(),
            "X");
  EXPECT_EQ(NormalizeTypeName(
                base::StringView(kLongNoArray, sizeof(kLongNoArray) - 1))
                .ToStdString(),
            "ABCDE");
  EXPECT_EQ(NormalizeTypeName(base::StringView(kStaticClassNoArray,
                                               sizeof(kStaticClassNoArray) - 1))
                .ToStdString(),
            "abc");
  EXPECT_EQ(NormalizeTypeName(base::StringView(kStaticClassArray,
                                               sizeof(kStaticClassArray) - 1))
                .ToStdString(),
            "abc");
}

TEST(HeapGraphTrackerTest, NumberOfArray) {
  // sizeof(...) - 1 below to get rid of the null-byte.
  EXPECT_EQ(NumberOfArrays(base::StringView(kArray, sizeof(kArray) - 1)), 1u);
  EXPECT_EQ(
      NumberOfArrays(base::StringView(kDoubleArray, sizeof(kDoubleArray) - 1)),
      2u);
  EXPECT_EQ(NumberOfArrays(base::StringView(kNoArray, sizeof(kNoArray) - 1)),
            0u);
  EXPECT_EQ(
      NumberOfArrays(base::StringView(kLongNoArray, sizeof(kLongNoArray) - 1)),
      0u);
}

}  // namespace
}  // namespace trace_processor
}  // namespace perfetto<|MERGE_RESOLUTION|>--- conflicted
+++ resolved
@@ -28,26 +28,24 @@
 using ::testing::UnorderedElementsAre;
 
 TEST(HeapGraphTrackerTest, PackageFromLocationApp) {
-  TraceStorage storage;
+  std::unique_ptr<TraceStorage> storage(new TraceStorage());
   EXPECT_EQ(
-      PackageFromLocation(&storage,
+      PackageFromLocation(storage.get(),
                           "/data/app/~~ASDFGH1234QWerT==/"
                           "com.twitter.android-MNBVCX7890SDTst6==/test.apk"),
       "com.twitter.android");
   EXPECT_EQ(PackageFromLocation(
-                &storage,
+                storage.get(),
                 "/data/app/com.google.android.webview-6XfQhnaSkFwGK0sYL9is0G==/"
                 "base.apk"),
             "com.google.android.webview");
-  EXPECT_EQ(PackageFromLocation(&storage,
+  EXPECT_EQ(PackageFromLocation(storage.get(),
                                 "/data/app/"
                                 "com.google.android.apps.wellbeing-"
                                 "qfQCaB4uJ7P0OPpZQqOu0Q==/oat/arm64/base.odex"),
             "com.google.android.apps.wellbeing");
 }
 
-<<<<<<< HEAD
-=======
 TEST(HeapGraphTrackerTest, PopulateNativeSize) {
   constexpr uint64_t kSeqId = 1;
   constexpr UniquePid kPid = 1;
@@ -184,7 +182,6 @@
   EXPECT_EQ(count_bitmaps, 1u);
 }
 
->>>>>>> b3c8dc50
 TEST(HeapGraphTrackerTest, BuildFlamegraph) {
   //           4@A 5@B
   //             \ /
