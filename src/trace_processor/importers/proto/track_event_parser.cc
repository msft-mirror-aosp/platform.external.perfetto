--- conflicted
+++ resolved
@@ -32,6 +32,7 @@
 #include "src/trace_processor/importers/json/json_utils.h"
 #include "src/trace_processor/importers/proto/packet_sequence_state.h"
 #include "src/trace_processor/importers/proto/track_event_tracker.h"
+#include "src/trace_processor/util/debug_annotation_parser.h"
 #include "src/trace_processor/util/proto_to_args_parser.h"
 #include "src/trace_processor/util/status_macros.h"
 
@@ -115,10 +116,28 @@
                      storage_.InternString(base::StringView(key.key)),
                      Variadic::Boolean(value));
   }
-  void AddJson(const Key& key, const protozero::ConstChars& value) final {
+  bool AddJson(const Key& key, const protozero::ConstChars& value) final {
+    auto json_value = json::ParseJsonString(value);
+    if (!json_value)
+      return false;
+    return json::AddJsonValueToArgs(*json_value, base::StringView(key.flat_key),
+                                    base::StringView(key.key), &storage_,
+                                    &inserter_);
+  }
+  void AddNull(const Key& key) final {
     inserter_.AddArg(storage_.InternString(base::StringView(key.flat_key)),
                      storage_.InternString(base::StringView(key.key)),
-                     Variadic::Json(storage_.InternString(value)));
+                     Variadic::Null());
+  }
+
+  size_t GetArrayEntryIndex(const std::string& array_key) final {
+    return inserter_.GetNextArrayEntryIndex(
+        storage_.InternString(base::StringView(array_key)));
+  }
+
+  size_t IncrementArrayEntryIndex(const std::string& array_key) final {
+    return inserter_.IncrementArrayEntryIndex(
+        storage_.InternString(base::StringView(array_key)));
   }
 
   InternedMessageView* GetInternedMessageView(uint32_t field_id,
@@ -157,13 +176,6 @@
   return base::OkStatus();
 }
 
-std::string SanitizeDebugAnnotationName(const std::string& raw_name) {
-  std::string result = raw_name;
-  std::replace(result.begin(), result.end(), '.', '_');
-  std::replace(result.begin(), result.end(), '[', '_');
-  std::replace(result.begin(), result.end(), ']', '_');
-  return result;
-}
 }  // namespace
 
 class TrackEventParser::EventImporter {
@@ -650,7 +662,7 @@
         [this](BoundInserter* inserter) { ParseTrackEventArgs(inserter); });
 
     if (opt_slice_id.has_value()) {
-      MaybeParseFlowEvents();
+      MaybeParseFlowEvents(opt_slice_id.value());
     }
 
     return util::OkStatus();
@@ -681,6 +693,7 @@
         thread_slices->mutable_thread_instruction_delta()->Set(
             *maybe_row, *event_data_->thread_instruction_count - *tic);
       }
+      MaybeParseFlowEvents(opt_slice_id.value());
     }
 
     return util::OkStatus();
@@ -710,7 +723,7 @@
         [this](BoundInserter* inserter) { ParseTrackEventArgs(inserter); });
 
     if (opt_slice_id.has_value()) {
-      MaybeParseFlowEvents();
+      MaybeParseFlowEvents(opt_slice_id.value());
     }
 
     return util::OkStatus();
@@ -751,16 +764,16 @@
     return util::OkStatus();
   }
 
-  void MaybeParseTrackEventFlows() {
+  void MaybeParseTrackEventFlows(SliceId slice_id) {
     if (event_.has_flow_ids()) {
       auto it = event_.flow_ids();
       for (; it; ++it) {
         FlowId flow_id = *it;
         if (!context_->flow_tracker->IsActive(flow_id)) {
-          context_->flow_tracker->Begin(track_id_, flow_id);
+          context_->flow_tracker->Begin(slice_id, flow_id);
           continue;
         }
-        context_->flow_tracker->Step(track_id_, flow_id);
+        context_->flow_tracker->Step(slice_id, flow_id);
       }
     }
     if (event_.has_terminating_flow_ids()) {
@@ -772,14 +785,13 @@
           // active already.
           continue;
         }
-        context_->flow_tracker->End(track_id_, flow_id,
-                                    /* bind_enclosing_slice = */ true,
+        context_->flow_tracker->End(slice_id, flow_id,
                                     /* close_flow = */ true);
       }
     }
   }
 
-  void MaybeParseFlowEventV2() {
+  void MaybeParseFlowEventV2(SliceId slice_id) {
     if (!legacy_event_.has_bind_id()) {
       return;
     }
@@ -791,14 +803,13 @@
     auto bind_id = legacy_event_.bind_id();
     switch (legacy_event_.flow_direction()) {
       case LegacyEvent::FLOW_OUT:
-        context_->flow_tracker->Begin(track_id_, bind_id);
+        context_->flow_tracker->Begin(slice_id, bind_id);
         break;
       case LegacyEvent::FLOW_INOUT:
-        context_->flow_tracker->Step(track_id_, bind_id);
+        context_->flow_tracker->Step(slice_id, bind_id);
         break;
       case LegacyEvent::FLOW_IN:
-        context_->flow_tracker->End(track_id_, bind_id,
-                                    /* bind_enclosing_slice = */ true,
+        context_->flow_tracker->End(slice_id, bind_id,
                                     /* close_flow = */ false);
         break;
       default:
@@ -806,9 +817,9 @@
     }
   }
 
-  void MaybeParseFlowEvents() {
-    MaybeParseFlowEventV2();
-    MaybeParseTrackEventFlows();
+  void MaybeParseFlowEvents(SliceId slice_id) {
+    MaybeParseFlowEventV2(slice_id);
+    MaybeParseTrackEventFlows(slice_id);
   }
 
   util::Status ParseThreadInstantEvent(char phase) {
@@ -847,7 +858,7 @@
     if (!opt_slice_id.has_value()) {
       return util::OkStatus();
     }
-    MaybeParseFlowEvents();
+    MaybeParseFlowEvents(opt_slice_id.value());
     return util::OkStatus();
   }
 
@@ -869,7 +880,7 @@
     if (!opt_slice_id.has_value()) {
       return util::OkStatus();
     }
-    MaybeParseFlowEvents();
+    MaybeParseFlowEvents(opt_slice_id.value());
     // For the time being, we only create vtrack slice rows if we need to
     // store thread timestamps/counters.
     if (legacy_event_.use_async_tts()) {
@@ -892,7 +903,10 @@
     auto opt_slice_id = context_->slice_tracker->End(
         ts_, track_id_, category_id_, name_id_,
         [this](BoundInserter* inserter) { ParseTrackEventArgs(inserter); });
-    if (legacy_event_.use_async_tts() && opt_slice_id.has_value()) {
+    if (!opt_slice_id.has_value())
+      return util::OkStatus();
+    MaybeParseFlowEvents(opt_slice_id.value());
+    if (legacy_event_.use_async_tts()) {
       auto* vtrack_slices = storage_->mutable_virtual_track_slices();
       int64_t tts =
           event_data_->thread_timestamp ? *event_data_->thread_timestamp : 0;
@@ -937,7 +951,7 @@
     if (!opt_slice_id.has_value()) {
       return util::OkStatus();
     }
-    MaybeParseFlowEvents();
+    MaybeParseFlowEvents(opt_slice_id.value());
     if (legacy_event_.use_async_tts()) {
       auto* vtrack_slices = storage_->mutable_virtual_track_slices();
       PERFETTO_DCHECK(!vtrack_slices->slice_count() ||
@@ -1101,10 +1115,6 @@
       PERFETTO_DLOG("ParseTrackEventArgs error: %s", status.c_message());
     };
 
-    for (auto it = event_.debug_annotations(); it; ++it) {
-      log_errors(ParseDebugAnnotation(*it, inserter));
-    }
-
     if (event_.has_source_location_iid()) {
       log_errors(AddSourceLocationArgs(event_.source_location_iid(), inserter));
     }
@@ -1120,186 +1130,30 @@
           ParseHistogramName(event_.chrome_histogram_sample(), inserter));
     }
 
-<<<<<<< HEAD
-    TrackEventArgsParser args_writer(*inserter, *storage_, *sequence_state_);
-=======
     TrackEventArgsParser args_writer(*inserter, *storage_, *sequence_state_,
                                      *context_->args_translation_table);
     int unknown_extensions = 0;
->>>>>>> 73757009
     log_errors(parser_->args_parser_.ParseMessage(
         blob_, ".perfetto.protos.TrackEvent", &parser_->reflect_fields_,
-        args_writer));
+        args_writer, &unknown_extensions));
+    if (unknown_extensions > 0) {
+      context_->storage->IncrementStats(stats::unknown_extension_fields,
+                                        unknown_extensions);
+    }
+
+    {
+      auto key = parser_->args_parser_.EnterDictionary("debug");
+      util::DebugAnnotationParser parser(parser_->args_parser_);
+      for (auto it = event_.debug_annotations(); it; ++it) {
+        log_errors(parser.Parse(*it, args_writer));
+      }
+    }
 
     if (legacy_passthrough_utid_) {
       inserter->AddArg(parser_->legacy_event_passthrough_utid_id_,
                        Variadic::UnsignedInteger(*legacy_passthrough_utid_),
                        ArgsTracker::UpdatePolicy::kSkipIfExists);
     }
-  }
-
-  util::Status ParseDebugAnnotation(ConstBytes data, BoundInserter* inserter) {
-    protos::pbzero::DebugAnnotation::Decoder annotation(data);
-
-    std::string name;
-    util::Status name_parse_result = ParseDebugAnnotationName(annotation, name);
-    if (!name_parse_result.ok())
-      return name_parse_result;
-
-    return ParseDebugAnnotationValue(annotation, inserter, "debug." + name);
-  }
-
-  util::Status ParseDebugAnnotationName(
-      protos::pbzero::DebugAnnotation::Decoder& annotation,
-      std::string& result) {
-    uint64_t name_iid = annotation.name_iid();
-    if (PERFETTO_LIKELY(name_iid)) {
-      auto* decoder = sequence_state_->LookupInternedMessage<
-          protos::pbzero::InternedData::kDebugAnnotationNamesFieldNumber,
-          protos::pbzero::DebugAnnotationName>(name_iid);
-      if (!decoder)
-        return util::ErrStatus("Debug annotation with invalid name_iid");
-
-      result = SanitizeDebugAnnotationName(decoder->name().ToStdString());
-    } else if (annotation.has_name()) {
-      result = SanitizeDebugAnnotationName(annotation.name().ToStdString());
-    } else {
-      return util::ErrStatus("Debug annotation without name");
-    }
-    return util::OkStatus();
-  }
-
-  util::Status ParseDebugAnnotationValue(
-      protos::pbzero::DebugAnnotation::Decoder& annotation,
-      BoundInserter* inserter,
-      const std::string& context_name) {
-    StringId name_id = storage_->InternString(base::StringView(context_name));
-
-    if (annotation.has_bool_value()) {
-      inserter->AddArg(name_id, Variadic::Boolean(annotation.bool_value()));
-    } else if (annotation.has_uint_value()) {
-      inserter->AddArg(name_id,
-                       Variadic::UnsignedInteger(annotation.uint_value()));
-    } else if (annotation.has_int_value()) {
-      inserter->AddArg(name_id, Variadic::Integer(annotation.int_value()));
-    } else if (annotation.has_double_value()) {
-      inserter->AddArg(name_id, Variadic::Real(annotation.double_value()));
-    } else if (annotation.has_string_value()) {
-      inserter->AddArg(
-          name_id,
-          Variadic::String(storage_->InternString(annotation.string_value())));
-    } else if (annotation.has_pointer_value()) {
-      inserter->AddArg(name_id, Variadic::Pointer(annotation.pointer_value()));
-    } else if (annotation.has_dict_entries()) {
-      for (auto it = annotation.dict_entries(); it; ++it) {
-        protos::pbzero::DebugAnnotation::Decoder key_value(*it);
-        std::string key;
-        util::Status key_parse_result =
-            ParseDebugAnnotationName(key_value, key);
-        if (!key_parse_result.ok())
-          return key_parse_result;
-
-        std::string child_flat_key = context_name + "." + key;
-        util::Status value_parse_result =
-            ParseDebugAnnotationValue(key_value, inserter, child_flat_key);
-        if (!value_parse_result.ok())
-          return value_parse_result;
-      }
-    } else if (annotation.has_array_values()) {
-      size_t index = 0;
-      for (auto it = annotation.array_values(); it; ++it) {
-        protos::pbzero::DebugAnnotation::Decoder value(*it);
-
-        std::string child_flat_key =
-            context_name + "[" + std::to_string(index) + "]";
-        util::Status value_parse_result =
-            ParseDebugAnnotationValue(value, inserter, child_flat_key);
-        if (!value_parse_result.ok())
-          return value_parse_result;
-        ++index;
-      }
-    } else if (annotation.has_legacy_json_value()) {
-      if (!json::IsJsonSupported())
-        return util::ErrStatus("Ignoring legacy_json_value (no json support)");
-
-      auto value = json::ParseJsonString(annotation.legacy_json_value());
-      auto name = storage_->GetString(name_id);
-      json::AddJsonValueToArgs(*value, name, name, storage_, inserter);
-    } else if (annotation.has_nested_value()) {
-      auto name = storage_->GetString(name_id);
-      ParseNestedValueArgs(annotation.nested_value(), name, name, inserter);
-    }
-
-    return util::OkStatus();
-  }
-
-  bool ParseNestedValueArgs(ConstBytes nested_value,
-                            base::StringView flat_key,
-                            base::StringView key,
-                            BoundInserter* inserter) {
-    protos::pbzero::DebugAnnotation::NestedValue::Decoder value(nested_value);
-    switch (value.nested_type()) {
-      case protos::pbzero::DebugAnnotation::NestedValue::UNSPECIFIED: {
-        auto flat_key_id = storage_->InternString(flat_key);
-        auto key_id = storage_->InternString(key);
-        // Leaf value.
-        if (value.has_bool_value()) {
-          inserter->AddArg(flat_key_id, key_id,
-                           Variadic::Boolean(value.bool_value()));
-          return true;
-        }
-        if (value.has_int_value()) {
-          inserter->AddArg(flat_key_id, key_id,
-                           Variadic::Integer(value.int_value()));
-          return true;
-        }
-        if (value.has_double_value()) {
-          inserter->AddArg(flat_key_id, key_id,
-                           Variadic::Real(value.double_value()));
-          return true;
-        }
-        if (value.has_string_value()) {
-          inserter->AddArg(
-              flat_key_id, key_id,
-              Variadic::String(storage_->InternString(value.string_value())));
-          return true;
-        }
-        return false;
-      }
-      case protos::pbzero::DebugAnnotation::NestedValue::DICT: {
-        auto key_it = value.dict_keys();
-        auto value_it = value.dict_values();
-        bool inserted = false;
-        for (; key_it && value_it; ++key_it, ++value_it) {
-          std::string child_name =
-              SanitizeDebugAnnotationName((*key_it).ToStdString());
-          std::string child_flat_key =
-              flat_key.ToStdString() + "." + child_name;
-          std::string child_key = key.ToStdString() + "." + child_name;
-          inserted |=
-              ParseNestedValueArgs(*value_it, base::StringView(child_flat_key),
-                                   base::StringView(child_key), inserter);
-        }
-        return inserted;
-      }
-      case protos::pbzero::DebugAnnotation::NestedValue::ARRAY: {
-        bool inserted_any = false;
-        std::string array_key = key.ToStdString();
-        StringId array_key_id = storage_->InternString(key);
-        for (auto value_it = value.array_values(); value_it; ++value_it) {
-          size_t array_index = inserter->GetNextArrayEntryIndex(array_key_id);
-          std::string child_key =
-              array_key + "[" + std::to_string(array_index) + "]";
-          bool inserted = ParseNestedValueArgs(
-              *value_it, flat_key, base::StringView(child_key), inserter);
-          if (inserted)
-            inserter->IncrementArrayEntryIndex(array_key_id);
-          inserted_any |= inserted;
-        }
-        return inserted_any;
-      }
-    }
-    return false;
   }
 
   util::Status ParseTaskExecutionArgs(ConstBytes task_execution,
@@ -1525,26 +1379,28 @@
           context->storage->InternString("chrome.host_app_package_name")),
       chrome_crash_trace_id_name_id_(
           context->storage->InternString("chrome.crash_trace_id")),
+      chrome_process_label_flat_key_id_(
+          context->storage->InternString("chrome.process_label")),
       chrome_string_lookup_(context->storage.get()),
       counter_unit_ids_{{kNullStringId, context_->storage->InternString("ns"),
                          context_->storage->InternString("count"),
                          context_->storage->InternString("bytes")}} {
   // Switch |source_location_iid| into its interned data variant.
-  args_parser_.AddParsingOverride(
+  args_parser_.AddParsingOverrideForField(
       "begin_impl_frame_args.current_args.source_location_iid",
       [](const protozero::Field& field,
          util::ProtoToArgsParser::Delegate& delegate) {
         return MaybeParseSourceLocation("begin_impl_frame_args.current_args",
                                         field, delegate);
       });
-  args_parser_.AddParsingOverride(
+  args_parser_.AddParsingOverrideForField(
       "begin_impl_frame_args.last_args.source_location_iid",
       [](const protozero::Field& field,
          util::ProtoToArgsParser::Delegate& delegate) {
         return MaybeParseSourceLocation("begin_impl_frame_args.last_args",
                                         field, delegate);
       });
-  args_parser_.AddParsingOverride(
+  args_parser_.AddParsingOverrideForField(
       "begin_frame_observer_state.last_begin_frame_args.source_location_iid",
       [](const protozero::Field& field,
          util::ProtoToArgsParser::Delegate& delegate) {
@@ -1552,12 +1408,24 @@
             "begin_frame_observer_state.last_begin_frame_args", field,
             delegate);
       });
-  args_parser_.AddParsingOverride(
+  args_parser_.AddParsingOverrideForField(
       "chrome_memory_pressure_notification.creation_location_iid",
       [](const protozero::Field& field,
          util::ProtoToArgsParser::Delegate& delegate) {
         return MaybeParseSourceLocation("chrome_memory_pressure_notification",
                                         field, delegate);
+      });
+
+  // Parse DebugAnnotations.
+  args_parser_.AddParsingOverrideForType(
+      ".perfetto.protos.DebugAnnotation",
+      [&](util::ProtoToArgsParser::ScopedNestedKeyContext& key,
+          const protozero::ConstBytes& data,
+          util::ProtoToArgsParser::Delegate& delegate) {
+        // Do not add "debug_annotations" to the final key.
+        key.RemoveFieldSuffix();
+        util::DebugAnnotationParser annotation_parser(args_parser_);
+        return annotation_parser.Parse(data, delegate);
       });
 
   for (uint16_t index : kReflectFields) {
@@ -1613,6 +1481,17 @@
         chrome_string_lookup_.GetProcessName(decoder.chrome_process_type());
     // Don't override system-provided names.
     context_->process_tracker->SetProcessNameIfUnset(upid, name_id);
+  }
+  int label_index = 0;
+  for (auto it = decoder.process_labels(); it; it++) {
+    StringId label_id = context_->storage->InternString(*it);
+    std::string key = "chrome.process_label[";
+    key.append(std::to_string(label_index++));
+    key.append("]");
+    context_->process_tracker->AddArgsTo(upid).AddArg(
+        chrome_process_label_flat_key_id_,
+        context_->storage->InternString(base::StringView(key)),
+        Variadic::String(label_id));
   }
   return upid;
 }
