--- conflicted
+++ resolved
@@ -16,13 +16,8 @@
 
 source_set("full") {
   sources = [
-<<<<<<< HEAD
-    "viewcapture_args_parser.cc",
-    "viewcapture_args_parser.h",
-=======
     "android_input_event_parser.cc",
     "android_input_event_parser.h",
->>>>>>> c0171036
     "protolog_messages_tracker.cc",
     "protolog_messages_tracker.h",
     "protolog_parser.cc",
@@ -35,6 +30,8 @@
     "surfaceflinger_layers_parser.h",
     "surfaceflinger_transactions_parser.cc",
     "surfaceflinger_transactions_parser.h",
+    "viewcapture_args_parser.cc",
+    "viewcapture_args_parser.h",
     "winscope_module.cc",
     "winscope_module.h",
   ]
@@ -43,10 +40,10 @@
     "../:proto_importer_module",
     "../../../../../gn:default_deps",
     "../../../../../protos/perfetto/trace:zero",
-    "../../../../../protos/perfetto/trace/android:zero",
     "../../../../../protos/perfetto/trace/android:winscope_common_zero",
     "../../../../../protos/perfetto/trace/android:winscope_extensions_zero",
     "../../../../../protos/perfetto/trace/android:winscope_regular_zero",
+    "../../../../../protos/perfetto/trace/android:zero",
     "../../../../../protos/perfetto/trace/interned_data:zero",
     "../../../../../protos/perfetto/trace/profiling:zero",
     "../../../../protozero",
