--- conflicted
+++ resolved
@@ -18,54 +18,91 @@
   sources = [
     "active_chrome_processes_tracker.cc",
     "active_chrome_processes_tracker.h",
-    "async_track_set_tracker.cc",
-    "async_track_set_tracker.h",
     "chrome_string_lookup.cc",
     "chrome_string_lookup.h",
-<<<<<<< HEAD
-=======
     "chrome_system_probes_module.cc",
     "chrome_system_probes_module.h",
     "chrome_system_probes_parser.cc",
     "chrome_system_probes_parser.h",
     "default_modules.cc",
     "default_modules.h",
->>>>>>> 206f2276
     "heap_profile_tracker.cc",
     "heap_profile_tracker.h",
+    "memory_tracker_snapshot_module.cc",
+    "memory_tracker_snapshot_module.h",
+    "memory_tracker_snapshot_parser.cc",
+    "memory_tracker_snapshot_parser.h",
     "metadata_minimal_module.cc",
     "metadata_minimal_module.h",
     "metadata_tracker.cc",
     "metadata_tracker.h",
     "packet_sequence_state.h",
     "packet_sequence_state_generation.cc",
+    "perf_sample_tracker.cc",
+    "perf_sample_tracker.h",
+    "profile_module.cc",
+    "profile_module.h",
+    "profile_packet_utils.cc",
+    "profile_packet_utils.h",
     "profiler_util.cc",
     "profiler_util.h",
-    "proto_importer_module.cc",
-    "proto_importer_module.h",
+    "proto_incremental_state.h",
+    "proto_trace_parser.cc",
+    "proto_trace_parser.h",
+    "proto_trace_reader.cc",
+    "proto_trace_reader.h",
+    "proto_trace_tokenizer.cc",
+    "proto_trace_tokenizer.h",
     "stack_profile_tracker.cc",
     "stack_profile_tracker.h",
-  ]
+    "track_event_module.cc",
+    "track_event_module.h",
+    "track_event_parser.cc",
+    "track_event_parser.h",
+    "track_event_tokenizer.cc",
+    "track_event_tokenizer.h",
+    "track_event_tracker.cc",
+    "track_event_tracker.h",
+  ]
+  public_deps = [ ":proto_importer_module" ]
   deps = [
     ":packet_sequence_state_generation_hdr",
     "../../../../gn:default_deps",
-    "../../../../protos/perfetto/trace:zero",
+    "../../../../protos/perfetto/common:zero",
+    "../../../../protos/perfetto/config:zero",
+    "../../../../protos/perfetto/trace:zero",
+    "../../../../protos/perfetto/trace:zero",
+    "../../../../protos/perfetto/trace/android:zero",
     "../../../../protos/perfetto/trace/chrome:zero",
-    "../../../../protos/perfetto/trace/profiling:zero",
+    "../../../../protos/perfetto/trace/ftrace:zero",
+    "../../../../protos/perfetto/trace/interned_data:zero",
+    "../../../../protos/perfetto/trace/perfetto:zero",
+    "../../../../protos/perfetto/trace/power:zero",
+    "../../../../protos/perfetto/trace/profiling:zero",
+    "../../../../protos/perfetto/trace/ps:zero",
+    "../../../../protos/perfetto/trace/sys_stats:zero",
+    "../../../../protos/perfetto/trace/system_info:zero",
     "../../../../protos/perfetto/trace/track_event:zero",
+    "../../../../protos/perfetto/trace/translation:zero",
     "../../../base",
+    "../../../protozero",
+    "../../containers",
+    "../../sorter",
     "../../storage",
     "../../tables",
     "../../types",
+    "../../util:gzip",
     "../../util:stack_traces_util",
     "../common",
+    "../common:parser_types",
+    "../ftrace:minimal",
+    "../json:minimal",
+    "../memory_tracker:graph_processor",
   ]
 }
 
 source_set("full") {
   sources = [
-<<<<<<< HEAD
-=======
     "additional_modules.cc",
     "additional_modules.h",
     "android_camera_event_module.cc",
@@ -88,24 +125,46 @@
     "graphics_frame_event_parser.h",
     "heap_graph_module.cc",
     "heap_graph_module.h",
->>>>>>> 206f2276
     "heap_graph_tracker.cc",
     "heap_graph_tracker.h",
     "metadata_module.cc",
     "metadata_module.h",
     "statsd_module.cc",
     "statsd_module.h",
+    "system_probes_module.cc",
+    "system_probes_module.h",
+    "system_probes_parser.cc",
+    "system_probes_parser.h",
+    "translation_table_module.cc",
+    "translation_table_module.h",
+    "vulkan_memory_tracker.cc",
+    "vulkan_memory_tracker.h",
   ]
   deps = [
     ":gen_cc_config_descriptor",
     ":gen_cc_statsd_atoms_descriptor",
+    ":gen_cc_trace_descriptor",
     ":minimal",
     "../../../../gn:default_deps",
-    "../../../../protos/perfetto/config:zero",
-    "../../../../protos/perfetto/trace:zero",
-    "../../../../protos/perfetto/trace/profiling:zero",
+    "../../../../include/perfetto/ext/traced:sys_stats_counters",
+    "../../../../protos/perfetto/common:zero",
+    "../../../../protos/perfetto/config:zero",
+    "../../../../protos/perfetto/config:zero",
+    "../../../../protos/perfetto/trace:zero",
+    "../../../../protos/perfetto/trace:zero",
+    "../../../../protos/perfetto/trace/android:zero",
+    "../../../../protos/perfetto/trace/gpu:zero",
+    "../../../../protos/perfetto/trace/interned_data:zero",
+    "../../../../protos/perfetto/trace/power:zero",
+    "../../../../protos/perfetto/trace/profiling:zero",
+    "../../../../protos/perfetto/trace/profiling:zero",
+    "../../../../protos/perfetto/trace/ps:zero",
     "../../../../protos/perfetto/trace/statsd:zero",
+    "../../../../protos/perfetto/trace/sys_stats:zero",
+    "../../../../protos/perfetto/trace/system_info:zero",
+    "../../../../protos/perfetto/trace/translation:zero",
     "../../../base",
+    "../../../protozero",
     "../../sorter",
     "../../storage",
     "../../tables",
@@ -114,8 +173,6 @@
     "../../util:proto_profiler",
     "../../util:proto_to_args_parser",
     "../common",
-<<<<<<< HEAD
-=======
     "../common:parser_types",
     "../ftrace:full",
     "../syscalls:full",
@@ -132,7 +189,6 @@
     "../../../base",
     "../../types",
     "../common:trace_parser_hdr",
->>>>>>> 206f2276
   ]
 }
 
@@ -152,8 +208,6 @@
   descriptor_path = "atoms.descriptor"
 }
 
-<<<<<<< HEAD
-=======
 perfetto_cc_proto_descriptor("gen_cc_trace_descriptor") {
   descriptor_name = "trace.descriptor"
   descriptor_target = "../../../../protos/perfetto/trace:descriptor"
@@ -174,7 +228,6 @@
   descriptor_target = "../../../../protos/perfetto/config:descriptor"
 }
 
->>>>>>> 206f2276
 source_set("unittests") {
   testonly = true
   sources = [
