/*
 * Copyright (C) 2019 The Android Open Source Project
 *
 * Licensed under the Apache License, Version 2.0 (the "License");
 * you may not use this file except in compliance with the License.
 * You may obtain a copy of the License at
 *
 *      http://www.apache.org/licenses/LICENSE-2.0
 *
 * Unless required by applicable law or agreed to in writing, software
 * distributed under the License is distributed on an "AS IS" BASIS,
 * WITHOUT WARRANTIES OR CONDITIONS OF ANY KIND, either express or implied.
 * See the License for the specific language governing permissions and
 * limitations under the License.
 */

#ifndef SRC_TRACE_PROCESSOR_IMPORTERS_FTRACE_FTRACE_PARSER_H_
#define SRC_TRACE_PROCESSOR_IMPORTERS_FTRACE_FTRACE_PARSER_H_

#include "perfetto/trace_processor/status.h"
#include "src/trace_processor/importers/common/event_tracker.h"
#include "src/trace_processor/importers/common/trace_blob_view.h"
#include "src/trace_processor/importers/ftrace/ftrace_descriptors.h"
#include "src/trace_processor/importers/ftrace/rss_stat_tracker.h"
#include "src/trace_processor/importers/ftrace/sched_event_tracker.h"
#include "src/trace_processor/timestamped_trace_piece.h"
#include "src/trace_processor/types/trace_processor_context.h"

namespace perfetto {
namespace trace_processor {

class FtraceParser {
 public:
  explicit FtraceParser(TraceProcessorContext* context);

  void ParseFtraceStats(protozero::ConstBytes);

  util::Status ParseFtraceEvent(uint32_t cpu, const TimestampedTracePiece& ttp);

 private:
  void ParseGenericFtrace(int64_t timestamp,
                          uint32_t cpu,
                          uint32_t pid,
                          protozero::ConstBytes);
  void ParseTypedFtraceToRaw(uint32_t ftrace_id,
                             int64_t timestamp,
                             uint32_t cpu,
                             uint32_t pid,
                             protozero::ConstBytes,
                             PacketSequenceStateGeneration*);
  void ParseSchedSwitch(uint32_t cpu, int64_t timestamp, protozero::ConstBytes);
  void ParseSchedWakeup(int64_t timestamp, protozero::ConstBytes);
  void ParseSchedWaking(int64_t timestamp, protozero::ConstBytes);
  void ParseSchedProcessFree(int64_t timestamp, protozero::ConstBytes);
  void ParseCpuFreq(int64_t timestamp, protozero::ConstBytes);
  void ParseGpuFreq(int64_t timestamp, protozero::ConstBytes);
  void ParseCpuIdle(int64_t timestamp, protozero::ConstBytes);
  void ParsePrint(int64_t timestamp, uint32_t pid, protozero::ConstBytes);
  void ParseZero(int64_t timestamp, uint32_t pid, protozero::ConstBytes);
  void ParseSdeTracingMarkWrite(int64_t timestamp,
                                uint32_t pid,
                                protozero::ConstBytes);
  void ParseDpuTracingMarkWrite(int64_t timestamp,
                                uint32_t pid,
                                protozero::ConstBytes);
  void ParseG2dTracingMarkWrite(int64_t timestamp,
                                uint32_t pid,
                                protozero::ConstBytes);
  void ParseMaliTracingMarkWrite(int64_t timestamp,
                                 uint32_t pid,
                                 protozero::ConstBytes);
  void ParseIonHeapGrowOrShrink(int64_t timestamp,
                                uint32_t pid,
                                protozero::ConstBytes,
                                bool grow);
  void ParseIonStat(int64_t timestamp, uint32_t pid, protozero::ConstBytes);
  void ParseDmaHeapStat(int64_t timestamp, uint32_t pid, protozero::ConstBytes);
  void ParseSignalGenerate(int64_t timestamp, protozero::ConstBytes);
  void ParseSignalDeliver(int64_t timestamp,
                          uint32_t pid,
                          protozero::ConstBytes);
  void ParseLowmemoryKill(int64_t timestamp, protozero::ConstBytes);
  void ParseOOMScoreAdjUpdate(int64_t timestamp, protozero::ConstBytes);
  void ParseOOMKill(int64_t timestamp, protozero::ConstBytes);
  void ParseMmEventRecord(int64_t timestamp,
                          uint32_t pid,
                          protozero::ConstBytes);
  void ParseSysEvent(int64_t timestamp,
                     uint32_t pid,
                     bool is_enter,
                     protozero::ConstBytes);
  void ParseTaskNewTask(int64_t timestamp,
                        uint32_t source_tid,
                        protozero::ConstBytes);
  void ParseTaskRename(protozero::ConstBytes);
  void ParseBinderTransaction(int64_t timestamp,
                              uint32_t pid,
                              protozero::ConstBytes);
  void ParseBinderTransactionReceived(int64_t timestamp,
                                      uint32_t pid,
                                      protozero::ConstBytes);
  void ParseBinderTransactionAllocBuf(int64_t timestamp,
                                      uint32_t pid,
                                      protozero::ConstBytes);
  void ParseBinderLocked(int64_t timestamp,
                         uint32_t pid,
                         protozero::ConstBytes);
  void ParseBinderLock(int64_t timestamp, uint32_t pid, protozero::ConstBytes);
  void ParseBinderUnlock(int64_t timestamp,
                         uint32_t pid,
                         protozero::ConstBytes);
  void ParseClockSetRate(int64_t timestamp, protozero::ConstBytes);
  void ParseClockEnable(int64_t timestamp, protozero::ConstBytes);
  void ParseClockDisable(int64_t timestamp, protozero::ConstBytes);
  void ClockRate(int64_t timestamp,
                 base::StringView clock_name,
                 base::StringView subtitle,
                 uint64_t rate);
  void ParseScmCallStart(int64_t timestamp,
                         uint32_t pid,
                         protozero::ConstBytes);
  void ParseScmCallEnd(int64_t timestamp, uint32_t pid, protozero::ConstBytes);
  void ParseWorkqueueExecuteStart(int64_t timestamp,
                                  uint32_t pid,
                                  protozero::ConstBytes,
                                  PacketSequenceStateGeneration* seq_state);
  void ParseWorkqueueExecuteEnd(int64_t timestamp,
                                uint32_t pid,
                                protozero::ConstBytes);
  void ParseIrqHandlerEntry(uint32_t cpu,
                            int64_t timestamp,
                            protozero::ConstBytes);
  void ParseIrqHandlerExit(uint32_t cpu,
                           int64_t timestamp,
                           protozero::ConstBytes);
  void ParseSoftIrqEntry(uint32_t cpu,
                         int64_t timestamp,
                         protozero::ConstBytes);
  void ParseSoftIrqExit(uint32_t cpu, int64_t timestamp, protozero::ConstBytes);
  void ParseGpuMemTotal(int64_t timestamp, protozero::ConstBytes);
  void ParseThermalTemperature(int64_t timestamp, protozero::ConstBytes);
  void ParseCdevUpdate(int64_t timestamp, protozero::ConstBytes);
  void ParseSchedBlockedReason(int64_t timestamp,
                               protozero::ConstBytes,
                               PacketSequenceStateGeneration*);
  void ParseFastRpcDmaStat(int64_t timestamp,
                           uint32_t pid,
                           protozero::ConstBytes);
  void ParseCpuhpPause(int64_t, uint32_t, protozero::ConstBytes);
<<<<<<< HEAD
=======
  void ParseNetifReceiveSkb(uint32_t cpu,
                            int64_t timestamp,
                            protozero::ConstBytes);
  void ParseNetDevXmit(uint32_t cpu, int64_t timestamp, protozero::ConstBytes);
  void ParseInetSockSetState(int64_t timestamp,
                             uint32_t pid,
                             protozero::ConstBytes);
  void ParseTcpRetransmitSkb(int64_t timestamp, protozero::ConstBytes);
  void ParseNapiGroReceiveEntry(uint32_t cpu,
                                int64_t timestamp,
                                protozero::ConstBytes);
  void ParseNapiGroReceiveExit(uint32_t cpu,
                               int64_t timestamp,
                               protozero::ConstBytes);
  void ParseCpuFrequencyLimits(int64_t timestamp, protozero::ConstBytes);
  void ParseKfreeSkb(int64_t timestamp, protozero::ConstBytes);
  void ParseUfshcdCommand(int64_t timestamp, protozero::ConstBytes);
  void ParseUfshcdClkGating(int64_t timestamp, protozero::ConstBytes);

  void ParseCrosEcSensorhubData(int64_t timestamp, protozero::ConstBytes);
  void ParseWakeSourceActivate(int64_t timestamp, protozero::ConstBytes);
  void ParseWakeSourceDeactivate(int64_t timestamp, protozero::ConstBytes);
>>>>>>> 73757009

  TraceProcessorContext* context_;
  RssStatTracker rss_stat_tracker_;

  const StringId sched_wakeup_name_id_;
  const StringId sched_waking_name_id_;
  const StringId cpu_freq_name_id_;
  const StringId gpu_freq_name_id_;
  const StringId cpu_idle_name_id_;
  const StringId ion_total_id_;
  const StringId ion_change_id_;
  const StringId ion_buffer_id_;
  const StringId dma_heap_total_id_;
  const StringId dma_heap_change_id_;
  const StringId dma_buffer_id_;
  const StringId ion_total_unknown_id_;
  const StringId ion_change_unknown_id_;
  const StringId signal_generate_id_;
  const StringId signal_deliver_id_;
  const StringId oom_score_adj_id_;
  const StringId lmk_id_;
  const StringId comm_name_id_;
  const StringId signal_name_id_;
  const StringId oom_kill_id_;
  const StringId workqueue_id_;
  const StringId irq_id_;
  const StringId ret_arg_id_;
  const StringId vec_arg_id_;
  const StringId gpu_mem_total_name_id_;
  const StringId gpu_mem_total_unit_id_;
  const StringId gpu_mem_total_global_desc_id_;
  const StringId gpu_mem_total_proc_desc_id_;
  const StringId sched_blocked_reason_id_;
  const StringId io_wait_id_;
  const StringId function_id_;
<<<<<<< HEAD
=======
  const StringId waker_utid_id_;
  const StringId cros_ec_arg_num_id_;
  const StringId cros_ec_arg_ec_id_;
  const StringId cros_ec_arg_sample_ts_id_;
  const StringId ufs_clkgating_id_;
  const StringId ufs_command_count_id_;
>>>>>>> 73757009

  struct FtraceMessageStrings {
    // The string id of name of the event field (e.g. sched_switch's id).
    StringId message_name_id = kNullStringId;
    std::array<StringId, kMaxFtraceEventFields> field_name_ids;
  };
  std::vector<FtraceMessageStrings> ftrace_message_strings_;

  struct MmEventCounterNames {
    MmEventCounterNames() = default;
    MmEventCounterNames(StringId _count, StringId _max_lat, StringId _avg_lat)
        : count(_count), max_lat(_max_lat), avg_lat(_avg_lat) {}

    StringId count = kNullStringId;
    StringId max_lat = kNullStringId;
    StringId avg_lat = kNullStringId;
  };

  static constexpr size_t kFastRpcCounterSize = 4;
  std::array<StringId, kFastRpcCounterSize> fast_rpc_delta_names_;
  std::array<StringId, kFastRpcCounterSize> fast_rpc_total_names_;

  // Keep kMmEventCounterSize equal to mm_event_type::MM_TYPE_NUM in the kernel.
  static constexpr size_t kMmEventCounterSize = 7;
  std::array<MmEventCounterNames, kMmEventCounterSize> mm_event_counter_names_;

  bool has_seen_first_ftrace_packet_ = false;

  // Stores information about the timestamp from the metadata table which is
  // used to filter ftrace packets which happen before this point.
  int64_t drop_ftrace_data_before_ts_ = 0;
};

}  // namespace trace_processor
}  // namespace perfetto

#endif  // SRC_TRACE_PROCESSOR_IMPORTERS_FTRACE_FTRACE_PARSER_H_<|MERGE_RESOLUTION|>--- conflicted
+++ resolved
@@ -19,7 +19,6 @@
 
 #include "perfetto/trace_processor/status.h"
 #include "src/trace_processor/importers/common/event_tracker.h"
-#include "src/trace_processor/importers/common/trace_blob_view.h"
 #include "src/trace_processor/importers/ftrace/ftrace_descriptors.h"
 #include "src/trace_processor/importers/ftrace/rss_stat_tracker.h"
 #include "src/trace_processor/importers/ftrace/sched_event_tracker.h"
@@ -49,8 +48,8 @@
                              protozero::ConstBytes,
                              PacketSequenceStateGeneration*);
   void ParseSchedSwitch(uint32_t cpu, int64_t timestamp, protozero::ConstBytes);
-  void ParseSchedWakeup(int64_t timestamp, protozero::ConstBytes);
-  void ParseSchedWaking(int64_t timestamp, protozero::ConstBytes);
+  void ParseSchedWakeup(int64_t timestamp, uint32_t pid, protozero::ConstBytes);
+  void ParseSchedWaking(int64_t timestamp, uint32_t pid, protozero::ConstBytes);
   void ParseSchedProcessFree(int64_t timestamp, protozero::ConstBytes);
   void ParseCpuFreq(int64_t timestamp, protozero::ConstBytes);
   void ParseGpuFreq(int64_t timestamp, protozero::ConstBytes);
@@ -120,7 +119,14 @@
                          uint32_t pid,
                          protozero::ConstBytes);
   void ParseScmCallEnd(int64_t timestamp, uint32_t pid, protozero::ConstBytes);
-  void ParseWorkqueueExecuteStart(int64_t timestamp,
+  void ParseDirectReclaimBegin(int64_t timestamp,
+                               uint32_t pid,
+                               protozero::ConstBytes);
+  void ParseDirectReclaimEnd(int64_t timestamp,
+                             uint32_t pid,
+                             protozero::ConstBytes);
+  void ParseWorkqueueExecuteStart(uint32_t cpu,
+                                  int64_t timestamp,
                                   uint32_t pid,
                                   protozero::ConstBytes,
                                   PacketSequenceStateGeneration* seq_state);
@@ -147,8 +153,6 @@
                            uint32_t pid,
                            protozero::ConstBytes);
   void ParseCpuhpPause(int64_t, uint32_t, protozero::ConstBytes);
-<<<<<<< HEAD
-=======
   void ParseNetifReceiveSkb(uint32_t cpu,
                             int64_t timestamp,
                             protozero::ConstBytes);
@@ -171,16 +175,17 @@
   void ParseCrosEcSensorhubData(int64_t timestamp, protozero::ConstBytes);
   void ParseWakeSourceActivate(int64_t timestamp, protozero::ConstBytes);
   void ParseWakeSourceDeactivate(int64_t timestamp, protozero::ConstBytes);
->>>>>>> 73757009
 
   TraceProcessorContext* context_;
   RssStatTracker rss_stat_tracker_;
 
   const StringId sched_wakeup_name_id_;
   const StringId sched_waking_name_id_;
+  const StringId cpu_id_;
   const StringId cpu_freq_name_id_;
   const StringId gpu_freq_name_id_;
   const StringId cpu_idle_name_id_;
+  const StringId kfree_skb_name_id_;
   const StringId ion_total_id_;
   const StringId ion_change_id_;
   const StringId ion_buffer_id_;
@@ -198,7 +203,17 @@
   const StringId oom_kill_id_;
   const StringId workqueue_id_;
   const StringId irq_id_;
+  const StringId tcp_state_id_;
+  const StringId tcp_event_id_;
+  const StringId protocol_arg_id_;
+  const StringId napi_gro_id_;
+  const StringId tcp_retransmited_name_id_;
   const StringId ret_arg_id_;
+  const StringId len_arg_id_;
+  const StringId direct_reclaim_nr_reclaimed_id_;
+  const StringId direct_reclaim_order_id_;
+  const StringId direct_reclaim_may_writepage_id_;
+  const StringId direct_reclaim_gfp_flags_id_;
   const StringId vec_arg_id_;
   const StringId gpu_mem_total_name_id_;
   const StringId gpu_mem_total_unit_id_;
@@ -207,15 +222,12 @@
   const StringId sched_blocked_reason_id_;
   const StringId io_wait_id_;
   const StringId function_id_;
-<<<<<<< HEAD
-=======
   const StringId waker_utid_id_;
   const StringId cros_ec_arg_num_id_;
   const StringId cros_ec_arg_ec_id_;
   const StringId cros_ec_arg_sample_ts_id_;
   const StringId ufs_clkgating_id_;
   const StringId ufs_command_count_id_;
->>>>>>> 73757009
 
   struct FtraceMessageStrings {
     // The string id of name of the event field (e.g. sched_switch's id).
@@ -242,6 +254,25 @@
   static constexpr size_t kMmEventCounterSize = 7;
   std::array<MmEventCounterNames, kMmEventCounterSize> mm_event_counter_names_;
 
+  // Record number of received bytes from the network interface card.
+  std::unordered_map<StringId, uint64_t> nic_received_bytes_;
+
+  // Record number of transmitted bytes to the network interface card.
+  std::unordered_map<StringId, uint64_t> nic_transmitted_bytes_;
+
+  // Record number of kfree_skb with ip protocol.
+  uint64_t num_of_kfree_skb_ip_prot = 0;
+
+  // Keep sock to stream number mapping.
+  std::unordered_map<uint64_t, uint32_t> skaddr_to_stream_;
+
+  // Record number of tcp steams.
+  uint32_t num_of_tcp_stream_ = 0;
+
+  // A name collision is possible, always show if active wakelock exists
+  // with a give name
+  std::unordered_map<std::string, uint32_t> active_wakelock_to_count_;
+
   bool has_seen_first_ftrace_packet_ = false;
 
   // Stores information about the timestamp from the metadata table which is
