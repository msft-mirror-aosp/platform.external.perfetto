# Copyright (C) 2019 The Android Open Source Project
#
# Licensed under the Apache License, Version 2.0 (the "License");
# you may not use this file except in compliance with the License.
# You may obtain a copy of the License at
#
#      http://www.apache.org/licenses/LICENSE-2.0
#
# Unless required by applicable law or agreed to in writing, software
# distributed under the License is distributed on an "AS IS" BASIS,
# WITHOUT WARRANTIES OR CONDITIONS OF ANY KIND, either express or implied.
# See the License for the specific language governing permissions and
# limitations under the License.

import("../../../gn/test.gni")

<<<<<<< HEAD
if (enable_perfetto_trace_processor_sqlite) {
  source_set("sqlite") {
    sources = [
      "db_sqlite_table.cc",
      "db_sqlite_table.h",
      "query_cache.h",
      "span_join_operator_table.cc",
      "span_join_operator_table.h",
      "sql_stats_table.cc",
      "sql_stats_table.h",
      "sqlite_raw_table.cc",
      "sqlite_raw_table.h",
      "sqlite_utils.cc",
      "sqlite_utils.h",
      "stats_table.cc",
      "stats_table.h",
      "window_operator_table.cc",
      "window_operator_table.h",
    ]
    deps = [
      "..:metatrace",
      "../../../gn:default_deps",
      "../../../gn:sqlite",
      "../../../protos/perfetto/trace/ftrace:zero",
      "../../base",
      "../containers",
      "../db",
      "../dynamic",
      "../importers:ftrace_descriptors",
      "../importers/common",
      "../storage",
      "../types",
      "../util",
      "../util:profile_builder",
    ]
    public_deps = [ ":sqlite_minimal" ]
  }
=======
assert(enable_perfetto_trace_processor_sqlite)
>>>>>>> 206f2276

source_set("sqlite") {
  sources = [
    "db_sqlite_table.cc",
    "db_sqlite_table.h",
    "query_cache.h",
    "span_join_operator_table.cc",
    "span_join_operator_table.h",
    "sql_stats_table.cc",
    "sql_stats_table.h",
    "sqlite_raw_table.cc",
    "sqlite_raw_table.h",
    "sqlite_utils.cc",
    "sqlite_utils.h",
    "stats_table.cc",
    "stats_table.h",
    "window_operator_table.cc",
    "window_operator_table.h",
  ]
  deps = [
    "..:metatrace",
    "../../../gn:default_deps",
    "../../../gn:sqlite",
    "../../../protos/perfetto/trace/ftrace:zero",
    "../../base",
    "../containers",
    "../db",
    "../dynamic",
    "../importers/common",
    "../importers/ftrace:ftrace_descriptors",
    "../storage",
    "../types",
    "../util",
    "../util:profile_builder",
  ]
  public_deps = [ ":sqlite_minimal" ]
}

source_set("sqlite_minimal") {
  sources = [
    "query_constraints.cc",
    "query_constraints.h",
    "scoped_db.h",
    "sqlite_table.cc",
    "sqlite_table.h",
    "sqlite_utils.h",
  ]
  deps = [
    "..:metatrace",
    "../../../gn:default_deps",
    "../../../gn:sqlite",
    "../../../include/perfetto/trace_processor",
    "../../base",
  ]
}

perfetto_unittest_source_set("unittests") {
  testonly = true
  sources = [
    "db_sqlite_table_unittest.cc",
    "query_constraints_unittest.cc",
    "span_join_operator_table_unittest.cc",
    "sqlite_utils_unittest.cc",
  ]
  deps = [
    ":sqlite",
    ":sqlite_minimal",
    "../../../gn:default_deps",
    "../../../gn:gtest_and_gmock",
    "../../../gn:sqlite",
    "../../base",
  ]
}

if (enable_perfetto_benchmarks) {
  source_set("benchmarks") {
    testonly = true
    deps = [
      ":sqlite",
      "../../../gn:benchmark",
      "../../../gn:default_deps",
      "../../../gn:sqlite",
      "../../base",
    ]
    sources = [ "sqlite_vtable_benchmark.cc" ]
  }
}<|MERGE_RESOLUTION|>--- conflicted
+++ resolved
@@ -14,47 +14,7 @@
 
 import("../../../gn/test.gni")
 
-<<<<<<< HEAD
-if (enable_perfetto_trace_processor_sqlite) {
-  source_set("sqlite") {
-    sources = [
-      "db_sqlite_table.cc",
-      "db_sqlite_table.h",
-      "query_cache.h",
-      "span_join_operator_table.cc",
-      "span_join_operator_table.h",
-      "sql_stats_table.cc",
-      "sql_stats_table.h",
-      "sqlite_raw_table.cc",
-      "sqlite_raw_table.h",
-      "sqlite_utils.cc",
-      "sqlite_utils.h",
-      "stats_table.cc",
-      "stats_table.h",
-      "window_operator_table.cc",
-      "window_operator_table.h",
-    ]
-    deps = [
-      "..:metatrace",
-      "../../../gn:default_deps",
-      "../../../gn:sqlite",
-      "../../../protos/perfetto/trace/ftrace:zero",
-      "../../base",
-      "../containers",
-      "../db",
-      "../dynamic",
-      "../importers:ftrace_descriptors",
-      "../importers/common",
-      "../storage",
-      "../types",
-      "../util",
-      "../util:profile_builder",
-    ]
-    public_deps = [ ":sqlite_minimal" ]
-  }
-=======
 assert(enable_perfetto_trace_processor_sqlite)
->>>>>>> 206f2276
 
 source_set("sqlite") {
   sources = [
