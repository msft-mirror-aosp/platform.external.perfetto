--- conflicted
+++ resolved
@@ -24,34 +24,6 @@
 namespace trace_processor {
 namespace tables {
 
-<<<<<<< HEAD
-// @name slice
-// @tablegroup Events
-// @param ts timestamp of the start of the slice (in nanoseconds)
-// @param dur duration of the slice (in nanoseconds)
-// @param arg_set_id {@joinable args.arg_set_id}
-// @param thread_instruction_count The value of the CPU instruction counter at
-// the start of the slice.
-// @param thread_instruction_delta The change in value from
-// @param thread_instruction_count to the end of the slice.
-#define PERFETTO_TP_SLICE_TABLE_DEF(NAME, PARENT, C)   \
-  NAME(SliceTable, "internal_slice")                   \
-  PERFETTO_TP_ROOT_TABLE(PARENT, C)                    \
-  C(int64_t, ts, Column::Flag::kSorted)                \
-  C(int64_t, dur)                                      \
-  C(TrackTable::Id, track_id)                          \
-  C(base::Optional<StringPool::Id>, category)          \
-  C(base::Optional<StringPool::Id>, name)              \
-  C(uint32_t, depth)                                   \
-  C(int64_t, stack_id)                                 \
-  C(int64_t, parent_stack_id)                          \
-  C(base::Optional<SliceTable::Id>, parent_id)         \
-  C(uint32_t, arg_set_id)                              \
-  C(base::Optional<int64_t>, thread_ts)                \
-  C(base::Optional<int64_t>, thread_dur)               \
-  C(base::Optional<int64_t>, thread_instruction_count) \
-  C(base::Optional<int64_t>, thread_instruction_delta)
-=======
 #define PERFETTO_TP_SLICE_TABLE_DEF(NAME, PARENT, C)  \
   NAME(SliceTable, "internal_slice")                  \
   PERFETTO_TP_ROOT_TABLE(PARENT, C)                   \
@@ -69,29 +41,7 @@
   C(std::optional<int64_t>, thread_dur)               \
   C(std::optional<int64_t>, thread_instruction_count) \
   C(std::optional<int64_t>, thread_instruction_delta)
->>>>>>> a0d79f24
 
-PERFETTO_TP_TABLE(PERFETTO_TP_SLICE_TABLE_DEF);
-
-// @name sched_slice
-//   This table holds slices with kernel thread scheduling information.
-//   These slices are collected when the Linux "ftrace" data source is
-//   used with the "sched/switch" and "sched/wakeup*" events enabled.
-// @tablegroup Events
-// @param id The row id for the table row.
-// @param type This field always contains the string 'sched_slice'.
-// @param ts The timestamp at the start of the slice (in nanoseconds).
-// @param dur The duration of the slice (in nanoseconds).
-// @param utid The thread's unique id in the trace. {@joinable thread.utid}.
-// @param cpu The CPU that the slice executed on.
-// @param end_state A string representing the scheduling state of the
-//   kernel thread at the end of the slice.  The individual characters in
-//   the string mean the following: R (runnable), S (awaiting a wakeup),
-//   D (in an uninterruptible sleep), T (suspended), t (being traced),
-//   X (exiting), P (parked), W (waking), I (idle), N (not contributing
-//   to the load average), K (wakeable on fatal signals) and
-//   Z (zombie, awaiting cleanup).
-// @param priority The kernel priority that the thread ran at.
 #define PERFETTO_TP_SCHED_SLICE_TABLE_DEF(NAME, PARENT, C) \
   NAME(SchedSliceTable, "sched_slice")                     \
   PERFETTO_TP_ROOT_TABLE(PARENT, C)                        \
@@ -102,95 +52,6 @@
   C(StringPool::Id, end_state)                             \
   C(int32_t, priority)
 
-PERFETTO_TP_TABLE(PERFETTO_TP_SCHED_SLICE_TABLE_DEF);
-
-// @tablegroup Events
-// @param utid {@joinable thread.utid}
-#define PERFETTO_TP_THREAD_STATE_TABLE_DEF(NAME, PARENT, C) \
-  NAME(ThreadStateTable, "thread_state")                    \
-  PERFETTO_TP_ROOT_TABLE(PARENT, C)                         \
-  C(int64_t, ts)                                            \
-  C(int64_t, dur)                                           \
-  C(base::Optional<uint32_t>, cpu)                          \
-  C(uint32_t, utid)                                         \
-  C(StringPool::Id, state)                                  \
-  C(base::Optional<uint32_t>, io_wait)                      \
-  C(base::Optional<StringPool::Id>, blocked_function)       \
-  C(base::Optional<uint32_t>, waker_utid)
-
-PERFETTO_TP_TABLE(PERFETTO_TP_THREAD_STATE_TABLE_DEF);
-
-// @tablegroup Events
-#define PERFETTO_TP_GPU_SLICES_DEF(NAME, PARENT, C) \
-  NAME(GpuSliceTable, "gpu_slice")                  \
-  PARENT(PERFETTO_TP_SLICE_TABLE_DEF, C)            \
-  C(base::Optional<int64_t>, context_id)            \
-  C(base::Optional<int64_t>, render_target)         \
-  C(StringPool::Id, render_target_name)             \
-  C(base::Optional<int64_t>, render_pass)           \
-  C(StringPool::Id, render_pass_name)               \
-  C(base::Optional<int64_t>, command_buffer)        \
-  C(StringPool::Id, command_buffer_name)            \
-  C(base::Optional<uint32_t>, frame_id)             \
-  C(base::Optional<uint32_t>, submission_id)        \
-  C(base::Optional<int64_t>, hw_queue_id)           \
-  C(StringPool::Id, render_subpasses)
-
-PERFETTO_TP_TABLE(PERFETTO_TP_GPU_SLICES_DEF);
-
-// @tablegroup Events
-#define PERFETTO_TP_GRAPHICS_FRAME_SLICES_DEF(NAME, PARENT, C) \
-  NAME(GraphicsFrameSliceTable, "frame_slice")                 \
-  PARENT(PERFETTO_TP_SLICE_TABLE_DEF, C)                       \
-  C(uint32_t, frame_number)                                    \
-  C(StringPool::Id, layer_name)                                \
-  C(int64_t, queue_to_acquire_time)                            \
-  C(int64_t, acquire_to_latch_time)                            \
-  C(int64_t, latch_to_present_time)
-
-PERFETTO_TP_TABLE(PERFETTO_TP_GRAPHICS_FRAME_SLICES_DEF);
-
-#define PERFETTO_TP_EXPECTED_FRAME_TIMELINE_SLICES_DEF(NAME, PARENT, C)  \
-  NAME(ExpectedFrameTimelineSliceTable, "expected_frame_timeline_slice") \
-  PARENT(PERFETTO_TP_SLICE_TABLE_DEF, C)                                 \
-  C(int64_t, display_frame_token)                                        \
-  C(int64_t, surface_frame_token)                                        \
-  C(uint32_t, upid)                                                      \
-  C(StringPool::Id, layer_name)
-
-PERFETTO_TP_TABLE(PERFETTO_TP_EXPECTED_FRAME_TIMELINE_SLICES_DEF);
-
-#define PERFETTO_TP_ACTUAL_FRAME_TIMELINE_SLICES_DEF(NAME, PARENT, C) \
-  NAME(ActualFrameTimelineSliceTable, "actual_frame_timeline_slice")  \
-  PARENT(PERFETTO_TP_SLICE_TABLE_DEF, C)                              \
-  C(int64_t, display_frame_token)                                     \
-  C(int64_t, surface_frame_token)                                     \
-  C(uint32_t, upid)                                                   \
-  C(StringPool::Id, layer_name)                                       \
-  C(StringPool::Id, present_type)                                     \
-  C(int32_t, on_time_finish)                                          \
-  C(int32_t, gpu_composition)                                         \
-  C(StringPool::Id, jank_type)                                        \
-  C(StringPool::Id, prediction_type)                                  \
-  C(StringPool::Id, jank_tag)
-
-PERFETTO_TP_TABLE(PERFETTO_TP_ACTUAL_FRAME_TIMELINE_SLICES_DEF);
-
-#define PERFETTO_TP_EXPERIMENTAL_FLAT_SLICE_TABLE_DEF(NAME, PARENT, C) \
-  NAME(ExperimentalFlatSliceTable, "experimental_flat_slice")          \
-  PERFETTO_TP_ROOT_TABLE(PARENT, C)                                    \
-  C(int64_t, ts)                                                       \
-  C(int64_t, dur)                                                      \
-  C(TrackTable::Id, track_id)                                          \
-  C(base::Optional<StringPool::Id>, category)                          \
-  C(base::Optional<StringPool::Id>, name)                              \
-  C(uint32_t, arg_set_id)                                              \
-  C(base::Optional<SliceTable::Id>, source_id)                         \
-  C(int64_t, start_bound, Column::Flag::kHidden)                       \
-  C(int64_t, end_bound, Column::Flag::kHidden)
-
-PERFETTO_TP_TABLE(PERFETTO_TP_EXPERIMENTAL_FLAT_SLICE_TABLE_DEF);
-
 }  // namespace tables
 }  // namespace trace_processor
 }  // namespace perfetto
