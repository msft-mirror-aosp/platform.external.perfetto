--- conflicted
+++ resolved
@@ -79,6 +79,7 @@
 const ProbesDataSource::Descriptor ProcessStatsDataSource::descriptor = {
     /*name*/ "linux.process_stats",
     /*flags*/ Descriptor::kHandlesIncrementalState,
+    /*fill_descriptor_func*/ nullptr,
 };
 
 ProcessStatsDataSource::ProcessStatsDataSource(
@@ -152,9 +153,8 @@
     return;
   while (int32_t pid = ReadNextNumericDir(*proc_dir)) {
     WriteProcessOrThread(pid);
-    char task_path[255];
-    sprintf(task_path, "/proc/%d/task", pid);
-    base::ScopedDir task_dir(opendir(task_path));
+    base::StackString<128> task_path("/proc/%d/task", pid);
+    base::ScopedDir task_dir(opendir(task_path.c_str()));
     if (!task_dir)
       continue;
 
@@ -166,8 +166,10 @@
       } else {
         // If we are not interested in thread names, there is no need to open
         // a proc file for each thread. We can save time and directly write the
-        // thread record.
-        WriteThread(tid, pid, /*optional_name=*/nullptr);
+        // thread record. Note that we still read proc_status for recording
+        // NSpid entries.
+        std::string proc_status = ReadProcPidFile(tid, "status");
+        WriteThread(tid, pid, /*optional_name=*/nullptr, proc_status);
       }
     }
   }
@@ -221,27 +223,74 @@
   if (proc_status.empty())
     return;
   int tgid = ToInt(ReadProcStatusEntry(proc_status, "Tgid:"));
-  if (tgid <= 0)
-    return;
-  if (!seen_pids_.count(tgid))
-    WriteProcess(tgid, proc_status);
+  int tid = ToInt(ReadProcStatusEntry(proc_status, "Pid:"));
+  if (tgid <= 0 || tid <= 0)
+    return;
+
+  if (!seen_pids_.count(tgid)) {
+    // We need to read the status file if |pid| is non-main thread.
+    const std::string& proc_status_tgid =
+        (tgid == tid ? proc_status : ReadProcPidFile(tgid, "status"));
+    WriteProcess(tgid, proc_status_tgid);
+  }
   if (pid != tgid) {
     PERFETTO_DCHECK(!seen_pids_.count(pid));
     std::string thread_name;
     if (record_thread_names_)
       thread_name = ReadProcStatusEntry(proc_status, "Name:");
-    WriteThread(pid, tgid, thread_name.empty() ? nullptr : thread_name.c_str());
+    WriteThread(pid, tgid, thread_name.empty() ? nullptr : thread_name.c_str(),
+                proc_status);
+  }
+}
+
+void ProcessStatsDataSource::ReadNamespacedTids(int32_t tid,
+                                                const std::string& proc_status,
+                                                TidArray& out) {
+  // If a process has entered a PID namespace, NSpid shows the mapping in
+  // the status file like: NSpid:  28971   2
+  // NStgid: 28971   2
+  // which denotes that the thread (or process) 28971 in the root PID namespace
+  // has PID = 2 in the child PID namespace. This information can be read from
+  // the NSpid entry in /proc/<tid>/status.
+  if (proc_status.empty())
+    return;
+  std::string nspid = ReadProcStatusEntry(proc_status, "NSpid:");
+  if (nspid.empty())
+    return;
+
+  out.fill(0);  // Zero-initialize the array in case the caller doesn't.
+  auto it = out.begin();
+
+  base::StringSplitter ss(std::move(nspid), '\t');
+  ss.Next();  // Skip the 1st element.
+  PERFETTO_DCHECK(base::CStringToInt32(ss.cur_token()) == tid);
+  while (ss.Next()) {
+    PERFETTO_CHECK(it < out.end());
+    auto maybe_int32 = base::CStringToInt32(ss.cur_token());
+    PERFETTO_DCHECK(maybe_int32.has_value());
+    *it++ = *maybe_int32;
   }
 }
 
 void ProcessStatsDataSource::WriteProcess(int32_t pid,
                                           const std::string& proc_status) {
   PERFETTO_DCHECK(ToInt(ReadProcStatusEntry(proc_status, "Tgid:")) == pid);
+  // Assert that |proc_status| is not for a non-main thread.
+  PERFETTO_DCHECK(ToInt(ReadProcStatusEntry(proc_status, "Pid:")) == pid);
   auto* proc = GetOrCreatePsTree()->add_processes();
   proc->set_pid(pid);
   proc->set_ppid(ToInt(ReadProcStatusEntry(proc_status, "PPid:")));
   // Uid will have multiple entries, only return first (real uid).
   proc->set_uid(ToInt(ReadProcStatusEntry(proc_status, "Uid:")));
+
+  // Optionally write namespace-local PIDs.
+  TidArray nspids = {};
+  ReadNamespacedTids(pid, proc_status, nspids);
+  for (auto nspid : nspids) {
+    if (nspid == 0)  // No more elements.
+      break;
+    proc->add_nspid(nspid);
+  }
 
   std::string cmdline = ReadProcPidFile(pid, "cmdline");
   if (!cmdline.empty()) {
@@ -261,12 +310,22 @@
 
 void ProcessStatsDataSource::WriteThread(int32_t tid,
                                          int32_t tgid,
-                                         const char* optional_name) {
+                                         const char* optional_name,
+                                         const std::string& proc_status) {
   auto* thread = GetOrCreatePsTree()->add_threads();
   thread->set_tid(tid);
   thread->set_tgid(tgid);
   if (optional_name)
     thread->set_name(optional_name);
+
+  // Optionally write namespace-local TIDs.
+  TidArray nstids = {};
+  ReadNamespacedTids(tid, proc_status, nstids);
+  for (auto nstid : nstids) {
+    if (nstid == 0)  // No more elements.
+      break;
+    thread->add_nstid(nstid);
+  }
   seen_pids_.insert(tid);
 }
 
@@ -279,21 +338,17 @@
 
 std::string ProcessStatsDataSource::ReadProcPidFile(int32_t pid,
                                                     const std::string& file) {
-<<<<<<< HEAD
-=======
   base::StackString<128> path("/proc/%" PRId32 "/%s", pid, file.c_str());
->>>>>>> 24cbcce5
   std::string contents;
   contents.reserve(4096);
-  if (!base::ReadFile("/proc/" + std::to_string(pid) + "/" + file, &contents))
+  if (!base::ReadFile(path.c_str(), &contents))
     return "";
   return contents;
 }
 
 base::ScopedDir ProcessStatsDataSource::OpenProcTaskDir(int32_t pid) {
-  char task_path[255];
-  sprintf(task_path, "/proc/%d/task", pid);
-  return base::ScopedDir(opendir(task_path));
+  base::StackString<128> task_path("/proc/%d/task", pid);
+  return base::ScopedDir(opendir(task_path.c_str()));
 }
 
 std::string ProcessStatsDataSource::ReadProcStatusEntry(const std::string& buf,
