--- conflicted
+++ resolved
@@ -49,18 +49,8 @@
   TestProcessStatsDataSource(base::TaskRunner* task_runner,
                              TracingSessionID id,
                              std::unique_ptr<TraceWriter> writer,
-<<<<<<< HEAD
-                             const DataSourceConfig& config,
-                             std::unique_ptr<CpuFreqInfo> cpu_freq_info)
-      : ProcessStatsDataSource(task_runner,
-                               id,
-                               std::move(writer),
-                               config,
-                               std::move(cpu_freq_info)) {}
-=======
                              const DataSourceConfig& config)
       : ProcessStatsDataSource(task_runner, id, std::move(writer), config) {}
->>>>>>> 45332e04
 
   MOCK_METHOD(const char*, GetProcMountpoint, (), (override));
   MOCK_METHOD(base::ScopedDir, OpenProcDir, (), (override));
