/*
 * Copyright (C) 2017 The Android Open Source Project
 *
 * Licensed under the Apache License, Version 2.0 (the "License");
 * you may not use this file except in compliance with the License.
 * You may obtain a copy of the License at
 *
 *      http://www.apache.org/licenses/LICENSE-2.0
 *
 * Unless required by applicable law or agreed to in writing, software
 * distributed under the License is distributed on an "AS IS" BASIS,
 * WITHOUT WARRANTIES OR CONDITIONS OF ANY KIND, either express or implied.
 * See the License for the specific language governing permissions and
 * limitations under the License.
 */

#include "src/tracing/core/tracing_service_impl.h"

#include "perfetto/base/build_config.h"
#include "perfetto/tracing/core/forward_decls.h"

#include <errno.h>
#include <inttypes.h>
#include <limits.h>
#include <string.h>
#include <regex>
#include <unordered_set>

#if !PERFETTO_BUILDFLAG(PERFETTO_OS_WIN) && \
    !PERFETTO_BUILDFLAG(PERFETTO_OS_NACL)
#include <sys/uio.h>
#include <sys/utsname.h>
#include <unistd.h>
#endif

#if PERFETTO_BUILDFLAG(PERFETTO_OS_ANDROID)
#include <sys/system_properties.h>
#if PERFETTO_BUILDFLAG(PERFETTO_ANDROID_BUILD)
#include "src/android_internal/lazy_library_loader.h"    // nogncheck
#include "src/android_internal/tracing_service_proxy.h"  // nogncheck
#endif  // PERFETTO_ANDROID_BUILD
#endif  // PERFETTO_OS_ANDROID

#if PERFETTO_BUILDFLAG(PERFETTO_OS_ANDROID) || \
    PERFETTO_BUILDFLAG(PERFETTO_OS_LINUX) ||   \
    PERFETTO_BUILDFLAG(PERFETTO_OS_APPLE)
#define PERFETTO_HAS_CHMOD
#include <sys/stat.h>
#endif

#include <algorithm>

#include "perfetto/base/build_config.h"
#include "perfetto/base/status.h"
#include "perfetto/base/task_runner.h"
#include "perfetto/ext/base/file_utils.h"
#include "perfetto/ext/base/metatrace.h"
#include "perfetto/ext/base/string_utils.h"
#include "perfetto/ext/base/temp_file.h"
#include "perfetto/ext/base/utils.h"
#include "perfetto/ext/base/version.h"
#include "perfetto/ext/base/watchdog.h"
#include "perfetto/ext/tracing/core/basic_types.h"
#include "perfetto/ext/tracing/core/consumer.h"
#include "perfetto/ext/tracing/core/observable_events.h"
#include "perfetto/ext/tracing/core/producer.h"
#include "perfetto/ext/tracing/core/shared_memory.h"
#include "perfetto/ext/tracing/core/shared_memory_abi.h"
#include "perfetto/ext/tracing/core/trace_packet.h"
#include "perfetto/ext/tracing/core/trace_writer.h"
#include "perfetto/protozero/scattered_heap_buffer.h"
#include "perfetto/protozero/static_buffer.h"
#include "perfetto/tracing/core/data_source_descriptor.h"
#include "perfetto/tracing/core/tracing_service_capabilities.h"
#include "perfetto/tracing/core/tracing_service_state.h"
#include "src/android_stats/statsd_logging_helper.h"
#include "src/protozero/filtering/message_filter.h"
#include "src/tracing/core/packet_stream_validator.h"
#include "src/tracing/core/shared_memory_arbiter_impl.h"
#include "src/tracing/core/trace_buffer.h"

#include "protos/perfetto/common/builtin_clock.gen.h"
#include "protos/perfetto/common/builtin_clock.pbzero.h"
#include "protos/perfetto/common/trace_stats.pbzero.h"
#include "protos/perfetto/config/trace_config.pbzero.h"
#include "protos/perfetto/trace/clock_snapshot.pbzero.h"
#include "protos/perfetto/trace/perfetto/tracing_service_event.pbzero.h"
#include "protos/perfetto/trace/system_info.pbzero.h"
#include "protos/perfetto/trace/trace_packet.pbzero.h"
#include "protos/perfetto/trace/trigger.pbzero.h"

// General note: this class must assume that Producers are malicious and will
// try to crash / exploit this class. We can trust pointers because they come
// from the IPC layer, but we should never assume that that the producer calls
// come in the right order or their arguments are sane / within bounds.

// This is a macro because we want the call-site line number for the ELOG.
#define PERFETTO_SVC_ERR(...) \
  (PERFETTO_ELOG(__VA_ARGS__), ::perfetto::base::ErrStatus(__VA_ARGS__))

namespace perfetto {

#if PERFETTO_BUILDFLAG(PERFETTO_OS_ANDROID) && \
    PERFETTO_BUILDFLAG(PERFETTO_ANDROID_BUILD)
// These are the only SELinux approved dir for trace files that are created
// directly by traced.
const char* kTraceDirBasePath = "/data/misc/perfetto-traces/";
const char* kAndroidProductionBugreportTracePath =
    "/data/misc/perfetto-traces/bugreport/systrace.pftrace";
#endif

namespace {
constexpr int kMaxBuffersPerConsumer = 128;
constexpr uint32_t kDefaultSnapshotsIntervalMs = 10 * 1000;
constexpr int kDefaultWriteIntoFilePeriodMs = 5000;
constexpr int kMaxConcurrentTracingSessions = 15;
constexpr int kMaxConcurrentTracingSessionsPerUid = 5;
constexpr int kMaxConcurrentTracingSessionsForStatsdUid = 10;
constexpr int64_t kMinSecondsBetweenTracesGuardrail = 5 * 60;

constexpr uint32_t kMillisPerHour = 3600000;
constexpr uint32_t kMillisPerDay = kMillisPerHour * 24;
constexpr uint32_t kMaxTracingDurationMillis = 7 * 24 * kMillisPerHour;

// These apply only if enable_extra_guardrails is true.
constexpr uint32_t kGuardrailsMaxTracingBufferSizeKb = 128 * 1024;
constexpr uint32_t kGuardrailsMaxTracingDurationMillis = 24 * kMillisPerHour;

#if PERFETTO_BUILDFLAG(PERFETTO_OS_WIN) || PERFETTO_BUILDFLAG(PERFETTO_OS_NACL)
struct iovec {
  void* iov_base;  // Address
  size_t iov_len;  // Block size
};

// Simple implementation of writev. Note that this does not give the atomicity
// guarantees of a real writev, but we don't depend on these (we aren't writing
// to the same file from another thread).
ssize_t writev(int fd, const struct iovec* iov, int iovcnt) {
  ssize_t total_size = 0;
  for (int i = 0; i < iovcnt; ++i) {
    ssize_t current_size = base::WriteAll(fd, iov[i].iov_base, iov[i].iov_len);
    if (current_size != static_cast<ssize_t>(iov[i].iov_len))
      return -1;
    total_size += current_size;
  }
  return total_size;
}

#define IOV_MAX 1024  // Linux compatible limit.

#endif  // PERFETTO_BUILDFLAG(PERFETTO_OS_WIN) ||
        // PERFETTO_BUILDFLAG(PERFETTO_OS_NACL)

// Partially encodes a CommitDataRequest in an int32 for the purposes of
// metatracing. Note that it encodes only the bottom 10 bits of the producer id
// (which is technically 16 bits wide).
//
// Format (by bit range):
// [   31 ][         30 ][             29:20 ][            19:10 ][        9:0]
// [unused][has flush id][num chunks to patch][num chunks to move][producer id]
static int32_t EncodeCommitDataRequest(ProducerID producer_id,
                                       const CommitDataRequest& req_untrusted) {
  uint32_t cmov = static_cast<uint32_t>(req_untrusted.chunks_to_move_size());
  uint32_t cpatch = static_cast<uint32_t>(req_untrusted.chunks_to_patch_size());
  uint32_t has_flush_id = req_untrusted.flush_request_id() != 0;

  uint32_t mask = (1 << 10) - 1;
  uint32_t acc = 0;
  acc |= has_flush_id << 30;
  acc |= (cpatch & mask) << 20;
  acc |= (cmov & mask) << 10;
  acc |= (producer_id & mask);
  return static_cast<int32_t>(acc);
}

void SerializeAndAppendPacket(std::vector<TracePacket>* packets,
                              std::vector<uint8_t> packet) {
  Slice slice = Slice::Allocate(packet.size());
  memcpy(slice.own_data(), packet.data(), packet.size());
  packets->emplace_back();
  packets->back().AddSlice(std::move(slice));
}

std::tuple<size_t /*shm_size*/, size_t /*page_size*/> EnsureValidShmSizes(
    size_t shm_size,
    size_t page_size) {
  // Theoretically the max page size supported by the ABI is 64KB.
  // However, the current implementation of TraceBuffer (the non-shared
  // userspace buffer where the service copies data) supports at most
  // 32K. Setting 64K "works" from the producer<>consumer viewpoint
  // but then causes the data to be discarded when copying it into
  // TraceBuffer.
  constexpr size_t kMaxPageSize = 32 * 1024;
  static_assert(kMaxPageSize <= SharedMemoryABI::kMaxPageSize, "");

  if (page_size == 0)
    page_size = TracingServiceImpl::kDefaultShmPageSize;
  if (shm_size == 0)
    shm_size = TracingServiceImpl::kDefaultShmSize;

  page_size = std::min<size_t>(page_size, kMaxPageSize);
  shm_size = std::min<size_t>(shm_size, TracingServiceImpl::kMaxShmSize);

  // The tracing page size has to be multiple of 4K. On some systems (e.g. Mac
  // on Arm64) the system page size can be larger (e.g., 16K). That doesn't
  // matter here, because the tracing page size is just a logical partitioning
  // and does not have any dependencies on kernel mm syscalls (read: it's fine
  // to have trace page sizes of 4K on a system where the kernel page size is
  // 16K).
  bool page_size_is_valid = page_size >= SharedMemoryABI::kMinPageSize;
  page_size_is_valid &= page_size % SharedMemoryABI::kMinPageSize == 0;

  // Only allow power of two numbers of pages, i.e. 1, 2, 4, 8 pages.
  size_t num_pages = page_size / SharedMemoryABI::kMinPageSize;
  page_size_is_valid &= (num_pages & (num_pages - 1)) == 0;

  if (!page_size_is_valid || shm_size < page_size ||
      shm_size % page_size != 0) {
    return std::make_tuple(TracingServiceImpl::kDefaultShmSize,
                           TracingServiceImpl::kDefaultShmPageSize);
  }
  return std::make_tuple(shm_size, page_size);
}

bool NameMatchesFilter(const std::string& name,
                       const std::vector<std::string>& name_filter,
                       const std::vector<std::string>& name_regex_filter) {
  bool filter_is_set = !name_filter.empty() || !name_regex_filter.empty();
  if (!filter_is_set)
    return true;
  bool filter_matches = std::find(name_filter.begin(), name_filter.end(),
                                  name) != name_filter.end();
  bool filter_regex_matches =
      std::find_if(name_regex_filter.begin(), name_regex_filter.end(),
                   [&](const std::string& regex) {
                     return std::regex_match(
                         name, std::regex(regex, std::regex::extended));
                   }) != name_regex_filter.end();
  return filter_matches || filter_regex_matches;
}

// Used when:
// 1. TraceConfig.write_into_file == true and output_path is not empty.
// 2. Calling SaveTraceForBugreport(), from perfetto --save-for-bugreport.
base::ScopedFile CreateTraceFile(const std::string& path, bool overwrite) {
#if PERFETTO_BUILDFLAG(PERFETTO_OS_ANDROID) && \
    PERFETTO_BUILDFLAG(PERFETTO_ANDROID_BUILD)
  // This is NOT trying to preserve any security property, SELinux does that.
  // It just improves the actionability of the error when people try to save the
  // trace in a location that is not SELinux-allowed (a generic "permission
  // denied" vs "don't put it here, put it there").
  if (!base::StartsWith(path, kTraceDirBasePath)) {
    PERFETTO_ELOG("Invalid output_path %s. On Android it must be within %s.",
                  path.c_str(), kTraceDirBasePath);
    return base::ScopedFile();
  }
#endif
  // O_CREAT | O_EXCL will fail if the file exists already.
  const int flags = O_RDWR | O_CREAT | (overwrite ? O_TRUNC : O_EXCL);
  auto fd = base::OpenFile(path, flags, 0600);
  if (fd) {
#if defined(PERFETTO_HAS_CHMOD)
    // Passing 0644 directly above won't work because of umask.
    PERFETTO_CHECK(fchmod(*fd, 0644) == 0);
#endif
  } else {
    PERFETTO_PLOG("Failed to create %s", path.c_str());
  }
  return fd;
}

std::string GetBugreportTmpPath() {
  return GetBugreportPath() + ".tmp";
}

bool ShouldLogEvent(const TraceConfig& cfg) {
  switch (cfg.statsd_logging()) {
    case TraceConfig::STATSD_LOGGING_ENABLED:
      return true;
    case TraceConfig::STATSD_LOGGING_DISABLED:
      return false;
    case TraceConfig::STATSD_LOGGING_UNSPECIFIED:
      // For backward compatibility with older versions of perfetto_cmd.
      return cfg.enable_extra_guardrails();
  }
  PERFETTO_FATAL("For GCC");
}

}  // namespace

// These constants instead are defined in the header because are used by tests.
constexpr size_t TracingServiceImpl::kDefaultShmSize;
constexpr size_t TracingServiceImpl::kDefaultShmPageSize;

constexpr size_t TracingServiceImpl::kMaxShmSize;
constexpr uint32_t TracingServiceImpl::kDataSourceStopTimeoutMs;
constexpr uint8_t TracingServiceImpl::kSyncMarker[];

std::string GetBugreportPath() {
#if PERFETTO_BUILDFLAG(PERFETTO_OS_ANDROID) && \
    PERFETTO_BUILDFLAG(PERFETTO_ANDROID_BUILD)
  return kAndroidProductionBugreportTracePath;
#else
  // Only for tests, SaveTraceForBugreport is not used on other OSes.
  return base::GetSysTempDir() + "/bugreport.pftrace";
#endif
}

// static
std::unique_ptr<TracingService> TracingService::CreateInstance(
    std::unique_ptr<SharedMemory::Factory> shm_factory,
    base::TaskRunner* task_runner) {
  return std::unique_ptr<TracingService>(
      new TracingServiceImpl(std::move(shm_factory), task_runner));
}

TracingServiceImpl::TracingServiceImpl(
    std::unique_ptr<SharedMemory::Factory> shm_factory,
    base::TaskRunner* task_runner)
    : task_runner_(task_runner),
      shm_factory_(std::move(shm_factory)),
      uid_(base::GetCurrentUserId()),
      buffer_ids_(kMaxTraceBufferID),
      trigger_probability_rand_(
          static_cast<uint32_t>(base::GetWallTimeNs().count())),
      weak_ptr_factory_(this) {
  PERFETTO_DCHECK(task_runner_);
}

TracingServiceImpl::~TracingServiceImpl() {
  // TODO(fmayer): handle teardown of all Producer.
}

std::unique_ptr<TracingService::ProducerEndpoint>
TracingServiceImpl::ConnectProducer(Producer* producer,
                                    uid_t uid,
                                    const std::string& producer_name,
                                    size_t shared_memory_size_hint_bytes,
                                    bool in_process,
                                    ProducerSMBScrapingMode smb_scraping_mode,
                                    size_t shared_memory_page_size_hint_bytes,
                                    std::unique_ptr<SharedMemory> shm,
                                    const std::string& sdk_version) {
  PERFETTO_DCHECK_THREAD(thread_checker_);

  if (lockdown_mode_ && uid != base::GetCurrentUserId()) {
    PERFETTO_DLOG("Lockdown mode. Rejecting producer with UID %ld",
                  static_cast<unsigned long>(uid));
    return nullptr;
  }

  if (producers_.size() >= kMaxProducerID) {
    PERFETTO_DFATAL("Too many producers.");
    return nullptr;
  }
  const ProducerID id = GetNextProducerID();
  PERFETTO_DLOG("Producer %" PRIu16 " connected", id);

  bool smb_scraping_enabled = smb_scraping_enabled_;
  switch (smb_scraping_mode) {
    case ProducerSMBScrapingMode::kDefault:
      break;
    case ProducerSMBScrapingMode::kEnabled:
      smb_scraping_enabled = true;
      break;
    case ProducerSMBScrapingMode::kDisabled:
      smb_scraping_enabled = false;
      break;
  }

  std::unique_ptr<ProducerEndpointImpl> endpoint(new ProducerEndpointImpl(
      id, uid, this, task_runner_, producer, producer_name, sdk_version,
      in_process, smb_scraping_enabled));
  auto it_and_inserted = producers_.emplace(id, endpoint.get());
  PERFETTO_DCHECK(it_and_inserted.second);
  endpoint->shmem_size_hint_bytes_ = shared_memory_size_hint_bytes;
  endpoint->shmem_page_size_hint_bytes_ = shared_memory_page_size_hint_bytes;

  // Producer::OnConnect() should run before Producer::OnTracingSetup(). The
  // latter may be posted by SetupSharedMemory() below, so post OnConnect() now.
  auto weak_ptr = endpoint->weak_ptr_factory_.GetWeakPtr();
  task_runner_->PostTask([weak_ptr] {
    if (weak_ptr)
      weak_ptr->producer_->OnConnect();
  });

  if (shm) {
    // The producer supplied an SMB. This is used only by Chrome; in the most
    // common cases the SMB is created by the service and passed via
    // OnTracingSetup(). Verify that it is correctly sized before we attempt to
    // use it. The transport layer has to verify the integrity of the SMB (e.g.
    // ensure that the producer can't resize if after the fact).
    size_t shm_size, page_size;
    std::tie(shm_size, page_size) =
        EnsureValidShmSizes(shm->size(), endpoint->shmem_page_size_hint_bytes_);
    if (shm_size == shm->size() &&
        page_size == endpoint->shmem_page_size_hint_bytes_) {
      PERFETTO_DLOG(
          "Adopting producer-provided SMB of %zu kB for producer \"%s\"",
          shm_size / 1024, endpoint->name_.c_str());
      endpoint->SetupSharedMemory(std::move(shm), page_size,
                                  /*provided_by_producer=*/true);
    } else {
      PERFETTO_LOG(
          "Discarding incorrectly sized producer-provided SMB for producer "
          "\"%s\", falling back to service-provided SMB. Requested sizes: %zu "
          "B total, %zu B page size; suggested corrected sizes: %zu B total, "
          "%zu B page size",
          endpoint->name_.c_str(), shm->size(),
          endpoint->shmem_page_size_hint_bytes_, shm_size, page_size);
      shm.reset();
    }
  }

  return std::unique_ptr<ProducerEndpoint>(std::move(endpoint));
}

void TracingServiceImpl::DisconnectProducer(ProducerID id) {
  PERFETTO_DCHECK_THREAD(thread_checker_);
  PERFETTO_DLOG("Producer %" PRIu16 " disconnected", id);
  PERFETTO_DCHECK(producers_.count(id));

  // Scrape remaining chunks for this producer to ensure we don't lose data.
  if (auto* producer = GetProducer(id)) {
    for (auto& session_id_and_session : tracing_sessions_)
      ScrapeSharedMemoryBuffers(&session_id_and_session.second, producer);
  }

  for (auto it = data_sources_.begin(); it != data_sources_.end();) {
    auto next = it;
    next++;
    if (it->second.producer_id == id)
      UnregisterDataSource(id, it->second.descriptor.name());
    it = next;
  }

  producers_.erase(id);
  UpdateMemoryGuardrail();
}

TracingServiceImpl::ProducerEndpointImpl* TracingServiceImpl::GetProducer(
    ProducerID id) const {
  PERFETTO_DCHECK_THREAD(thread_checker_);
  auto it = producers_.find(id);
  if (it == producers_.end())
    return nullptr;
  return it->second;
}

std::unique_ptr<TracingService::ConsumerEndpoint>
TracingServiceImpl::ConnectConsumer(Consumer* consumer, uid_t uid) {
  PERFETTO_DCHECK_THREAD(thread_checker_);
  PERFETTO_DLOG("Consumer %p connected from UID %" PRIu64,
                reinterpret_cast<void*>(consumer), static_cast<uint64_t>(uid));
  std::unique_ptr<ConsumerEndpointImpl> endpoint(
      new ConsumerEndpointImpl(this, task_runner_, consumer, uid));
  auto it_and_inserted = consumers_.emplace(endpoint.get());
  PERFETTO_DCHECK(it_and_inserted.second);
  // Consumer might go away before we're able to send the connect notification,
  // if that is the case just bail out.
  auto weak_ptr = endpoint->weak_ptr_factory_.GetWeakPtr();
  task_runner_->PostTask([weak_ptr] {
    if (weak_ptr)
      weak_ptr->consumer_->OnConnect();
  });
  return std::unique_ptr<ConsumerEndpoint>(std::move(endpoint));
}

void TracingServiceImpl::DisconnectConsumer(ConsumerEndpointImpl* consumer) {
  PERFETTO_DCHECK_THREAD(thread_checker_);
  PERFETTO_DLOG("Consumer %p disconnected", reinterpret_cast<void*>(consumer));
  PERFETTO_DCHECK(consumers_.count(consumer));

  // TODO(primiano) : Check that this is safe (what happens if there are
  // ReadBuffers() calls posted in the meantime? They need to become noop).
  if (consumer->tracing_session_id_)
    FreeBuffers(consumer->tracing_session_id_);  // Will also DisableTracing().
  consumers_.erase(consumer);

  // At this point no more pointers to |consumer| should be around.
  PERFETTO_DCHECK(!std::any_of(
      tracing_sessions_.begin(), tracing_sessions_.end(),
      [consumer](const std::pair<const TracingSessionID, TracingSession>& kv) {
        return kv.second.consumer_maybe_null == consumer;
      }));
}

bool TracingServiceImpl::DetachConsumer(ConsumerEndpointImpl* consumer,
                                        const std::string& key) {
  PERFETTO_DCHECK_THREAD(thread_checker_);
  PERFETTO_DLOG("Consumer %p detached", reinterpret_cast<void*>(consumer));
  PERFETTO_DCHECK(consumers_.count(consumer));

  TracingSessionID tsid = consumer->tracing_session_id_;
  TracingSession* tracing_session;
  if (!tsid || !(tracing_session = GetTracingSession(tsid)))
    return false;

  if (GetDetachedSession(consumer->uid_, key)) {
    PERFETTO_ELOG("Another session has been detached with the same key \"%s\"",
                  key.c_str());
    return false;
  }

  PERFETTO_DCHECK(tracing_session->consumer_maybe_null == consumer);
  tracing_session->consumer_maybe_null = nullptr;
  tracing_session->detach_key = key;
  consumer->tracing_session_id_ = 0;
  return true;
}

bool TracingServiceImpl::AttachConsumer(ConsumerEndpointImpl* consumer,
                                        const std::string& key) {
  PERFETTO_DCHECK_THREAD(thread_checker_);
  PERFETTO_DLOG("Consumer %p attaching to session %s",
                reinterpret_cast<void*>(consumer), key.c_str());
  PERFETTO_DCHECK(consumers_.count(consumer));

  if (consumer->tracing_session_id_) {
    PERFETTO_ELOG(
        "Cannot reattach consumer to session %s"
        " while it already attached tracing session ID %" PRIu64,
        key.c_str(), consumer->tracing_session_id_);
    return false;
  }

  auto* tracing_session = GetDetachedSession(consumer->uid_, key);
  if (!tracing_session) {
    PERFETTO_ELOG(
        "Failed to attach consumer, session '%s' not found for uid %d",
        key.c_str(), static_cast<int>(consumer->uid_));
    return false;
  }

  consumer->tracing_session_id_ = tracing_session->id;
  tracing_session->consumer_maybe_null = consumer;
  tracing_session->detach_key.clear();
  return true;
}

base::Status TracingServiceImpl::EnableTracing(ConsumerEndpointImpl* consumer,
                                               const TraceConfig& cfg,
                                               base::ScopedFile fd) {
  PERFETTO_DCHECK_THREAD(thread_checker_);
  PERFETTO_DLOG("Enabling tracing for consumer %p",
                reinterpret_cast<void*>(consumer));
  MaybeLogUploadEvent(cfg, PerfettoStatsdAtom::kTracedEnableTracing);
  if (cfg.lockdown_mode() == TraceConfig::LOCKDOWN_SET)
    lockdown_mode_ = true;
  if (cfg.lockdown_mode() == TraceConfig::LOCKDOWN_CLEAR)
    lockdown_mode_ = false;

  // Scope |tracing_session| to this block to prevent accidental use of a null
  // pointer later in this function.
  {
    TracingSession* tracing_session =
        GetTracingSession(consumer->tracing_session_id_);
    if (tracing_session) {
      MaybeLogUploadEvent(
          cfg, PerfettoStatsdAtom::kTracedEnableTracingExistingTraceSession);
      return PERFETTO_SVC_ERR(
          "A Consumer is trying to EnableTracing() but another tracing "
          "session is already active (forgot a call to FreeBuffers() ?)");
    }
  }

  const uint32_t max_duration_ms = cfg.enable_extra_guardrails()
                                       ? kGuardrailsMaxTracingDurationMillis
                                       : kMaxTracingDurationMillis;
  if (cfg.duration_ms() > max_duration_ms) {
    MaybeLogUploadEvent(cfg,
                        PerfettoStatsdAtom::kTracedEnableTracingTooLongTrace);
    return PERFETTO_SVC_ERR("Requested too long trace (%" PRIu32
                            "ms  > %" PRIu32 " ms)",
                            cfg.duration_ms(), max_duration_ms);
  }

  const bool has_trigger_config = cfg.trigger_config().trigger_mode() !=
                                  TraceConfig::TriggerConfig::UNSPECIFIED;
  if (has_trigger_config && (cfg.trigger_config().trigger_timeout_ms() == 0 ||
                             cfg.trigger_config().trigger_timeout_ms() >
                                 kGuardrailsMaxTracingDurationMillis)) {
    MaybeLogUploadEvent(
        cfg, PerfettoStatsdAtom::kTracedEnableTracingInvalidTriggerTimeout);
    return PERFETTO_SVC_ERR(
        "Traces with START_TRACING triggers must provide a positive "
        "trigger_timeout_ms < 7 days (received %" PRIu32 "ms)",
        cfg.trigger_config().trigger_timeout_ms());
  }

  if (has_trigger_config && cfg.duration_ms() != 0) {
    MaybeLogUploadEvent(
        cfg, PerfettoStatsdAtom::kTracedEnableTracingDurationWithTrigger);
    return PERFETTO_SVC_ERR(
        "duration_ms was set, this must not be set for traces with triggers.");
  }

  if (cfg.trigger_config().trigger_mode() ==
          TraceConfig::TriggerConfig::STOP_TRACING &&
      cfg.write_into_file()) {
    // We don't support this usecase because there are subtle assumptions which
    // break around TracingServiceEvents and windowed sorting (i.e. if we don't
    // drain the events in ReadBuffers because we are waiting for STOP_TRACING,
    // we can end up queueing up a lot of TracingServiceEvents and emitting them
    // wildy out of order breaking windowed sorting in trace processor).
    MaybeLogUploadEvent(
        cfg, PerfettoStatsdAtom::kTracedEnableTracingStopTracingWriteIntoFile);
    return PERFETTO_SVC_ERR(
        "Specifying trigger mode STOP_TRACING and write_into_file together is "
        "unsupported");
  }

  std::unordered_set<std::string> triggers;
  for (const auto& trigger : cfg.trigger_config().triggers()) {
    if (!triggers.insert(trigger.name()).second) {
      MaybeLogUploadEvent(
          cfg, PerfettoStatsdAtom::kTracedEnableTracingDuplicateTriggerName);
      return PERFETTO_SVC_ERR("Duplicate trigger name: %s",
                              trigger.name().c_str());
    }
  }

  if (cfg.enable_extra_guardrails()) {
    if (cfg.deferred_start()) {
      MaybeLogUploadEvent(
          cfg, PerfettoStatsdAtom::kTracedEnableTracingInvalidDeferredStart);
      return PERFETTO_SVC_ERR(
          "deferred_start=true is not supported in unsupervised traces");
    }
    uint64_t buf_size_sum = 0;
    for (const auto& buf : cfg.buffers()) {
      if (buf.size_kb() % 4 != 0) {
        MaybeLogUploadEvent(
            cfg, PerfettoStatsdAtom::kTracedEnableTracingInvalidBufferSize);
        return PERFETTO_SVC_ERR(
            "buffers.size_kb must be a multiple of 4, got %" PRIu32,
            buf.size_kb());
      }
      buf_size_sum += buf.size_kb();
    }
    if (buf_size_sum > kGuardrailsMaxTracingBufferSizeKb) {
      MaybeLogUploadEvent(
          cfg, PerfettoStatsdAtom::kTracedEnableTracingBufferSizeTooLarge);
      return PERFETTO_SVC_ERR("Requested too large trace buffer (%" PRIu64
                              "kB  > %" PRIu32 " kB)",
                              buf_size_sum, kGuardrailsMaxTracingBufferSizeKb);
    }
  }

  if (cfg.buffers_size() > kMaxBuffersPerConsumer) {
    MaybeLogUploadEvent(cfg,
                        PerfettoStatsdAtom::kTracedEnableTracingTooManyBuffers);
    return PERFETTO_SVC_ERR("Too many buffers configured (%d)",
                            cfg.buffers_size());
  }

  if (!cfg.unique_session_name().empty()) {
    const std::string& name = cfg.unique_session_name();
    for (auto& kv : tracing_sessions_) {
      if (kv.second.config.unique_session_name() == name) {
        MaybeLogUploadEvent(
            cfg, PerfettoStatsdAtom::kTracedEnableTracingDuplicateSessionName);
        static const char fmt[] =
            "A trace with this unique session name (%s) already exists";
        // This happens frequently, don't make it an "E"LOG.
        PERFETTO_LOG(fmt, name.c_str());
        return base::ErrStatus(fmt, name.c_str());
      }
    }
  }

  if (cfg.enable_extra_guardrails()) {
    // unique_session_name can be empty
    const std::string& name = cfg.unique_session_name();
    int64_t now_s = base::GetBootTimeS().count();

    // Remove any entries where the time limit has passed so this map doesn't
    // grow indefinitely:
    std::map<std::string, int64_t>& sessions = session_to_last_trace_s_;
    for (auto it = sessions.cbegin(); it != sessions.cend();) {
      if (now_s - it->second > kMinSecondsBetweenTracesGuardrail) {
        it = sessions.erase(it);
      } else {
        ++it;
      }
    }

    int64_t& previous_s = session_to_last_trace_s_[name];
    if (previous_s == 0) {
      previous_s = now_s;
    } else {
      MaybeLogUploadEvent(
          cfg, PerfettoStatsdAtom::kTracedEnableTracingSessionNameTooRecent);
      return PERFETTO_SVC_ERR(
          "A trace with unique session name \"%s\" began less than %" PRId64
          "s ago (%" PRId64 "s)",
          name.c_str(), kMinSecondsBetweenTracesGuardrail, now_s - previous_s);
    }
  }

  const int sessions_for_uid = static_cast<int>(std::count_if(
      tracing_sessions_.begin(), tracing_sessions_.end(),
      [consumer](const decltype(tracing_sessions_)::value_type& s) {
        return s.second.consumer_uid == consumer->uid_;
      }));

  int per_uid_limit = kMaxConcurrentTracingSessionsPerUid;
  if (consumer->uid_ == 1066 /* AID_STATSD*/) {
    per_uid_limit = kMaxConcurrentTracingSessionsForStatsdUid;
  }
  if (sessions_for_uid >= per_uid_limit) {
    MaybeLogUploadEvent(
        cfg, PerfettoStatsdAtom::kTracedEnableTracingTooManySessionsForUid);
    return PERFETTO_SVC_ERR(
        "Too many concurrent tracing sesions (%d) for uid %d limit is %d",
        sessions_for_uid, static_cast<int>(consumer->uid_), per_uid_limit);
  }

  // TODO(primiano): This is a workaround to prevent that a producer gets stuck
  // in a state where it stalls by design by having more TraceWriterImpl
  // instances than free pages in the buffer. This is really a bug in
  // trace_probes and the way it handles stalls in the shmem buffer.
  if (tracing_sessions_.size() >= kMaxConcurrentTracingSessions) {
    MaybeLogUploadEvent(
        cfg, PerfettoStatsdAtom::kTracedEnableTracingTooManyConcurrentSessions);
    return PERFETTO_SVC_ERR("Too many concurrent tracing sesions (%zu)",
                            tracing_sessions_.size());
  }

  // If the trace config provides a filter bytecode, setup the filter now.
  // If the filter loading fails, abort the tracing session rather than running
  // unfiltered.
  std::unique_ptr<protozero::MessageFilter> trace_filter;
  if (cfg.has_trace_filter()) {
    const auto& filt = cfg.trace_filter();
    const std::string& bytecode = filt.bytecode();
    trace_filter.reset(new protozero::MessageFilter());
    if (!trace_filter->LoadFilterBytecode(bytecode.data(), bytecode.size())) {
      MaybeLogUploadEvent(
          cfg, PerfettoStatsdAtom::kTracedEnableTracingInvalidFilter);
      return PERFETTO_SVC_ERR("Trace filter bytecode invalid, aborting");
    }
    // The filter is created using perfetto.protos.Trace as root message
    // (because that makes it possible to play around with the `proto_filter`
    // tool on actual traces). Here in the service, however, we deal with
    // perfetto.protos.TracePacket(s), which are one level down (Trace.packet).
    // The IPC client (or the write_into_filte logic in here) are responsible
    // for pre-pending the packet preamble (See GetProtoPreamble() calls), but
    // the preamble is not there at ReadBuffer time. Hence we change the root of
    // the filtering to start at the Trace.packet level.
    uint32_t packet_field_id = TracePacket::kPacketFieldNumber;
    if (!trace_filter->SetFilterRoot(&packet_field_id, 1)) {
      MaybeLogUploadEvent(
          cfg, PerfettoStatsdAtom::kTracedEnableTracingInvalidFilter);
      return PERFETTO_SVC_ERR("Failed to set filter root.");
    }
  }

  const TracingSessionID tsid = ++last_tracing_session_id_;
  TracingSession* tracing_session =
      &tracing_sessions_
           .emplace(std::piecewise_construct, std::forward_as_tuple(tsid),
                    std::forward_as_tuple(tsid, consumer, cfg, task_runner_))
           .first->second;

  if (trace_filter)
    tracing_session->trace_filter = std::move(trace_filter);

  if (cfg.write_into_file()) {
    if (!fd ^ !cfg.output_path().empty()) {
      tracing_sessions_.erase(tsid);
      MaybeLogUploadEvent(
          tracing_session->config,
          PerfettoStatsdAtom::kTracedEnableTracingInvalidFdOutputFile);
      return PERFETTO_SVC_ERR(
          "When write_into_file==true either a FD needs to be passed or "
          "output_path must be populated (but not both)");
    }
    if (!cfg.output_path().empty()) {
      fd = CreateTraceFile(cfg.output_path(), /*overwrite=*/false);
      if (!fd) {
        MaybeLogUploadEvent(
            tracing_session->config,
            PerfettoStatsdAtom::kTracedEnableTracingFailedToCreateFile);
        tracing_sessions_.erase(tsid);
        return PERFETTO_SVC_ERR("Failed to create the trace file %s",
                                cfg.output_path().c_str());
      }
    }
    tracing_session->write_into_file = std::move(fd);
    uint32_t write_period_ms = cfg.file_write_period_ms();
    if (write_period_ms == 0)
      write_period_ms = kDefaultWriteIntoFilePeriodMs;
    if (write_period_ms < min_write_period_ms_)
      write_period_ms = min_write_period_ms_;
    tracing_session->write_period_ms = write_period_ms;
    tracing_session->max_file_size_bytes = cfg.max_file_size_bytes();
    tracing_session->bytes_written_into_file = 0;
  }

  // Initialize the log buffers.
  bool did_allocate_all_buffers = true;

  // Allocate the trace buffers. Also create a map to translate a consumer
  // relative index (TraceConfig.DataSourceConfig.target_buffer) into the
  // corresponding BufferID, which is a global ID namespace for the service and
  // all producers.
  size_t total_buf_size_kb = 0;
  const size_t num_buffers = static_cast<size_t>(cfg.buffers_size());
  tracing_session->buffers_index.reserve(num_buffers);
  for (size_t i = 0; i < num_buffers; i++) {
    const TraceConfig::BufferConfig& buffer_cfg = cfg.buffers()[i];
    BufferID global_id = buffer_ids_.Allocate();
    if (!global_id) {
      did_allocate_all_buffers = false;  // We ran out of IDs.
      break;
    }
    tracing_session->buffers_index.push_back(global_id);
    const size_t buf_size_bytes = buffer_cfg.size_kb() * 1024u;
    total_buf_size_kb += buffer_cfg.size_kb();
    TraceBuffer::OverwritePolicy policy =
        buffer_cfg.fill_policy() == TraceConfig::BufferConfig::DISCARD
            ? TraceBuffer::kDiscard
            : TraceBuffer::kOverwrite;
    auto it_and_inserted = buffers_.emplace(
        global_id, TraceBuffer::Create(buf_size_bytes, policy));
    PERFETTO_DCHECK(it_and_inserted.second);  // buffers_.count(global_id) == 0.
    std::unique_ptr<TraceBuffer>& trace_buffer = it_and_inserted.first->second;
    if (!trace_buffer) {
      did_allocate_all_buffers = false;
      break;
    }
  }

  UpdateMemoryGuardrail();

  // This can happen if either:
  // - All the kMaxTraceBufferID slots are taken.
  // - OOM, or, more relistically, we exhausted virtual memory.
  // In any case, free all the previously allocated buffers and abort.
  // TODO(fmayer): add a test to cover this case, this is quite subtle.
  if (!did_allocate_all_buffers) {
    for (BufferID global_id : tracing_session->buffers_index) {
      buffer_ids_.Free(global_id);
      buffers_.erase(global_id);
    }
    tracing_sessions_.erase(tsid);
    MaybeLogUploadEvent(tracing_session->config,
                        PerfettoStatsdAtom::kTracedEnableTracingOom);
    return PERFETTO_SVC_ERR(
        "Failed to allocate tracing buffers: OOM or too many buffers");
  }

  consumer->tracing_session_id_ = tsid;

  // Setup the data sources on the producers without starting them.
  for (const TraceConfig::DataSource& cfg_data_source : cfg.data_sources()) {
    // Scan all the registered data sources with a matching name.
    auto range = data_sources_.equal_range(cfg_data_source.config().name());
    for (auto it = range.first; it != range.second; it++) {
      TraceConfig::ProducerConfig producer_config;
      for (auto& config : cfg.producers()) {
        if (GetProducer(it->second.producer_id)->name_ ==
            config.producer_name()) {
          producer_config = config;
          break;
        }
      }
      SetupDataSource(cfg_data_source, producer_config, it->second,
                      tracing_session);
    }
  }

  bool has_start_trigger = false;
  auto weak_this = weak_ptr_factory_.GetWeakPtr();
  switch (cfg.trigger_config().trigger_mode()) {
    case TraceConfig::TriggerConfig::UNSPECIFIED:
      // no triggers are specified so this isn't a trace that is using triggers.
      PERFETTO_DCHECK(!has_trigger_config);
      break;
    case TraceConfig::TriggerConfig::START_TRACING:
      // For traces which use START_TRACE triggers we need to ensure that the
      // tracing session will be cleaned up when it times out.
      has_start_trigger = true;
      task_runner_->PostDelayedTask(
          [weak_this, tsid]() {
            if (weak_this)
              weak_this->OnStartTriggersTimeout(tsid);
          },
          cfg.trigger_config().trigger_timeout_ms());
      break;
    case TraceConfig::TriggerConfig::STOP_TRACING:
      // Update the tracing_session's duration_ms to ensure that if no trigger
      // is received the session will end and be cleaned up equal to the
      // timeout.
      //
      // TODO(nuskos): Refactor this so that rather then modifying the config we
      // have a field we look at on the tracing_session.
      tracing_session->config.set_duration_ms(
          cfg.trigger_config().trigger_timeout_ms());
      break;
  }

  tracing_session->state = TracingSession::CONFIGURED;
  PERFETTO_LOG(
      "Configured tracing session %" PRIu64
      ", #sources:%zu, duration:%d ms, #buffers:%d, total "
      "buffer size:%zu KB, total sessions:%zu, uid:%d session name: \"%s\"",
      tsid, cfg.data_sources().size(), tracing_session->config.duration_ms(),
      cfg.buffers_size(), total_buf_size_kb, tracing_sessions_.size(),
      static_cast<unsigned int>(consumer->uid_),
      cfg.unique_session_name().c_str());

  // Start the data sources, unless this is a case of early setup + fast
  // triggering, either through TraceConfig.deferred_start or
  // TraceConfig.trigger_config(). If both are specified which ever one occurs
  // first will initiate the trace.
  if (!cfg.deferred_start() && !has_start_trigger)
    return StartTracing(tsid);

  return base::OkStatus();
}

void TracingServiceImpl::ChangeTraceConfig(ConsumerEndpointImpl* consumer,
                                           const TraceConfig& updated_cfg) {
  PERFETTO_DCHECK_THREAD(thread_checker_);
  TracingSession* tracing_session =
      GetTracingSession(consumer->tracing_session_id_);
  PERFETTO_DCHECK(tracing_session);

  if ((tracing_session->state != TracingSession::STARTED) &&
      (tracing_session->state != TracingSession::CONFIGURED)) {
    PERFETTO_ELOG(
        "ChangeTraceConfig() was called for a tracing session which isn't "
        "running.");
    return;
  }

  // We only support updating producer_name_{,regex}_filter (and pass-through
  // configs) for now; null out any changeable fields and make sure the rest are
  // identical.
  TraceConfig new_config_copy(updated_cfg);
  for (auto& ds_cfg : *new_config_copy.mutable_data_sources()) {
    ds_cfg.clear_producer_name_filter();
    ds_cfg.clear_producer_name_regex_filter();
  }

  TraceConfig current_config_copy(tracing_session->config);
  for (auto& ds_cfg : *current_config_copy.mutable_data_sources()) {
    ds_cfg.clear_producer_name_filter();
    ds_cfg.clear_producer_name_regex_filter();
  }

  if (new_config_copy != current_config_copy) {
    PERFETTO_LOG(
        "ChangeTraceConfig() was called with a config containing unsupported "
        "changes; only adding to the producer_name_{,regex}_filter is "
        "currently supported and will have an effect.");
  }

  for (TraceConfig::DataSource& cfg_data_source :
       *tracing_session->config.mutable_data_sources()) {
    // Find the updated producer_filter in the new config.
    std::vector<std::string> new_producer_name_filter;
    std::vector<std::string> new_producer_name_regex_filter;
    bool found_data_source = false;
    for (const auto& it : updated_cfg.data_sources()) {
      if (cfg_data_source.config().name() == it.config().name()) {
        new_producer_name_filter = it.producer_name_filter();
        new_producer_name_regex_filter = it.producer_name_regex_filter();
        found_data_source = true;
        break;
      }
    }

    // Bail out if data source not present in the new config.
    if (!found_data_source) {
      PERFETTO_ELOG(
          "ChangeTraceConfig() called without a current data source also "
          "present in the new config: %s",
          cfg_data_source.config().name().c_str());
      continue;
    }

    // TODO(oysteine): Just replacing the filter means that if
    // there are any filter entries which were present in the original config,
    // but removed from the config passed to ChangeTraceConfig, any matching
    // producers will keep producing but newly added producers after this
    // point will never start.
    *cfg_data_source.mutable_producer_name_filter() = new_producer_name_filter;
    *cfg_data_source.mutable_producer_name_regex_filter() =
        new_producer_name_regex_filter;

    // Scan all the registered data sources with a matching name.
    auto range = data_sources_.equal_range(cfg_data_source.config().name());
    for (auto it = range.first; it != range.second; it++) {
      ProducerEndpointImpl* producer = GetProducer(it->second.producer_id);
      PERFETTO_DCHECK(producer);

      // Check if the producer name of this data source is present
      // in the name filters. We currently only support new filters, not
      // removing old ones.
      if (!NameMatchesFilter(producer->name_, new_producer_name_filter,
                             new_producer_name_regex_filter)) {
        continue;
      }

      bool already_setup = false;
      auto& ds_instances = tracing_session->data_source_instances;
      for (auto instance_it = ds_instances.begin();
           instance_it != ds_instances.end(); ++instance_it) {
        if (instance_it->first == it->second.producer_id &&
            instance_it->second.data_source_name ==
                cfg_data_source.config().name()) {
          already_setup = true;
          break;
        }
      }

      if (already_setup)
        continue;

      // If it wasn't previously setup, set it up now.
      // (The per-producer config is optional).
      TraceConfig::ProducerConfig producer_config;
      for (auto& config : tracing_session->config.producers()) {
        if (producer->name_ == config.producer_name()) {
          producer_config = config;
          break;
        }
      }

      DataSourceInstance* ds_inst = SetupDataSource(
          cfg_data_source, producer_config, it->second, tracing_session);

      if (ds_inst && tracing_session->state == TracingSession::STARTED)
        StartDataSourceInstance(producer, tracing_session, ds_inst);
    }
  }
}

base::Status TracingServiceImpl::StartTracing(TracingSessionID tsid) {
  PERFETTO_DCHECK_THREAD(thread_checker_);

  auto weak_this = weak_ptr_factory_.GetWeakPtr();
  TracingSession* tracing_session = GetTracingSession(tsid);
  if (!tracing_session) {
    return PERFETTO_SVC_ERR(
        "StartTracing() failed, invalid session ID %" PRIu64, tsid);
  }

  MaybeLogUploadEvent(tracing_session->config,
                      PerfettoStatsdAtom::kTracedStartTracing);

  if (tracing_session->state != TracingSession::CONFIGURED) {
    MaybeLogUploadEvent(
        tracing_session->config,
        PerfettoStatsdAtom::kTracedStartTracingInvalidSessionState);
    return PERFETTO_SVC_ERR("StartTracing() failed, invalid session state: %d",
                            tracing_session->state);
  }

  tracing_session->state = TracingSession::STARTED;

  // We store the start of trace snapshot separately as it's important to make
  // sure we can interpret all the data in the trace and storing it in the ring
  // buffer means it could be overwritten by a later snapshot.
  if (!tracing_session->config.builtin_data_sources()
           .disable_clock_snapshotting()) {
    SnapshotClocks(&tracing_session->initial_clock_snapshot);
  }

  // We don't snapshot the clocks here because we just did this above.
  SnapshotLifecyleEvent(
      tracing_session,
      protos::pbzero::TracingServiceEvent::kTracingStartedFieldNumber,
      false /* snapshot_clocks */);

  // Periodically snapshot clocks, stats, sync markers while the trace is
  // active. The snapshots are emitted on the future ReadBuffers() calls, which
  // means that:
  //  (a) If we're streaming to a file (or to a consumer) while tracing, we
  //      write snapshots periodically into the trace.
  //  (b) If ReadBuffers() is only called after tracing ends, we emit the latest
  //      snapshot into the trace. For clock snapshots, we keep track of the
  //      snapshot recorded at the beginning of the session
  //      (initial_clock_snapshot above), as well as the most recent sampled
  //      snapshots that showed significant new drift between different clocks.
  //      The latter clock snapshots are sampled periodically and at lifecycle
  //      events.
  base::PeriodicTask::Args snapshot_task_args;
  snapshot_task_args.start_first_task_immediately = true;
  snapshot_task_args.use_suspend_aware_timer =
      tracing_session->config.builtin_data_sources()
          .prefer_suspend_clock_for_snapshot();
  snapshot_task_args.task = [weak_this, tsid] {
    if (weak_this)
      weak_this->PeriodicSnapshotTask(tsid);
  };
  snapshot_task_args.period_ms =
      tracing_session->config.builtin_data_sources().snapshot_interval_ms();
  if (!snapshot_task_args.period_ms)
    snapshot_task_args.period_ms = kDefaultSnapshotsIntervalMs;
  tracing_session->snapshot_periodic_task.Start(snapshot_task_args);

  // Trigger delayed task if the trace is time limited.
  const uint32_t trace_duration_ms = tracing_session->config.duration_ms();
  if (trace_duration_ms > 0) {
    task_runner_->PostDelayedTask(
        [weak_this, tsid] {
          // Skip entirely the flush if the trace session doesn't exist anymore.
          // This is to prevent misleading error messages to be logged.
          if (!weak_this)
            return;
          auto* tracing_session_ptr = weak_this->GetTracingSession(tsid);
          if (!tracing_session_ptr)
            return;
          // If this trace was using STOP_TRACING triggers and we've seen
          // one, then the trigger overrides the normal timeout. In this
          // case we just return and let the other task clean up this trace.
          if (tracing_session_ptr->config.trigger_config().trigger_mode() ==
                  TraceConfig::TriggerConfig::STOP_TRACING &&
              !tracing_session_ptr->received_triggers.empty())
            return;
          // In all other cases (START_TRACING or no triggers) we flush
          // after |trace_duration_ms| unconditionally.
          weak_this->FlushAndDisableTracing(tsid);
        },
        trace_duration_ms);
  }

  // Start the periodic drain tasks if we should to save the trace into a file.
  if (tracing_session->config.write_into_file()) {
    task_runner_->PostDelayedTask(
        [weak_this, tsid] {
          if (weak_this)
            weak_this->ReadBuffers(tsid, nullptr);
        },
        tracing_session->delay_to_next_write_period_ms());
  }

  // Start the periodic flush tasks if the config specified a flush period.
  if (tracing_session->config.flush_period_ms())
    PeriodicFlushTask(tsid, /*post_next_only=*/true);

  // Start the periodic incremental state clear tasks if the config specified a
  // period.
  if (tracing_session->config.incremental_state_config().clear_period_ms()) {
    PeriodicClearIncrementalStateTask(tsid, /*post_next_only=*/true);
  }

  for (auto& kv : tracing_session->data_source_instances) {
    ProducerID producer_id = kv.first;
    DataSourceInstance& data_source = kv.second;
    ProducerEndpointImpl* producer = GetProducer(producer_id);
    if (!producer) {
      PERFETTO_DFATAL("Producer does not exist.");
      continue;
    }
    StartDataSourceInstance(producer, tracing_session, &data_source);
  }

  MaybeNotifyAllDataSourcesStarted(tracing_session);
  return base::OkStatus();
}

void TracingServiceImpl::StartDataSourceInstance(
    ProducerEndpointImpl* producer,
    TracingSession* tracing_session,
    TracingServiceImpl::DataSourceInstance* instance) {
  PERFETTO_DCHECK(instance->state == DataSourceInstance::CONFIGURED);
  if (instance->will_notify_on_start) {
    instance->state = DataSourceInstance::STARTING;
  } else {
    instance->state = DataSourceInstance::STARTED;
  }
  if (tracing_session->consumer_maybe_null) {
    tracing_session->consumer_maybe_null->OnDataSourceInstanceStateChange(
        *producer, *instance);
  }
  producer->StartDataSource(instance->instance_id, instance->config);

  // If all data sources are started, notify the consumer.
  if (instance->state == DataSourceInstance::STARTED)
    MaybeNotifyAllDataSourcesStarted(tracing_session);
}

// DisableTracing just stops the data sources but doesn't free up any buffer.
// This is to allow the consumer to freeze the buffers (by stopping the trace)
// and then drain the buffers. The actual teardown of the TracingSession happens
// in FreeBuffers().
void TracingServiceImpl::DisableTracing(TracingSessionID tsid,
                                        bool disable_immediately) {
  PERFETTO_DCHECK_THREAD(thread_checker_);
  TracingSession* tracing_session = GetTracingSession(tsid);
  if (!tracing_session) {
    // Can happen if the consumer calls this before EnableTracing() or after
    // FreeBuffers().
    PERFETTO_DLOG("DisableTracing() failed, invalid session ID %" PRIu64, tsid);
    return;
  }

  MaybeLogUploadEvent(tracing_session->config,
                      PerfettoStatsdAtom::kTracedDisableTracing);

  switch (tracing_session->state) {
    // Spurious call to DisableTracing() while already disabled, nothing to do.
    case TracingSession::DISABLED:
      PERFETTO_DCHECK(tracing_session->AllDataSourceInstancesStopped());
      return;

    // This is either:
    // A) The case of a graceful DisableTracing() call followed by a call to
    //    FreeBuffers(), iff |disable_immediately| == true. In this case we want
    //    to forcefully transition in the disabled state without waiting for the
    //    outstanding acks because the buffers are going to be destroyed soon.
    // B) A spurious call, iff |disable_immediately| == false, in which case
    //    there is nothing to do.
    case TracingSession::DISABLING_WAITING_STOP_ACKS:
      PERFETTO_DCHECK(!tracing_session->AllDataSourceInstancesStopped());
      if (disable_immediately)
        DisableTracingNotifyConsumerAndFlushFile(tracing_session);
      return;

    // Continues below.
    case TracingSession::CONFIGURED:
      // If the session didn't even start there is no need to orchestrate a
      // graceful stop of data sources.
      disable_immediately = true;
      break;

    // This is the nominal case, continues below.
    case TracingSession::STARTED:
      break;
  }

  for (auto& data_source_inst : tracing_session->data_source_instances) {
    const ProducerID producer_id = data_source_inst.first;
    DataSourceInstance& instance = data_source_inst.second;
    ProducerEndpointImpl* producer = GetProducer(producer_id);
    PERFETTO_DCHECK(producer);
    PERFETTO_DCHECK(instance.state == DataSourceInstance::CONFIGURED ||
                    instance.state == DataSourceInstance::STARTING ||
                    instance.state == DataSourceInstance::STARTED);
    StopDataSourceInstance(producer, tracing_session, &instance,
                           disable_immediately);
  }

  // If the periodic task is running, we can stop the periodic snapshot timer
  // here instead of waiting until FreeBuffers to prevent useless snapshots
  // which won't be read.
  tracing_session->snapshot_periodic_task.Reset();

  // Either this request is flagged with |disable_immediately| or there are no
  // data sources that are requesting a final handshake. In both cases just mark
  // the session as disabled immediately, notify the consumer and flush the
  // trace file (if used).
  if (tracing_session->AllDataSourceInstancesStopped())
    return DisableTracingNotifyConsumerAndFlushFile(tracing_session);

  tracing_session->state = TracingSession::DISABLING_WAITING_STOP_ACKS;
  auto weak_this = weak_ptr_factory_.GetWeakPtr();
  task_runner_->PostDelayedTask(
      [weak_this, tsid] {
        if (weak_this)
          weak_this->OnDisableTracingTimeout(tsid);
      },
      tracing_session->data_source_stop_timeout_ms());

  // Deliberately NOT removing the session from |tracing_session_|, it's still
  // needed to call ReadBuffers(). FreeBuffers() will erase() the session.
}

void TracingServiceImpl::NotifyDataSourceStarted(
    ProducerID producer_id,
    DataSourceInstanceID instance_id) {
  PERFETTO_DCHECK_THREAD(thread_checker_);
  for (auto& kv : tracing_sessions_) {
    TracingSession& tracing_session = kv.second;
    DataSourceInstance* instance =
        tracing_session.GetDataSourceInstance(producer_id, instance_id);

    if (!instance)
      continue;

    // If the tracing session was already stopped, ignore this notification.
    if (tracing_session.state != TracingSession::STARTED)
      continue;

    if (instance->state != DataSourceInstance::STARTING) {
      PERFETTO_ELOG("Started data source instance in incorrect state: %d",
                    instance->state);
      continue;
    }

    instance->state = DataSourceInstance::STARTED;

    ProducerEndpointImpl* producer = GetProducer(producer_id);
    PERFETTO_DCHECK(producer);
    if (tracing_session.consumer_maybe_null) {
      tracing_session.consumer_maybe_null->OnDataSourceInstanceStateChange(
          *producer, *instance);
    }

    // If all data sources are started, notify the consumer.
    MaybeNotifyAllDataSourcesStarted(&tracing_session);
  }  // for (tracing_session)
}

void TracingServiceImpl::MaybeNotifyAllDataSourcesStarted(
    TracingSession* tracing_session) {
  if (!tracing_session->consumer_maybe_null)
    return;

  if (!tracing_session->AllDataSourceInstancesStarted())
    return;

  // In some rare cases, we can get in this state more than once. Consider the
  // following scenario: 3 data sources are registered -> trace starts ->
  // all 3 data sources ack -> OnAllDataSourcesStarted() is called.
  // Imagine now that a 4th data source registers while the trace is ongoing.
  // This would hit the AllDataSourceInstancesStarted() condition again.
  // In this case, however, we don't want to re-notify the consumer again.
  // That would be unexpected (even if, perhaps, technically correct) and
  // trigger bugs in the consumer.
  if (tracing_session->did_notify_all_data_source_started)
    return;

  PERFETTO_DLOG("All data sources started");

  SnapshotLifecyleEvent(
      tracing_session,
      protos::pbzero::TracingServiceEvent::kAllDataSourcesStartedFieldNumber,
      true /* snapshot_clocks */);

  tracing_session->did_notify_all_data_source_started = true;
  tracing_session->consumer_maybe_null->OnAllDataSourcesStarted();
}

void TracingServiceImpl::NotifyDataSourceStopped(
    ProducerID producer_id,
    DataSourceInstanceID instance_id) {
  PERFETTO_DCHECK_THREAD(thread_checker_);
  for (auto& kv : tracing_sessions_) {
    TracingSession& tracing_session = kv.second;
    DataSourceInstance* instance =
        tracing_session.GetDataSourceInstance(producer_id, instance_id);

    if (!instance)
      continue;

    if (instance->state != DataSourceInstance::STOPPING) {
      PERFETTO_ELOG("Stopped data source instance in incorrect state: %d",
                    instance->state);
      continue;
    }

    instance->state = DataSourceInstance::STOPPED;

    ProducerEndpointImpl* producer = GetProducer(producer_id);
    PERFETTO_DCHECK(producer);
    if (tracing_session.consumer_maybe_null) {
      tracing_session.consumer_maybe_null->OnDataSourceInstanceStateChange(
          *producer, *instance);
    }

    if (!tracing_session.AllDataSourceInstancesStopped())
      continue;

    if (tracing_session.state != TracingSession::DISABLING_WAITING_STOP_ACKS)
      continue;

    // All data sources acked the termination.
    DisableTracingNotifyConsumerAndFlushFile(&tracing_session);
  }  // for (tracing_session)
}

void TracingServiceImpl::ActivateTriggers(
    ProducerID producer_id,
    const std::vector<std::string>& triggers) {
  PERFETTO_DCHECK_THREAD(thread_checker_);
  auto* producer = GetProducer(producer_id);
  PERFETTO_DCHECK(producer);

  int64_t now_ns = base::GetBootTimeNs().count();
  for (const auto& trigger_name : triggers) {
    PERFETTO_DLOG("Received ActivateTriggers request for \"%s\"",
                  trigger_name.c_str());
    base::Hash hash;
    hash.Update(trigger_name.c_str(), trigger_name.size());

    uint64_t trigger_name_hash = hash.digest();
    size_t count_in_window =
        PurgeExpiredAndCountTriggerInWindow(now_ns, trigger_name_hash);

    bool trigger_applied = false;
    for (auto& id_and_tracing_session : tracing_sessions_) {
      auto& tracing_session = id_and_tracing_session.second;
      TracingSessionID tsid = id_and_tracing_session.first;
      auto iter = std::find_if(
          tracing_session.config.trigger_config().triggers().begin(),
          tracing_session.config.trigger_config().triggers().end(),
          [&trigger_name](const TraceConfig::TriggerConfig::Trigger& trigger) {
            return trigger.name() == trigger_name;
          });
      if (iter == tracing_session.config.trigger_config().triggers().end()) {
        continue;
      }

      // If this trigger requires a certain producer to have sent it
      // (non-empty producer_name()) ensure the producer who sent this trigger
      // matches.
      if (!iter->producer_name_regex().empty() &&
          !std::regex_match(
              producer->name_,
              std::regex(iter->producer_name_regex(), std::regex::extended))) {
        continue;
      }

      // Use a random number between 0 and 1 to check if we should allow this
      // trigger through or not.
      double trigger_rnd =
          trigger_rnd_override_for_testing_ > 0
              ? trigger_rnd_override_for_testing_
              : trigger_probability_dist_(trigger_probability_rand_);
      PERFETTO_DCHECK(trigger_rnd >= 0 && trigger_rnd < 1);
      if (trigger_rnd < iter->skip_probability()) {
        MaybeLogTriggerEvent(tracing_session.config,
                             PerfettoTriggerAtom::kTracedLimitProbability,
                             trigger_name);
        continue;
      }

      // If we already triggered more times than the limit, silently ignore
      // this trigger.
      if (iter->max_per_24_h() > 0 && count_in_window >= iter->max_per_24_h()) {
        MaybeLogTriggerEvent(tracing_session.config,
                             PerfettoTriggerAtom::kTracedLimitMaxPer24h,
                             trigger_name);
        continue;
      }
      trigger_applied = true;

      const bool triggers_already_received =
          !tracing_session.received_triggers.empty();
      tracing_session.received_triggers.push_back(
          {static_cast<uint64_t>(now_ns), iter->name(), producer->name_,
           producer->uid_});
      auto weak_this = weak_ptr_factory_.GetWeakPtr();
      switch (tracing_session.config.trigger_config().trigger_mode()) {
        case TraceConfig::TriggerConfig::START_TRACING:
          // If the session has already been triggered and moved past
          // CONFIGURED then we don't need to repeat StartTracing. This would
          // work fine (StartTracing would return false) but would add error
          // logs.
          if (tracing_session.state != TracingSession::CONFIGURED)
            break;

          PERFETTO_DLOG("Triggering '%s' on tracing session %" PRIu64
                        " with duration of %" PRIu32 "ms.",
                        iter->name().c_str(), tsid, iter->stop_delay_ms());
          MaybeLogUploadEvent(tracing_session.config,
                              PerfettoStatsdAtom::kTracedTriggerStartTracing,
                              iter->name());

          // We override the trace duration to be the trigger's requested
          // value, this ensures that the trace will end after this amount
          // of time has passed.
          tracing_session.config.set_duration_ms(iter->stop_delay_ms());
          StartTracing(tsid);
          break;
        case TraceConfig::TriggerConfig::STOP_TRACING:
          // Only stop the trace once to avoid confusing log messages. I.E.
          // when we've already hit the first trigger we've already Posted the
          // task to FlushAndDisable. So all future triggers will just break
          // out.
          if (triggers_already_received)
            break;

          PERFETTO_DLOG("Triggering '%s' on tracing session %" PRIu64
                        " with duration of %" PRIu32 "ms.",
                        iter->name().c_str(), tsid, iter->stop_delay_ms());
          MaybeLogUploadEvent(tracing_session.config,
                              PerfettoStatsdAtom::kTracedTriggerStopTracing,
                              iter->name());

          // Now that we've seen a trigger we need to stop, flush, and disable
          // this session after the configured |stop_delay_ms|.
          task_runner_->PostDelayedTask(
              [weak_this, tsid] {
                // Skip entirely the flush if the trace session doesn't exist
                // anymore. This is to prevent misleading error messages to be
                // logged.
                if (weak_this && weak_this->GetTracingSession(tsid))
                  weak_this->FlushAndDisableTracing(tsid);
              },
              // If this trigger is zero this will immediately executable and
              // will happen shortly.
              iter->stop_delay_ms());
          break;
        case TraceConfig::TriggerConfig::UNSPECIFIED:
          PERFETTO_ELOG("Trigger activated but trigger mode unspecified.");
          break;
      }
    }  // for (.. : tracing_sessions_)

    if (trigger_applied) {
      trigger_history_.emplace_back(TriggerHistory{now_ns, trigger_name_hash});
    }
  }
}

// Always invoked kDataSourceStopTimeoutMs after DisableTracing(). In nominal
// conditions all data sources should have acked the stop and this will early
// out.
void TracingServiceImpl::OnDisableTracingTimeout(TracingSessionID tsid) {
  PERFETTO_DCHECK_THREAD(thread_checker_);
  TracingSession* tracing_session = GetTracingSession(tsid);
  if (!tracing_session ||
      tracing_session->state != TracingSession::DISABLING_WAITING_STOP_ACKS) {
    return;  // Tracing session was successfully disabled.
  }

  PERFETTO_ILOG("Timeout while waiting for ACKs for tracing session %" PRIu64,
                tsid);
  PERFETTO_DCHECK(!tracing_session->AllDataSourceInstancesStopped());
  DisableTracingNotifyConsumerAndFlushFile(tracing_session);
}

void TracingServiceImpl::DisableTracingNotifyConsumerAndFlushFile(
    TracingSession* tracing_session) {
  PERFETTO_DCHECK(tracing_session->state != TracingSession::DISABLED);
  for (auto& inst_kv : tracing_session->data_source_instances) {
    if (inst_kv.second.state == DataSourceInstance::STOPPED)
      continue;
    inst_kv.second.state = DataSourceInstance::STOPPED;
    ProducerEndpointImpl* producer = GetProducer(inst_kv.first);
    PERFETTO_DCHECK(producer);
    if (tracing_session->consumer_maybe_null) {
      tracing_session->consumer_maybe_null->OnDataSourceInstanceStateChange(
          *producer, inst_kv.second);
    }
  }
  tracing_session->state = TracingSession::DISABLED;

  // Scrape any remaining chunks that weren't flushed by the producers.
  for (auto& producer_id_and_producer : producers_)
    ScrapeSharedMemoryBuffers(tracing_session, producer_id_and_producer.second);

  SnapshotLifecyleEvent(
      tracing_session,
      protos::pbzero::TracingServiceEvent::kTracingDisabledFieldNumber,
      true /* snapshot_clocks */);

  if (tracing_session->write_into_file) {
    tracing_session->write_period_ms = 0;
    ReadBuffers(tracing_session->id, nullptr);
  }

  if (tracing_session->on_disable_callback_for_bugreport) {
    std::move(tracing_session->on_disable_callback_for_bugreport)();
    tracing_session->on_disable_callback_for_bugreport = nullptr;
  }

  MaybeLogUploadEvent(tracing_session->config,
                      PerfettoStatsdAtom::kTracedNotifyTracingDisabled);

  if (tracing_session->consumer_maybe_null)
    tracing_session->consumer_maybe_null->NotifyOnTracingDisabled("");
}

void TracingServiceImpl::Flush(TracingSessionID tsid,
                               uint32_t timeout_ms,
                               ConsumerEndpoint::FlushCallback callback) {
  PERFETTO_DCHECK_THREAD(thread_checker_);
  TracingSession* tracing_session = GetTracingSession(tsid);
  if (!tracing_session) {
    PERFETTO_DLOG("Flush() failed, invalid session ID %" PRIu64, tsid);
    return;
  }

  if (!timeout_ms)
    timeout_ms = tracing_session->flush_timeout_ms();

  if (tracing_session->pending_flushes.size() > 1000) {
    PERFETTO_ELOG("Too many flushes (%zu) pending for the tracing session",
                  tracing_session->pending_flushes.size());
    callback(false);
    return;
  }

<<<<<<< HEAD
=======
  if (tracing_session->state != TracingSession::STARTED) {
    PERFETTO_ELOG("Flush() called, but tracing has not been started");
    callback(false);
    return;
  }

  ++tracing_session->flushes_requested;
>>>>>>> 63b998a4
  FlushRequestID flush_request_id = ++last_flush_request_id_;
  PendingFlush& pending_flush =
      tracing_session->pending_flushes
          .emplace_hint(tracing_session->pending_flushes.end(),
                        flush_request_id, PendingFlush(std::move(callback)))
          ->second;

  // Send a flush request to each producer involved in the tracing session. In
  // order to issue a flush request we have to build a map of all data source
  // instance ids enabled for each producer.
  std::map<ProducerID, std::vector<DataSourceInstanceID>> flush_map;
  for (const auto& data_source_inst : tracing_session->data_source_instances) {
    const ProducerID producer_id = data_source_inst.first;
    const DataSourceInstanceID ds_inst_id = data_source_inst.second.instance_id;
    flush_map[producer_id].push_back(ds_inst_id);
  }

  for (const auto& kv : flush_map) {
    ProducerID producer_id = kv.first;
    ProducerEndpointImpl* producer = GetProducer(producer_id);
    const std::vector<DataSourceInstanceID>& data_sources = kv.second;
    producer->Flush(flush_request_id, data_sources);
    pending_flush.producers.insert(producer_id);
  }

  // If there are no producers to flush (realistically this happens only in
  // some tests) fire OnFlushTimeout() straight away, without waiting.
  if (flush_map.empty())
    timeout_ms = 0;

  auto weak_this = weak_ptr_factory_.GetWeakPtr();
  task_runner_->PostDelayedTask(
      [weak_this, tsid, flush_request_id] {
        if (weak_this)
          weak_this->OnFlushTimeout(tsid, flush_request_id);
      },
      timeout_ms);
}

void TracingServiceImpl::NotifyFlushDoneForProducer(
    ProducerID producer_id,
    FlushRequestID flush_request_id) {
  for (auto& kv : tracing_sessions_) {
    // Remove all pending flushes <= |flush_request_id| for |producer_id|.
    auto& pending_flushes = kv.second.pending_flushes;
    auto end_it = pending_flushes.upper_bound(flush_request_id);
    for (auto it = pending_flushes.begin(); it != end_it;) {
      PendingFlush& pending_flush = it->second;
      pending_flush.producers.erase(producer_id);
      if (pending_flush.producers.empty()) {
        auto weak_this = weak_ptr_factory_.GetWeakPtr();
        TracingSessionID tsid = kv.first;
        auto callback = std::move(pending_flush.callback);
        task_runner_->PostTask([weak_this, tsid, callback]() {
          if (weak_this) {
            weak_this->CompleteFlush(tsid, std::move(callback),
                                     /*success=*/true);
          }
        });
        it = pending_flushes.erase(it);
      } else {
        it++;
      }
    }  // for (pending_flushes)
  }    // for (tracing_session)
}

void TracingServiceImpl::OnFlushTimeout(TracingSessionID tsid,
                                        FlushRequestID flush_request_id) {
  TracingSession* tracing_session = GetTracingSession(tsid);
  if (!tracing_session)
    return;
  auto it = tracing_session->pending_flushes.find(flush_request_id);
  if (it == tracing_session->pending_flushes.end())
    return;  // Nominal case: flush was completed and acked on time.

  // If there were no producers to flush, consider it a success.
  bool success = it->second.producers.empty();
  auto callback = std::move(it->second.callback);
  tracing_session->pending_flushes.erase(it);
  CompleteFlush(tsid, std::move(callback), success);
}

void TracingServiceImpl::CompleteFlush(TracingSessionID tsid,
                                       ConsumerEndpoint::FlushCallback callback,
                                       bool success) {
  TracingSession* tracing_session = GetTracingSession(tsid);
  if (!tracing_session) {
    callback(false);
    return;
  }
  // Producers may not have been able to flush all their data, even if they
  // indicated flush completion. If possible, also collect uncommitted chunks
  // to make sure we have everything they wrote so far.
  for (auto& producer_id_and_producer : producers_) {
    ScrapeSharedMemoryBuffers(tracing_session, producer_id_and_producer.second);
  }
  SnapshotLifecyleEvent(
      tracing_session,
      protos::pbzero::TracingServiceEvent::kAllDataSourcesFlushedFieldNumber,
      true /* snapshot_clocks */);

  tracing_session->flushes_succeeded += success ? 1 : 0;
  tracing_session->flushes_failed += success ? 0 : 1;
  callback(success);
}

void TracingServiceImpl::ScrapeSharedMemoryBuffers(
    TracingSession* tracing_session,
    ProducerEndpointImpl* producer) {
  if (!producer->smb_scraping_enabled_)
    return;

  // Can't copy chunks if we don't know about any trace writers.
  if (producer->writers_.empty())
    return;

  // Performance optimization: On flush or session disconnect, this method is
  // called for each producer. If the producer doesn't participate in the
  // session, there's no need to scape its chunks right now. We can tell if a
  // producer participates in the session by checking if the producer is allowed
  // to write into the session's log buffers.
  const auto& session_buffers = tracing_session->buffers_index;
  bool producer_in_session =
      std::any_of(session_buffers.begin(), session_buffers.end(),
                  [producer](BufferID buffer_id) {
                    return producer->allowed_target_buffers_.count(buffer_id);
                  });
  if (!producer_in_session)
    return;

  PERFETTO_DLOG("Scraping SMB for producer %" PRIu16, producer->id_);

  // Find and copy any uncommitted chunks from the SMB.
  //
  // In nominal conditions, the page layout of the used SMB pages should never
  // change because the service is the only one who is supposed to modify used
  // pages (to make them free again).
  //
  // However, the code here needs to deal with the case of a malicious producer
  // altering the SMB in unpredictable ways. Thankfully the SMB size is
  // immutable, so a chunk will always point to some valid memory, even if the
  // producer alters the intended layout and chunk header concurrently.
  // Ultimately a malicious producer altering the SMB's chunk layout while we
  // are iterating in this function is not any different from the case of a
  // malicious producer asking to commit a chunk made of random data, which is
  // something this class has to deal with regardless.
  //
  // The only legitimate mutations that can happen from sane producers,
  // concurrently to this function, are:
  //   A. free pages being partitioned,
  //   B. free chunks being migrated to kChunkBeingWritten,
  //   C. kChunkBeingWritten chunks being migrated to kChunkCompleted.

  SharedMemoryABI* abi = &producer->shmem_abi_;
  // num_pages() is immutable after the SMB is initialized and cannot be changed
  // even by a producer even if malicious.
  for (size_t page_idx = 0; page_idx < abi->num_pages(); page_idx++) {
    uint32_t layout = abi->GetPageLayout(page_idx);

    uint32_t used_chunks = abi->GetUsedChunks(layout);  // Returns a bitmap.
    // Skip empty pages.
    if (used_chunks == 0)
      continue;

    // Scrape the chunks that are currently used. These should be either in
    // state kChunkBeingWritten or kChunkComplete.
    for (uint32_t chunk_idx = 0; used_chunks; chunk_idx++, used_chunks >>= 1) {
      if (!(used_chunks & 1))
        continue;

      SharedMemoryABI::ChunkState state =
          SharedMemoryABI::GetChunkStateFromLayout(layout, chunk_idx);
      PERFETTO_DCHECK(state == SharedMemoryABI::kChunkBeingWritten ||
                      state == SharedMemoryABI::kChunkComplete);
      bool chunk_complete = state == SharedMemoryABI::kChunkComplete;

      SharedMemoryABI::Chunk chunk =
          abi->GetChunkUnchecked(page_idx, layout, chunk_idx);

      uint16_t packet_count;
      uint8_t flags;
      // GetPacketCountAndFlags has acquire_load semantics.
      std::tie(packet_count, flags) = chunk.GetPacketCountAndFlags();

      // It only makes sense to copy an incomplete chunk if there's at least
      // one full packet available. (The producer may not have completed the
      // last packet in it yet, so we need at least 2.)
      if (!chunk_complete && packet_count < 2)
        continue;

      // At this point, it is safe to access the remaining header fields of
      // the chunk. Even if the chunk was only just transferred from
      // kChunkFree into kChunkBeingWritten state, the header should be
      // written completely once the packet count increased above 1 (it was
      // reset to 0 by the service when the chunk was freed).

      WriterID writer_id = chunk.writer_id();
      base::Optional<BufferID> target_buffer_id =
          producer->buffer_id_for_writer(writer_id);

      // We can only scrape this chunk if we know which log buffer to copy it
      // into.
      if (!target_buffer_id)
        continue;

      // Skip chunks that don't belong to the requested tracing session.
      bool target_buffer_belongs_to_session =
          std::find(session_buffers.begin(), session_buffers.end(),
                    *target_buffer_id) != session_buffers.end();
      if (!target_buffer_belongs_to_session)
        continue;

      uint32_t chunk_id =
          chunk.header()->chunk_id.load(std::memory_order_relaxed);

      CopyProducerPageIntoLogBuffer(
          producer->id_, producer->uid_, writer_id, chunk_id, *target_buffer_id,
          packet_count, flags, chunk_complete, chunk.payload_begin(),
          chunk.payload_size());
    }
  }
}

void TracingServiceImpl::FlushAndDisableTracing(TracingSessionID tsid) {
  PERFETTO_DCHECK_THREAD(thread_checker_);
  PERFETTO_DLOG("Triggering final flush for %" PRIu64, tsid);
  auto weak_this = weak_ptr_factory_.GetWeakPtr();
  Flush(tsid, 0, [weak_this, tsid](bool success) {
    // This was a DLOG up to Jun 2021 (v16, Android S).
    PERFETTO_LOG("FlushAndDisableTracing(%" PRIu64 ") done, success=%d", tsid,
                 success);
    if (!weak_this)
      return;
    TracingSession* session = weak_this->GetTracingSession(tsid);
    session->final_flush_outcome = success ? TraceStats::FINAL_FLUSH_SUCCEEDED
                                           : TraceStats::FINAL_FLUSH_FAILED;
    if (session->consumer_maybe_null) {
      // If the consumer is still attached, just disable the session but give it
      // a chance to read the contents.
      weak_this->DisableTracing(tsid);
    } else {
      // If the consumer detached, destroy the session. If the consumer did
      // start the session in long-tracing mode, the service will have saved
      // the contents to the passed file. If not, the contents will be
      // destroyed.
      weak_this->FreeBuffers(tsid);
    }
  });
}

void TracingServiceImpl::PeriodicFlushTask(TracingSessionID tsid,
                                           bool post_next_only) {
  PERFETTO_DCHECK_THREAD(thread_checker_);
  TracingSession* tracing_session = GetTracingSession(tsid);
  if (!tracing_session || tracing_session->state != TracingSession::STARTED)
    return;

  uint32_t flush_period_ms = tracing_session->config.flush_period_ms();
  auto weak_this = weak_ptr_factory_.GetWeakPtr();
  task_runner_->PostDelayedTask(
      [weak_this, tsid] {
        if (weak_this)
          weak_this->PeriodicFlushTask(tsid, /*post_next_only=*/false);
      },
      flush_period_ms - static_cast<uint32_t>(base::GetWallTimeMs().count() %
                                              flush_period_ms));

  if (post_next_only)
    return;

  PERFETTO_DLOG("Triggering periodic flush for trace session %" PRIu64, tsid);
  Flush(tsid, 0, [](bool success) {
    if (!success)
      PERFETTO_ELOG("Periodic flush timed out");
  });
}

void TracingServiceImpl::PeriodicClearIncrementalStateTask(
    TracingSessionID tsid,
    bool post_next_only) {
  PERFETTO_DCHECK_THREAD(thread_checker_);
  TracingSession* tracing_session = GetTracingSession(tsid);
  if (!tracing_session || tracing_session->state != TracingSession::STARTED)
    return;

  uint32_t clear_period_ms =
      tracing_session->config.incremental_state_config().clear_period_ms();
  auto weak_this = weak_ptr_factory_.GetWeakPtr();
  task_runner_->PostDelayedTask(
      [weak_this, tsid] {
        if (weak_this)
          weak_this->PeriodicClearIncrementalStateTask(
              tsid, /*post_next_only=*/false);
      },
      clear_period_ms - static_cast<uint32_t>(base::GetWallTimeMs().count() %
                                              clear_period_ms));

  if (post_next_only)
    return;

  PERFETTO_DLOG(
      "Performing periodic incremental state clear for trace session %" PRIu64,
      tsid);

  // Queue the IPCs to producers with active data sources that opted in.
  std::map<ProducerID, std::vector<DataSourceInstanceID>> clear_map;
  for (const auto& kv : tracing_session->data_source_instances) {
    ProducerID producer_id = kv.first;
    const DataSourceInstance& data_source = kv.second;
    if (data_source.handles_incremental_state_clear)
      clear_map[producer_id].push_back(data_source.instance_id);
  }

  for (const auto& kv : clear_map) {
    ProducerID producer_id = kv.first;
    const std::vector<DataSourceInstanceID>& data_sources = kv.second;
    ProducerEndpointImpl* producer = GetProducer(producer_id);
    if (!producer) {
      PERFETTO_DFATAL("Producer does not exist.");
      continue;
    }
    producer->ClearIncrementalState(data_sources);
  }
}

// Note: when this is called to write into a file passed when starting tracing
// |consumer| will be == nullptr (as opposite to the case of a consumer asking
// to send the trace data back over IPC).
bool TracingServiceImpl::ReadBuffers(TracingSessionID tsid,
                                     ConsumerEndpointImpl* consumer) {
  PERFETTO_DCHECK_THREAD(thread_checker_);
  TracingSession* tracing_session = GetTracingSession(tsid);
  if (!tracing_session) {
    // This will be hit systematically from the PostDelayedTask when directly
    // writing into the file (in which case consumer == nullptr). Suppress the
    // log in this case as it's just spam.
    if (consumer) {
      PERFETTO_DLOG("Cannot ReadBuffers(): no tracing session is active");
    }
    return false;
  }

  // When a tracing session is waiting for a trigger it is considered empty. If
  // a tracing session finishes and moves into DISABLED without ever receiving a
  // trigger the trace should never return any data. This includes the synthetic
  // packets like TraceConfig and Clock snapshots. So we bail out early and let
  // the consumer know there is no data.
  if (!tracing_session->config.trigger_config().triggers().empty() &&
      tracing_session->received_triggers.empty() &&
      !tracing_session->seized_for_bugreport) {
    PERFETTO_DLOG(
        "ReadBuffers(): tracing session has not received a trigger yet.");
    return false;
  }

  // This can happen if the file is closed by a previous task because it reaches
  // |max_file_size_bytes|.
  if (!tracing_session->write_into_file && !consumer)
    return false;

  if (tracing_session->write_into_file && consumer) {
    // If the consumer enabled tracing and asked to save the contents into the
    // passed file makes little sense to also try to read the buffers over IPC,
    // as that would just steal data from the periodic draining task.
    PERFETTO_ELOG("Consumer trying to read from write_into_file session.");
    return false;
  }

  std::vector<TracePacket> packets;
  packets.reserve(1024);  // Just an educated guess to avoid trivial expansions.

  // If a bugreport request happened and the trace was stolen for that, give
  // an empty trace with a clear signal to the consumer. This deals only with
  // the case of readback-from-IPC. A similar code-path deals with the
  // write_into_file case in MaybeSaveTraceForBugreport().
  if (tracing_session->seized_for_bugreport && consumer) {
    if (!tracing_session->config.builtin_data_sources()
             .disable_service_events()) {
      EmitSeizedForBugreportLifecycleEvent(&packets);
    }
    EmitLifecycleEvents(tracing_session, &packets);
    consumer->consumer_->OnTraceData(std::move(packets), /*has_more=*/false);
    return true;
  }

  if (!tracing_session->initial_clock_snapshot.empty()) {
    EmitClockSnapshot(tracing_session,
                      std::move(tracing_session->initial_clock_snapshot),
                      &packets);
  }

  for (auto& snapshot : tracing_session->clock_snapshot_ring_buffer) {
    PERFETTO_DCHECK(!snapshot.empty());
    EmitClockSnapshot(tracing_session, std::move(snapshot), &packets);
  }
  tracing_session->clock_snapshot_ring_buffer.clear();

  if (tracing_session->should_emit_sync_marker) {
    EmitSyncMarker(&packets);
    tracing_session->should_emit_sync_marker = false;
  }

  if (!tracing_session->config.builtin_data_sources().disable_trace_config()) {
    MaybeEmitTraceConfig(tracing_session, &packets);
    MaybeEmitReceivedTriggers(tracing_session, &packets);
  }
  if (!tracing_session->config.builtin_data_sources().disable_system_info())
    MaybeEmitSystemInfo(tracing_session, &packets);

  // Note that in the proto comment, we guarantee that the tracing_started
  // lifecycle event will be emitted before any data packets so make sure to
  // keep this before reading the tracing buffers.
  if (!tracing_session->config.builtin_data_sources().disable_service_events())
    EmitLifecycleEvents(tracing_session, &packets);

  size_t packets_bytes = 0;  // SUM(slice.size() for each slice in |packets|).
  size_t total_slices = 0;   // SUM(#slices in |packets|).

  // Add up size for packets added by the Maybe* calls above.
  for (const TracePacket& packet : packets) {
    packets_bytes += packet.size();
    total_slices += packet.slices().size();
  }

  // This is a rough threshold to determine how much to read from the buffer in
  // each task. This is to avoid executing a single huge sending task for too
  // long and risk to hit the watchdog. This is *not* an upper bound: we just
  // stop accumulating new packets and PostTask *after* we cross this threshold.
  // This constant essentially balances the PostTask and IPC overhead vs the
  // responsiveness of the service. An extremely small value will cause one IPC
  // and one PostTask for each slice but will keep the service extremely
  // responsive. An extremely large value will batch the send for the full
  // buffer in one large task, will hit the blocking send() once the socket
  // buffers are full and hang the service for a bit (until the consumer
  // catches up).
  static constexpr size_t kApproxBytesPerTask = 32768;
  bool did_hit_threshold = false;

  // TODO(primiano): Extend the ReadBuffers API to allow reading only some
  // buffers, not all of them in one go.
  for (size_t buf_idx = 0;
       buf_idx < tracing_session->num_buffers() && !did_hit_threshold;
       buf_idx++) {
    auto tbuf_iter = buffers_.find(tracing_session->buffers_index[buf_idx]);
    if (tbuf_iter == buffers_.end()) {
      PERFETTO_DFATAL("Buffer not found.");
      continue;
    }
    TraceBuffer& tbuf = *tbuf_iter->second;
    tbuf.BeginRead();
    while (!did_hit_threshold) {
      TracePacket packet;
      TraceBuffer::PacketSequenceProperties sequence_properties{};
      bool previous_packet_dropped;
      if (!tbuf.ReadNextTracePacket(&packet, &sequence_properties,
                                    &previous_packet_dropped)) {
        break;
      }
      PERFETTO_DCHECK(sequence_properties.producer_id_trusted != 0);
      PERFETTO_DCHECK(sequence_properties.writer_id != 0);
      PERFETTO_DCHECK(sequence_properties.producer_uid_trusted != kInvalidUid);
      PERFETTO_DCHECK(packet.size() > 0);
      if (!PacketStreamValidator::Validate(packet.slices())) {
        tracing_session->invalid_packets++;
        PERFETTO_DLOG("Dropping invalid packet");
        continue;
      }

      // Append a slice with the trusted field data. This can't be spoofed
      // because above we validated that the existing slices don't contain any
      // trusted fields. For added safety we append instead of prepending
      // because according to protobuf semantics, if the same field is
      // encountered multiple times the last instance takes priority. Note that
      // truncated packets are also rejected, so the producer can't give us a
      // partial packet (e.g., a truncated string) which only becomes valid when
      // the trusted data is appended here.
      Slice slice = Slice::Allocate(32);
      protozero::StaticBuffered<protos::pbzero::TracePacket> trusted_packet(
          slice.own_data(), slice.size);
      trusted_packet->set_trusted_uid(
          static_cast<int32_t>(sequence_properties.producer_uid_trusted));
      trusted_packet->set_trusted_packet_sequence_id(
          tracing_session->GetPacketSequenceID(
              sequence_properties.producer_id_trusted,
              sequence_properties.writer_id));
      if (previous_packet_dropped)
        trusted_packet->set_previous_packet_dropped(previous_packet_dropped);
      slice.size = trusted_packet.Finalize();
      packet.AddSlice(std::move(slice));

      // Append the packet (inclusive of the trusted uid) to |packets|.
      packets_bytes += packet.size();
      total_slices += packet.slices().size();
      did_hit_threshold = packets_bytes >= kApproxBytesPerTask &&
                          !tracing_session->write_into_file;
      packets.emplace_back(std::move(packet));
    }  // for(packets...)
  }    // for(buffers...)

  const bool has_more = did_hit_threshold;

  size_t prev_packets_size = packets.size();
  if (!tracing_session->config.builtin_data_sources()
           .disable_service_events()) {
    // We don't bother snapshotting clocks here because we wouldn't be able to
    // emit it and we shouldn't have significant drift from the last snapshot in
    // any case.
    SnapshotLifecyleEvent(tracing_session,
                          protos::pbzero::TracingServiceEvent::
                              kReadTracingBuffersCompletedFieldNumber,
                          false /* snapshot_clocks */);
    EmitLifecycleEvents(tracing_session, &packets);
  }

  // Only emit the stats when there is no more trace data is available to read.
  // That way, any problems that occur while reading from the buffers are
  // reflected in the emitted stats. This is particularly important for use
  // cases where ReadBuffers is only ever called after the tracing session is
  // stopped.
  if (!has_more && tracing_session->should_emit_stats) {
    EmitStats(tracing_session, &packets);
    tracing_session->should_emit_stats = false;
  }

  // Add sizes of packets emitted by the EmitLifecycleEvents + EmitStats.
  for (size_t i = prev_packets_size; i < packets.size(); ++i) {
    packets_bytes += packets[i].size();
    total_slices += packets[i].slices().size();
  }

  // +-------------------------------------------------------------------------+
  // | NO MORE CHANGES TO |packets| AFTER THIS POINT.                          |
  // +-------------------------------------------------------------------------+

  // If the tracing session specified a filter, run all packets through the
  // filter and replace them with the filter results.
  // The process below mantains the cardinality of input packets. Even if an
  // entire packet is filtered out, we emit a zero-sized TracePacket proto. That
  // makes debugging and reasoning about the trace stats easier.
  // This place swaps the contents of each |packets| entry in place.
  if (tracing_session->trace_filter) {
    auto& trace_filter = *tracing_session->trace_filter;
    // The filter root shoud be reset from protos.Trace to protos.TracePacket
    // by the earlier call to SetFilterRoot() in EnableTracing().
    PERFETTO_DCHECK(trace_filter.root_msg_index() != 0);
    std::vector<protozero::MessageFilter::InputSlice> filter_input;
    for (auto it = packets.begin(); it != packets.end(); ++it) {
      const auto& packet_slices = it->slices();
      filter_input.clear();
      filter_input.resize(packet_slices.size());
      ++tracing_session->filter_input_packets;
      tracing_session->filter_input_bytes += it->size();
      for (size_t i = 0; i < packet_slices.size(); ++i)
        filter_input[i] = {packet_slices[i].start, packet_slices[i].size};
      auto filtered_packet = trace_filter.FilterMessageFragments(
          &filter_input[0], filter_input.size());

      // Replace the packet in-place with the filtered one (unless failed).
      *it = TracePacket();
      if (filtered_packet.error) {
        ++tracing_session->filter_errors;
        PERFETTO_DLOG("Trace packet filtering failed @ packet %" PRIu64,
                      tracing_session->filter_input_packets);
        continue;
      }
      tracing_session->filter_output_bytes += filtered_packet.size;
      it->AddSlice(Slice::TakeOwnership(std::move(filtered_packet.data),
                                        filtered_packet.size));

    }  // for (packet)
  }    // if (trace_filter)

  // If the caller asked us to write into a file by setting
  // |write_into_file| == true in the trace config, drain the packets read
  // (if any) into the given file descriptor.
  if (tracing_session->write_into_file) {
    const uint64_t max_size = tracing_session->max_file_size_bytes
                                  ? tracing_session->max_file_size_bytes
                                  : std::numeric_limits<size_t>::max();

    // When writing into a file, the file should look like a root trace.proto
    // message. Each packet should be prepended with a proto preamble stating
    // its field id (within trace.proto) and size. Hence the addition below.
    const size_t max_iovecs = total_slices + packets.size();

    size_t num_iovecs = 0;
    bool stop_writing_into_file = tracing_session->write_period_ms == 0;
    std::unique_ptr<struct iovec[]> iovecs(new struct iovec[max_iovecs]);
    size_t num_iovecs_at_last_packet = 0;
    uint64_t bytes_about_to_be_written = 0;
    for (TracePacket& packet : packets) {
      std::tie(iovecs[num_iovecs].iov_base, iovecs[num_iovecs].iov_len) =
          packet.GetProtoPreamble();
      bytes_about_to_be_written += iovecs[num_iovecs].iov_len;
      num_iovecs++;
      for (const Slice& slice : packet.slices()) {
        // writev() doesn't change the passed pointer. However, struct iovec
        // take a non-const ptr because it's the same struct used by readv().
        // Hence the const_cast here.
        char* start = static_cast<char*>(const_cast<void*>(slice.start));
        bytes_about_to_be_written += slice.size;
        iovecs[num_iovecs++] = {start, slice.size};
      }

      if (tracing_session->bytes_written_into_file +
              bytes_about_to_be_written >=
          max_size) {
        stop_writing_into_file = true;
        num_iovecs = num_iovecs_at_last_packet;
        break;
      }

      num_iovecs_at_last_packet = num_iovecs;
    }
    PERFETTO_DCHECK(num_iovecs <= max_iovecs);
    int fd = *tracing_session->write_into_file;

    uint64_t total_wr_size = 0;

    // writev() can take at most IOV_MAX entries per call. Batch them.
    constexpr size_t kIOVMax = IOV_MAX;
    for (size_t i = 0; i < num_iovecs; i += kIOVMax) {
      int iov_batch_size = static_cast<int>(std::min(num_iovecs - i, kIOVMax));
      ssize_t wr_size = PERFETTO_EINTR(writev(fd, &iovecs[i], iov_batch_size));
      if (wr_size <= 0) {
        PERFETTO_PLOG("writev() failed");
        stop_writing_into_file = true;
        break;
      }
      total_wr_size += static_cast<size_t>(wr_size);
    }

    tracing_session->bytes_written_into_file += total_wr_size;

    PERFETTO_DLOG("Draining into file, written: %" PRIu64 " KB, stop: %d",
                  (total_wr_size + 1023) / 1024, stop_writing_into_file);
    if (stop_writing_into_file) {
      // Ensure all data was written to the file before we close it.
      base::FlushFile(fd);
      tracing_session->write_into_file.reset();
      tracing_session->write_period_ms = 0;
      if (tracing_session->state == TracingSession::STARTED)
        DisableTracing(tsid);
      return true;
    }

    auto weak_this = weak_ptr_factory_.GetWeakPtr();
    task_runner_->PostDelayedTask(
        [weak_this, tsid] {
          if (weak_this)
            weak_this->ReadBuffers(tsid, nullptr);
        },
        tracing_session->delay_to_next_write_period_ms());
    return true;
  }  // if (tracing_session->write_into_file)

  if (has_more) {
    auto weak_consumer = consumer->weak_ptr_factory_.GetWeakPtr();
    auto weak_this = weak_ptr_factory_.GetWeakPtr();
    task_runner_->PostTask([weak_this, weak_consumer, tsid] {
      if (!weak_this || !weak_consumer)
        return;
      weak_this->ReadBuffers(tsid, weak_consumer.get());
    });
  }

  // Keep this as tail call, just in case the consumer re-enters.
  consumer->consumer_->OnTraceData(std::move(packets), has_more);
  return true;
}

void TracingServiceImpl::FreeBuffers(TracingSessionID tsid) {
  PERFETTO_DCHECK_THREAD(thread_checker_);
  PERFETTO_DLOG("Freeing buffers for session %" PRIu64, tsid);
  TracingSession* tracing_session = GetTracingSession(tsid);
  if (!tracing_session) {
    PERFETTO_DLOG("FreeBuffers() failed, invalid session ID %" PRIu64, tsid);
    return;  // TODO(primiano): signal failure?
  }
  DisableTracing(tsid, /*disable_immediately=*/true);

  PERFETTO_DCHECK(tracing_session->AllDataSourceInstancesStopped());
  tracing_session->data_source_instances.clear();

  for (auto& producer_entry : producers_) {
    ProducerEndpointImpl* producer = producer_entry.second;
    producer->OnFreeBuffers(tracing_session->buffers_index);
  }

  for (BufferID buffer_id : tracing_session->buffers_index) {
    buffer_ids_.Free(buffer_id);
    PERFETTO_DCHECK(buffers_.count(buffer_id) == 1);
    buffers_.erase(buffer_id);
  }
  bool notify_traceur = tracing_session->config.notify_traceur();
  bool is_long_trace =
      (tracing_session->config.write_into_file() &&
       tracing_session->config.file_write_period_ms() < kMillisPerDay);
  bool seized_for_bugreport = tracing_session->seized_for_bugreport;
  tracing_sessions_.erase(tsid);
  tracing_session = nullptr;
  UpdateMemoryGuardrail();

  PERFETTO_LOG("Tracing session %" PRIu64 " ended, total sessions:%zu", tsid,
               tracing_sessions_.size());

#if PERFETTO_BUILDFLAG(PERFETTO_ANDROID_BUILD) && \
    PERFETTO_BUILDFLAG(PERFETTO_OS_ANDROID)
  if (notify_traceur && (seized_for_bugreport || is_long_trace)) {
    PERFETTO_LAZY_LOAD(android_internal::NotifyTraceSessionEnded, notify_fn);
    if (!notify_fn || !notify_fn(seized_for_bugreport))
      PERFETTO_ELOG("Failed to notify Traceur long tracing has ended");
  }
#else
  base::ignore_result(notify_traceur);
  base::ignore_result(is_long_trace);
  base::ignore_result(seized_for_bugreport);
#endif
}

void TracingServiceImpl::RegisterDataSource(ProducerID producer_id,
                                            const DataSourceDescriptor& desc) {
  PERFETTO_DCHECK_THREAD(thread_checker_);
  PERFETTO_DLOG("Producer %" PRIu16 " registered data source \"%s\"",
                producer_id, desc.name().c_str());

  PERFETTO_DCHECK(!desc.name().empty());
  auto reg_ds = data_sources_.emplace(desc.name(),
                                      RegisteredDataSource{producer_id, desc});

  // If there are existing tracing sessions, we need to check if the new
  // data source is enabled by any of them.
  if (tracing_sessions_.empty())
    return;

  ProducerEndpointImpl* producer = GetProducer(producer_id);
  if (!producer) {
    PERFETTO_DFATAL("Producer not found.");
    return;
  }

  for (auto& iter : tracing_sessions_) {
    TracingSession& tracing_session = iter.second;
    if (tracing_session.state != TracingSession::STARTED &&
        tracing_session.state != TracingSession::CONFIGURED) {
      continue;
    }

    TraceConfig::ProducerConfig producer_config;
    for (auto& config : tracing_session.config.producers()) {
      if (producer->name_ == config.producer_name()) {
        producer_config = config;
        break;
      }
    }
    for (const TraceConfig::DataSource& cfg_data_source :
         tracing_session.config.data_sources()) {
      if (cfg_data_source.config().name() != desc.name())
        continue;
      DataSourceInstance* ds_inst = SetupDataSource(
          cfg_data_source, producer_config, reg_ds->second, &tracing_session);
      if (ds_inst && tracing_session.state == TracingSession::STARTED)
        StartDataSourceInstance(producer, &tracing_session, ds_inst);
    }
  }
}

void TracingServiceImpl::StopDataSourceInstance(ProducerEndpointImpl* producer,
                                                TracingSession* tracing_session,
                                                DataSourceInstance* instance,
                                                bool disable_immediately) {
  const DataSourceInstanceID ds_inst_id = instance->instance_id;
  if (instance->will_notify_on_stop && !disable_immediately) {
    instance->state = DataSourceInstance::STOPPING;
  } else {
    instance->state = DataSourceInstance::STOPPED;
  }
  if (tracing_session->consumer_maybe_null) {
    tracing_session->consumer_maybe_null->OnDataSourceInstanceStateChange(
        *producer, *instance);
  }
  producer->StopDataSource(ds_inst_id);
}

void TracingServiceImpl::UnregisterDataSource(ProducerID producer_id,
                                              const std::string& name) {
  PERFETTO_DCHECK_THREAD(thread_checker_);
  PERFETTO_DLOG("Producer %" PRIu16 " unregistered data source \"%s\"",
                producer_id, name.c_str());
  PERFETTO_CHECK(producer_id);
  ProducerEndpointImpl* producer = GetProducer(producer_id);
  PERFETTO_DCHECK(producer);
  for (auto& kv : tracing_sessions_) {
    auto& ds_instances = kv.second.data_source_instances;
    bool removed = false;
    for (auto it = ds_instances.begin(); it != ds_instances.end();) {
      if (it->first == producer_id && it->second.data_source_name == name) {
        DataSourceInstanceID ds_inst_id = it->second.instance_id;
        if (it->second.state != DataSourceInstance::STOPPED) {
          if (it->second.state != DataSourceInstance::STOPPING) {
            StopDataSourceInstance(producer, &kv.second, &it->second,
                                   /* disable_immediately = */ false);
          }

          // Mark the instance as stopped immediately, since we are
          // unregistering it below.
          //
          //  The StopDataSourceInstance above might have set the state to
          //  STOPPING so this condition isn't an else.
          if (it->second.state == DataSourceInstance::STOPPING)
            NotifyDataSourceStopped(producer_id, ds_inst_id);
        }
        it = ds_instances.erase(it);
        removed = true;
      } else {
        ++it;
      }
    }  // for (data_source_instances)
    if (removed)
      MaybeNotifyAllDataSourcesStarted(&kv.second);
  }  // for (tracing_session)

  for (auto it = data_sources_.begin(); it != data_sources_.end(); ++it) {
    if (it->second.producer_id == producer_id &&
        it->second.descriptor.name() == name) {
      data_sources_.erase(it);
      return;
    }
  }

  PERFETTO_DFATAL(
      "Tried to unregister a non-existent data source \"%s\" for "
      "producer %" PRIu16,
      name.c_str(), producer_id);
}

TracingServiceImpl::DataSourceInstance* TracingServiceImpl::SetupDataSource(
    const TraceConfig::DataSource& cfg_data_source,
    const TraceConfig::ProducerConfig& producer_config,
    const RegisteredDataSource& data_source,
    TracingSession* tracing_session) {
  PERFETTO_DCHECK_THREAD(thread_checker_);
  ProducerEndpointImpl* producer = GetProducer(data_source.producer_id);
  PERFETTO_DCHECK(producer);
  // An existing producer that is not ftrace could have registered itself as
  // ftrace, we must not enable it in that case.
  if (lockdown_mode_ && producer->uid_ != uid_) {
    PERFETTO_DLOG("Lockdown mode: not enabling producer %hu", producer->id_);
    return nullptr;
  }
  // TODO(primiano): Add tests for registration ordering (data sources vs
  // consumers).
  if (!NameMatchesFilter(producer->name_,
                         cfg_data_source.producer_name_filter(),
                         cfg_data_source.producer_name_regex_filter())) {
    PERFETTO_DLOG("Data source: %s is filtered out for producer: %s",
                  cfg_data_source.config().name().c_str(),
                  producer->name_.c_str());
    return nullptr;
  }

  auto relative_buffer_id = cfg_data_source.config().target_buffer();
  if (relative_buffer_id >= tracing_session->num_buffers()) {
    PERFETTO_LOG(
        "The TraceConfig for DataSource %s specified a target_buffer out of "
        "bound (%d). Skipping it.",
        cfg_data_source.config().name().c_str(), relative_buffer_id);
    return nullptr;
  }

  // Create a copy of the DataSourceConfig specified in the trace config. This
  // will be passed to the producer after translating the |target_buffer| id.
  // The |target_buffer| parameter passed by the consumer in the trace config is
  // relative to the buffers declared in the same trace config. This has to be
  // translated to the global BufferID before passing it to the producers, which
  // don't know anything about tracing sessions and consumers.

  DataSourceInstanceID inst_id = ++last_data_source_instance_id_;
  auto insert_iter = tracing_session->data_source_instances.emplace(
      std::piecewise_construct,  //
      std::forward_as_tuple(producer->id_),
      std::forward_as_tuple(
          inst_id,
          cfg_data_source.config(),  //  Deliberate copy.
          data_source.descriptor.name(),
          data_source.descriptor.will_notify_on_start(),
          data_source.descriptor.will_notify_on_stop(),
          data_source.descriptor.handles_incremental_state_clear()));
  DataSourceInstance* ds_instance = &insert_iter->second;

  // New data source instance starts out in CONFIGURED state.
  if (tracing_session->consumer_maybe_null) {
    tracing_session->consumer_maybe_null->OnDataSourceInstanceStateChange(
        *producer, *ds_instance);
  }

  DataSourceConfig& ds_config = ds_instance->config;
  ds_config.set_trace_duration_ms(tracing_session->config.duration_ms());
  ds_config.set_stop_timeout_ms(tracing_session->data_source_stop_timeout_ms());
  ds_config.set_enable_extra_guardrails(
      tracing_session->config.enable_extra_guardrails());
  if (tracing_session->consumer_uid == 1066 /* AID_STATSD */ &&
      tracing_session->config.statsd_metadata().triggering_config_uid() !=
          2000 /* AID_SHELL */
      && tracing_session->config.statsd_metadata().triggering_config_uid() !=
             0 /* AID_ROOT */) {
    // StatsD can be triggered either by shell, root or an app that has DUMP and
    // USAGE_STATS permission. When triggered by shell or root, we do not want
    // to consider the trace a trusted system trace, as it was initiated by the
    // user. Otherwise, it has to come from an app with DUMP and
    // PACKAGE_USAGE_STATS, which has to be preinstalled and trusted by the
    // system.
    // Check for shell / root: https://bit.ly/3b7oZNi
    // Check for DUMP or PACKAGE_USAGE_STATS: https://bit.ly/3ep0NrR
    ds_config.set_session_initiator(
        DataSourceConfig::SESSION_INITIATOR_TRUSTED_SYSTEM);
  } else {
    // Unset in case the consumer set it.
    // We need to be able to trust this field.
    ds_config.set_session_initiator(
        DataSourceConfig::SESSION_INITIATOR_UNSPECIFIED);
  }
  ds_config.set_tracing_session_id(tracing_session->id);
  BufferID global_id = tracing_session->buffers_index[relative_buffer_id];
  PERFETTO_DCHECK(global_id);
  ds_config.set_target_buffer(global_id);

  PERFETTO_DLOG("Setting up data source %s with target buffer %" PRIu16,
                ds_config.name().c_str(), global_id);
  if (!producer->shared_memory()) {
    // Determine the SMB page size. Must be an integer multiple of 4k.
    // As for the SMB size below, the decision tree is as follows:
    // 1. Give priority to what is defined in the trace config.
    // 2. If unset give priority to the hint passed by the producer.
    // 3. Keep within bounds and ensure it's a multiple of 4k.
    size_t page_size = producer_config.page_size_kb() * 1024;
    if (page_size == 0)
      page_size = producer->shmem_page_size_hint_bytes_;

    // Determine the SMB size. Must be an integer multiple of the SMB page size.
    // The decision tree is as follows:
    // 1. Give priority to what defined in the trace config.
    // 2. If unset give priority to the hint passed by the producer.
    // 3. Keep within bounds and ensure it's a multiple of the page size.
    size_t shm_size = producer_config.shm_size_kb() * 1024;
    if (shm_size == 0)
      shm_size = producer->shmem_size_hint_bytes_;

    auto valid_sizes = EnsureValidShmSizes(shm_size, page_size);
    if (valid_sizes != std::tie(shm_size, page_size)) {
      PERFETTO_DLOG(
          "Invalid configured SMB sizes: shm_size %zu page_size %zu. Falling "
          "back to shm_size %zu page_size %zu.",
          shm_size, page_size, std::get<0>(valid_sizes),
          std::get<1>(valid_sizes));
    }
    std::tie(shm_size, page_size) = valid_sizes;

    // TODO(primiano): right now Create() will suicide in case of OOM if the
    // mmap fails. We should instead gracefully fail the request and tell the
    // client to go away.
    PERFETTO_DLOG("Creating SMB of %zu KB for producer \"%s\"", shm_size / 1024,
                  producer->name_.c_str());
    auto shared_memory = shm_factory_->CreateSharedMemory(shm_size);
    producer->SetupSharedMemory(std::move(shared_memory), page_size,
                                /*provided_by_producer=*/false);
  }
  producer->SetupDataSource(inst_id, ds_config);
  return ds_instance;
}

// Note: all the fields % *_trusted ones are untrusted, as in, the Producer
// might be lying / returning garbage contents. |src| and |size| can be trusted
// in terms of being a valid pointer, but not the contents.
void TracingServiceImpl::CopyProducerPageIntoLogBuffer(
    ProducerID producer_id_trusted,
    uid_t producer_uid_trusted,
    WriterID writer_id,
    ChunkID chunk_id,
    BufferID buffer_id,
    uint16_t num_fragments,
    uint8_t chunk_flags,
    bool chunk_complete,
    const uint8_t* src,
    size_t size) {
  PERFETTO_DCHECK_THREAD(thread_checker_);

  ProducerEndpointImpl* producer = GetProducer(producer_id_trusted);
  if (!producer) {
    PERFETTO_DFATAL("Producer not found.");
    chunks_discarded_++;
    return;
  }

  TraceBuffer* buf = GetBufferByID(buffer_id);
  if (!buf) {
    PERFETTO_DLOG("Could not find target buffer %" PRIu16
                  " for producer %" PRIu16,
                  buffer_id, producer_id_trusted);
    chunks_discarded_++;
    return;
  }

  // Verify that the producer is actually allowed to write into the target
  // buffer specified in the request. This prevents a malicious producer from
  // injecting data into a log buffer that belongs to a tracing session the
  // producer is not part of.
  if (!producer->is_allowed_target_buffer(buffer_id)) {
    PERFETTO_ELOG("Producer %" PRIu16
                  " tried to write into forbidden target buffer %" PRIu16,
                  producer_id_trusted, buffer_id);
    PERFETTO_DFATAL("Forbidden target buffer");
    chunks_discarded_++;
    return;
  }

  // If the writer was registered by the producer, it should only write into the
  // buffer it was registered with.
  base::Optional<BufferID> associated_buffer =
      producer->buffer_id_for_writer(writer_id);
  if (associated_buffer && *associated_buffer != buffer_id) {
    PERFETTO_ELOG("Writer %" PRIu16 " of producer %" PRIu16
                  " was registered to write into target buffer %" PRIu16
                  ", but tried to write into buffer %" PRIu16,
                  writer_id, producer_id_trusted, *associated_buffer,
                  buffer_id);
    PERFETTO_DFATAL("Wrong target buffer");
    chunks_discarded_++;
    return;
  }

  buf->CopyChunkUntrusted(producer_id_trusted, producer_uid_trusted, writer_id,
                          chunk_id, num_fragments, chunk_flags, chunk_complete,
                          src, size);
}

void TracingServiceImpl::ApplyChunkPatches(
    ProducerID producer_id_trusted,
    const std::vector<CommitDataRequest::ChunkToPatch>& chunks_to_patch) {
  PERFETTO_DCHECK_THREAD(thread_checker_);

  for (const auto& chunk : chunks_to_patch) {
    const ChunkID chunk_id = static_cast<ChunkID>(chunk.chunk_id());
    const WriterID writer_id = static_cast<WriterID>(chunk.writer_id());
    TraceBuffer* buf =
        GetBufferByID(static_cast<BufferID>(chunk.target_buffer()));
    static_assert(std::numeric_limits<ChunkID>::max() == kMaxChunkID,
                  "Add a '|| chunk_id > kMaxChunkID' below if this fails");
    if (!writer_id || writer_id > kMaxWriterID || !buf) {
      // This can genuinely happen when the trace is stopped. The producers
      // might see the stop signal with some delay and try to keep sending
      // patches left soon after.
      PERFETTO_DLOG(
          "Received invalid chunks_to_patch request from Producer: %" PRIu16
          ", BufferID: %" PRIu32 " ChunkdID: %" PRIu32 " WriterID: %" PRIu16,
          producer_id_trusted, chunk.target_buffer(), chunk_id, writer_id);
      patches_discarded_ += static_cast<uint64_t>(chunk.patches_size());
      continue;
    }

    // Note, there's no need to validate that the producer is allowed to write
    // to the specified buffer ID (or that it's the correct buffer ID for a
    // registered TraceWriter). That's because TraceBuffer uses the producer ID
    // and writer ID to look up the chunk to patch. If the producer specifies an
    // incorrect buffer, this lookup will fail and TraceBuffer will ignore the
    // patches. Because the producer ID is trusted, there's also no way for a
    // malicious producer to patch another producer's data.

    // Speculate on the fact that there are going to be a limited amount of
    // patches per request, so we can allocate the |patches| array on the stack.
    std::array<TraceBuffer::Patch, 1024> patches;  // Uninitialized.
    if (chunk.patches().size() > patches.size()) {
      PERFETTO_ELOG("Too many patches (%zu) batched in the same request",
                    patches.size());
      PERFETTO_DFATAL("Too many patches");
      patches_discarded_ += static_cast<uint64_t>(chunk.patches_size());
      continue;
    }

    size_t i = 0;
    for (const auto& patch : chunk.patches()) {
      const std::string& patch_data = patch.data();
      if (patch_data.size() != patches[i].data.size()) {
        PERFETTO_ELOG("Received patch from producer: %" PRIu16
                      " of unexpected size %zu",
                      producer_id_trusted, patch_data.size());
        patches_discarded_++;
        continue;
      }
      patches[i].offset_untrusted = patch.offset();
      memcpy(&patches[i].data[0], patch_data.data(), patches[i].data.size());
      i++;
    }
    buf->TryPatchChunkContents(producer_id_trusted, writer_id, chunk_id,
                               &patches[0], i, chunk.has_more_patches());
  }
}

TracingServiceImpl::TracingSession* TracingServiceImpl::GetDetachedSession(
    uid_t uid,
    const std::string& key) {
  PERFETTO_DCHECK_THREAD(thread_checker_);
  for (auto& kv : tracing_sessions_) {
    TracingSession* session = &kv.second;
    if (session->consumer_uid == uid && session->detach_key == key) {
      PERFETTO_DCHECK(session->consumer_maybe_null == nullptr);
      return session;
    }
  }
  return nullptr;
}

TracingServiceImpl::TracingSession* TracingServiceImpl::GetTracingSession(
    TracingSessionID tsid) {
  PERFETTO_DCHECK_THREAD(thread_checker_);
  auto it = tsid ? tracing_sessions_.find(tsid) : tracing_sessions_.end();
  if (it == tracing_sessions_.end())
    return nullptr;
  return &it->second;
}

ProducerID TracingServiceImpl::GetNextProducerID() {
  PERFETTO_DCHECK_THREAD(thread_checker_);
  PERFETTO_CHECK(producers_.size() < kMaxProducerID);
  do {
    ++last_producer_id_;
  } while (producers_.count(last_producer_id_) || last_producer_id_ == 0);
  PERFETTO_DCHECK(last_producer_id_ > 0 && last_producer_id_ <= kMaxProducerID);
  return last_producer_id_;
}

TraceBuffer* TracingServiceImpl::GetBufferByID(BufferID buffer_id) {
  auto buf_iter = buffers_.find(buffer_id);
  if (buf_iter == buffers_.end())
    return nullptr;
  return &*buf_iter->second;
}

void TracingServiceImpl::OnStartTriggersTimeout(TracingSessionID tsid) {
  // Skip entirely the flush if the trace session doesn't exist anymore.
  // This is to prevent misleading error messages to be logged.
  //
  // if the trace has started from the trigger we rely on
  // the |stop_delay_ms| from the trigger so don't flush and
  // disable if we've moved beyond a CONFIGURED state
  auto* tracing_session_ptr = GetTracingSession(tsid);
  if (tracing_session_ptr &&
      tracing_session_ptr->state == TracingSession::CONFIGURED) {
    PERFETTO_DLOG("Disabling TracingSession %" PRIu64
                  " since no triggers activated.",
                  tsid);
    // No data should be returned from ReadBuffers() regardless of if we
    // call FreeBuffers() or DisableTracing(). This is because in
    // STOP_TRACING we need this promise in either case, and using
    // DisableTracing() allows a graceful shutdown. Consumers can follow
    // their normal path and check the buffers through ReadBuffers() and
    // the code won't hang because the tracing session will still be
    // alive just disabled.
    DisableTracing(tsid);
  }
}

void TracingServiceImpl::UpdateMemoryGuardrail() {
#if PERFETTO_BUILDFLAG(PERFETTO_WATCHDOG)
  uint64_t total_buffer_bytes = 0;

  // Sum up all the shared memory buffers.
  for (const auto& id_to_producer : producers_) {
    if (id_to_producer.second->shared_memory())
      total_buffer_bytes += id_to_producer.second->shared_memory()->size();
  }

  // Sum up all the trace buffers.
  for (const auto& id_to_buffer : buffers_) {
    total_buffer_bytes += id_to_buffer.second->size();
  }

  // Set the guard rail to 32MB + the sum of all the buffers over a 30 second
  // interval.
  uint64_t guardrail = base::kWatchdogDefaultMemorySlack + total_buffer_bytes;
  base::Watchdog::GetInstance()->SetMemoryLimit(guardrail, 30 * 1000);
#endif
}

void TracingServiceImpl::PeriodicSnapshotTask(TracingSessionID tsid) {
  auto* tracing_session = GetTracingSession(tsid);
  if (!tracing_session)
    return;
  if (tracing_session->state != TracingSession::STARTED)
    return;
  tracing_session->should_emit_sync_marker = true;
  tracing_session->should_emit_stats = true;
  MaybeSnapshotClocksIntoRingBuffer(tracing_session);
}

void TracingServiceImpl::SnapshotLifecyleEvent(TracingSession* tracing_session,
                                               uint32_t field_id,
                                               bool snapshot_clocks) {
  // field_id should be an id of a field in TracingServiceEvent.
  auto& lifecycle_events = tracing_session->lifecycle_events;
  auto event_it =
      std::find_if(lifecycle_events.begin(), lifecycle_events.end(),
                   [field_id](const TracingSession::LifecycleEvent& event) {
                     return event.field_id == field_id;
                   });

  TracingSession::LifecycleEvent* event;
  if (event_it == lifecycle_events.end()) {
    lifecycle_events.emplace_back(field_id);
    event = &lifecycle_events.back();
  } else {
    event = &*event_it;
  }

  // Snapshot the clocks before capturing the timestamp for the event so we can
  // use this snapshot to resolve the event timestamp if necessary.
  if (snapshot_clocks)
    MaybeSnapshotClocksIntoRingBuffer(tracing_session);

  // Erase before emplacing to prevent a unncessary doubling of memory if
  // not needed.
  if (event->timestamps.size() >= event->max_size) {
    event->timestamps.erase_front(1 + event->timestamps.size() -
                                  event->max_size);
  }
  event->timestamps.emplace_back(base::GetBootTimeNs().count());
}

void TracingServiceImpl::MaybeSnapshotClocksIntoRingBuffer(
    TracingSession* tracing_session) {
  if (tracing_session->config.builtin_data_sources()
          .disable_clock_snapshotting()) {
    return;
  }

  // We are making an explicit copy of the latest snapshot (if it exists)
  // because SnapshotClocks reads this data and computes the drift based on its
  // content. If the clock drift is high enough, it will update the contents of
  // |snapshot| and return true. Otherwise, it will return false.
  TracingSession::ClockSnapshotData snapshot =
      tracing_session->clock_snapshot_ring_buffer.empty()
          ? TracingSession::ClockSnapshotData()
          : tracing_session->clock_snapshot_ring_buffer.back();
  bool did_update = SnapshotClocks(&snapshot);
  if (did_update) {
    // This means clocks drifted enough since last snapshot. See the comment
    // in SnapshotClocks.
    auto* snapshot_buffer = &tracing_session->clock_snapshot_ring_buffer;

    // Erase before emplacing to prevent a unncessary doubling of memory if
    // not needed.
    static constexpr uint32_t kClockSnapshotRingBufferSize = 16;
    if (snapshot_buffer->size() >= kClockSnapshotRingBufferSize) {
      snapshot_buffer->erase_front(1 + snapshot_buffer->size() -
                                   kClockSnapshotRingBufferSize);
    }
    snapshot_buffer->emplace_back(std::move(snapshot));
  }
}

// Returns true when the data in |snapshot_data| is updated with the new state
// of the clocks and false otherwise.
bool TracingServiceImpl::SnapshotClocks(
    TracingSession::ClockSnapshotData* snapshot_data) {
  // Minimum drift that justifies replacing a prior clock snapshot that hasn't
  // been emitted into the trace yet (see comment below).
  static constexpr int64_t kSignificantDriftNs = 10 * 1000 * 1000;  // 10 ms

  TracingSession::ClockSnapshotData new_snapshot_data;

#if !PERFETTO_BUILDFLAG(PERFETTO_OS_APPLE) && \
    !PERFETTO_BUILDFLAG(PERFETTO_OS_WIN) &&   \
    !PERFETTO_BUILDFLAG(PERFETTO_OS_NACL)
  struct {
    clockid_t id;
    protos::pbzero::BuiltinClock type;
    struct timespec ts;
  } clocks[] = {
      {CLOCK_BOOTTIME, protos::pbzero::BUILTIN_CLOCK_BOOTTIME, {0, 0}},
      {CLOCK_REALTIME_COARSE,
       protos::pbzero::BUILTIN_CLOCK_REALTIME_COARSE,
       {0, 0}},
      {CLOCK_MONOTONIC_COARSE,
       protos::pbzero::BUILTIN_CLOCK_MONOTONIC_COARSE,
       {0, 0}},
      {CLOCK_REALTIME, protos::pbzero::BUILTIN_CLOCK_REALTIME, {0, 0}},
      {CLOCK_MONOTONIC, protos::pbzero::BUILTIN_CLOCK_MONOTONIC, {0, 0}},
      {CLOCK_MONOTONIC_RAW,
       protos::pbzero::BUILTIN_CLOCK_MONOTONIC_RAW,
       {0, 0}},
  };
  // First snapshot all the clocks as atomically as we can.
  for (auto& clock : clocks) {
    if (clock_gettime(clock.id, &clock.ts) == -1)
      PERFETTO_DLOG("clock_gettime failed for clock %d", clock.id);
  }
  for (auto& clock : clocks) {
    new_snapshot_data.push_back(std::make_pair(
        static_cast<uint32_t>(clock.type),
        static_cast<uint64_t>(base::FromPosixTimespec(clock.ts).count())));
  }
#else  // OS_APPLE || OS_WIN && OS_NACL
  auto wall_time_ns = static_cast<uint64_t>(base::GetWallTimeNs().count());
  // The default trace clock is boot time, so we always need to emit a path to
  // it. However since we don't actually have a boot time source on these
  // platforms, pretend that wall time equals boot time.
  new_snapshot_data.push_back(
      std::make_pair(protos::pbzero::BUILTIN_CLOCK_BOOTTIME, wall_time_ns));
  new_snapshot_data.push_back(
      std::make_pair(protos::pbzero::BUILTIN_CLOCK_MONOTONIC, wall_time_ns));
#endif

  // If we're about to update a session's latest clock snapshot that hasn't been
  // emitted into the trace yet, check whether the clocks have drifted enough to
  // warrant overriding the current snapshot values. The older snapshot would be
  // valid for a larger part of the currently buffered trace data because the
  // clock sync protocol in trace processor uses the latest clock <= timestamp
  // to translate times (see https://perfetto.dev/docs/concepts/clock-sync), so
  // we try to keep it if we can.
  if (!snapshot_data->empty()) {
    PERFETTO_DCHECK(snapshot_data->size() == new_snapshot_data.size());
    PERFETTO_DCHECK((*snapshot_data)[0].first ==
                    protos::gen::BUILTIN_CLOCK_BOOTTIME);

    bool update_snapshot = false;
    uint64_t old_boot_ns = (*snapshot_data)[0].second;
    uint64_t new_boot_ns = new_snapshot_data[0].second;
    int64_t boot_diff =
        static_cast<int64_t>(new_boot_ns) - static_cast<int64_t>(old_boot_ns);

    for (size_t i = 1; i < snapshot_data->size(); i++) {
      uint64_t old_ns = (*snapshot_data)[i].second;
      uint64_t new_ns = new_snapshot_data[i].second;

      int64_t diff =
          static_cast<int64_t>(new_ns) - static_cast<int64_t>(old_ns);

      // Compare the boottime delta against the delta of this clock.
      if (std::abs(boot_diff - diff) >= kSignificantDriftNs) {
        update_snapshot = true;
        break;
      }
    }
    if (!update_snapshot)
      return false;
    snapshot_data->clear();
  }

  *snapshot_data = std::move(new_snapshot_data);
  return true;
}

void TracingServiceImpl::EmitClockSnapshot(
    TracingSession* tracing_session,
    TracingSession::ClockSnapshotData snapshot_data,
    std::vector<TracePacket>* packets) {
  PERFETTO_DCHECK(!tracing_session->config.builtin_data_sources()
                       .disable_clock_snapshotting());

  protozero::HeapBuffered<protos::pbzero::TracePacket> packet;
  auto* snapshot = packet->set_clock_snapshot();

  protos::gen::BuiltinClock trace_clock =
      tracing_session->config.builtin_data_sources().primary_trace_clock();
  if (!trace_clock)
    trace_clock = protos::gen::BUILTIN_CLOCK_BOOTTIME;
  snapshot->set_primary_trace_clock(
      static_cast<protos::pbzero::BuiltinClock>(trace_clock));

  for (auto& clock_id_and_ts : snapshot_data) {
    auto* c = snapshot->add_clocks();
    c->set_clock_id(clock_id_and_ts.first);
    c->set_timestamp(clock_id_and_ts.second);
  }

  packet->set_trusted_uid(static_cast<int32_t>(uid_));
  packet->set_trusted_packet_sequence_id(kServicePacketSequenceID);
  SerializeAndAppendPacket(packets, packet.SerializeAsArray());
}

void TracingServiceImpl::EmitSyncMarker(std::vector<TracePacket>* packets) {
  // The sync marks are used to tokenize large traces efficiently.
  // See description in trace_packet.proto.
  if (sync_marker_packet_size_ == 0) {
    // The marker ABI expects that the marker is written after the uid.
    // Protozero guarantees that fields are written in the same order of the
    // calls. The ResynchronizeTraceStreamUsingSyncMarker test verifies the ABI.
    protozero::StaticBuffered<protos::pbzero::TracePacket> packet(
        &sync_marker_packet_[0], sizeof(sync_marker_packet_));
    packet->set_trusted_uid(static_cast<int32_t>(uid_));
    packet->set_trusted_packet_sequence_id(kServicePacketSequenceID);

    // Keep this last.
    packet->set_synchronization_marker(kSyncMarker, sizeof(kSyncMarker));
    sync_marker_packet_size_ = packet.Finalize();
  }
  packets->emplace_back();
  packets->back().AddSlice(&sync_marker_packet_[0], sync_marker_packet_size_);
}

void TracingServiceImpl::EmitStats(TracingSession* tracing_session,
                                   std::vector<TracePacket>* packets) {
  protozero::HeapBuffered<protos::pbzero::TracePacket> packet;
  packet->set_trusted_uid(static_cast<int32_t>(uid_));
  packet->set_trusted_packet_sequence_id(kServicePacketSequenceID);
  GetTraceStats(tracing_session).Serialize(packet->set_trace_stats());
  SerializeAndAppendPacket(packets, packet.SerializeAsArray());
}

TraceStats TracingServiceImpl::GetTraceStats(TracingSession* tracing_session) {
  TraceStats trace_stats;
  trace_stats.set_producers_connected(static_cast<uint32_t>(producers_.size()));
  trace_stats.set_producers_seen(last_producer_id_);
  trace_stats.set_data_sources_registered(
      static_cast<uint32_t>(data_sources_.size()));
  trace_stats.set_data_sources_seen(last_data_source_instance_id_);
  trace_stats.set_tracing_sessions(
      static_cast<uint32_t>(tracing_sessions_.size()));
  trace_stats.set_total_buffers(static_cast<uint32_t>(buffers_.size()));
  trace_stats.set_chunks_discarded(chunks_discarded_);
  trace_stats.set_patches_discarded(patches_discarded_);
  trace_stats.set_invalid_packets(tracing_session->invalid_packets);
  trace_stats.set_flushes_requested(tracing_session->flushes_requested);
  trace_stats.set_flushes_succeeded(tracing_session->flushes_succeeded);
  trace_stats.set_flushes_failed(tracing_session->flushes_failed);
  trace_stats.set_final_flush_outcome(tracing_session->final_flush_outcome);

  if (tracing_session->trace_filter) {
    auto* filt_stats = trace_stats.mutable_filter_stats();
    filt_stats->set_input_packets(tracing_session->filter_input_packets);
    filt_stats->set_input_bytes(tracing_session->filter_input_bytes);
    filt_stats->set_output_bytes(tracing_session->filter_output_bytes);
    filt_stats->set_errors(tracing_session->filter_errors);
  }

  for (BufferID buf_id : tracing_session->buffers_index) {
    TraceBuffer* buf = GetBufferByID(buf_id);
    if (!buf) {
      PERFETTO_DFATAL("Buffer not found.");
      continue;
    }
    *trace_stats.add_buffer_stats() = buf->stats();
  }  // for (buf in session).
  return trace_stats;
}

void TracingServiceImpl::MaybeEmitTraceConfig(
    TracingSession* tracing_session,
    std::vector<TracePacket>* packets) {
  if (tracing_session->did_emit_config)
    return;
  tracing_session->did_emit_config = true;
  protozero::HeapBuffered<protos::pbzero::TracePacket> packet;
  packet->set_trusted_uid(static_cast<int32_t>(uid_));
  packet->set_trusted_packet_sequence_id(kServicePacketSequenceID);
  tracing_session->config.Serialize(packet->set_trace_config());
  SerializeAndAppendPacket(packets, packet.SerializeAsArray());
}

void TracingServiceImpl::MaybeEmitSystemInfo(
    TracingSession* tracing_session,
    std::vector<TracePacket>* packets) {
  if (tracing_session->did_emit_system_info)
    return;
  tracing_session->did_emit_system_info = true;
  protozero::HeapBuffered<protos::pbzero::TracePacket> packet;
  auto* info = packet->set_system_info();
  info->set_tracing_service_version(base::GetVersionString());
#if !PERFETTO_BUILDFLAG(PERFETTO_OS_WIN) && \
    !PERFETTO_BUILDFLAG(PERFETTO_OS_NACL)
  struct utsname uname_info;
  if (uname(&uname_info) == 0) {
    auto* utsname_info = info->set_utsname();
    utsname_info->set_sysname(uname_info.sysname);
    utsname_info->set_version(uname_info.version);
    utsname_info->set_machine(uname_info.machine);
    utsname_info->set_release(uname_info.release);
  }
#endif  // !PERFETTO_BUILDFLAG(PERFETTO_OS_WIN)
#if PERFETTO_BUILDFLAG(PERFETTO_OS_ANDROID)
  char value[PROP_VALUE_MAX];
  if (__system_property_get("ro.build.fingerprint", value)) {
    info->set_android_build_fingerprint(value);
  } else {
    PERFETTO_ELOG("Unable to read ro.build.fingerprint");
  }
  info->set_hz(sysconf(_SC_CLK_TCK));
#endif  // PERFETTO_BUILDFLAG(PERFETTO_OS_ANDROID)
  packet->set_trusted_uid(static_cast<int32_t>(uid_));
  packet->set_trusted_packet_sequence_id(kServicePacketSequenceID);
  SerializeAndAppendPacket(packets, packet.SerializeAsArray());
}

void TracingServiceImpl::EmitLifecycleEvents(
    TracingSession* tracing_session,
    std::vector<TracePacket>* packets) {
  using TimestampedPacket =
      std::pair<int64_t /* ts */, std::vector<uint8_t> /* serialized packet */>;

  std::vector<TimestampedPacket> timestamped_packets;
  for (auto& event : tracing_session->lifecycle_events) {
    for (int64_t ts : event.timestamps) {
      protozero::HeapBuffered<protos::pbzero::TracePacket> packet;
      packet->set_timestamp(static_cast<uint64_t>(ts));
      packet->set_trusted_uid(static_cast<int32_t>(uid_));
      packet->set_trusted_packet_sequence_id(kServicePacketSequenceID);

      auto* service_event = packet->set_service_event();
      service_event->AppendVarInt(event.field_id, 1);
      timestamped_packets.emplace_back(ts, packet.SerializeAsArray());
    }
    event.timestamps.clear();
  }

  // We sort by timestamp here to ensure that the "sequence" of lifecycle
  // packets has monotonic timestamps like other sequences in the trace.
  // Note that these events could still be out of order with respect to other
  // events on the service packet sequence (e.g. trigger received packets).
  std::sort(timestamped_packets.begin(), timestamped_packets.end(),
            [](const TimestampedPacket& a, const TimestampedPacket& b) {
              return a.first < b.first;
            });

  for (const auto& pair : timestamped_packets)
    SerializeAndAppendPacket(packets, std::move(pair.second));
}

void TracingServiceImpl::EmitSeizedForBugreportLifecycleEvent(
    std::vector<TracePacket>* packets) {
  protozero::HeapBuffered<protos::pbzero::TracePacket> packet;
  packet->set_timestamp(static_cast<uint64_t>(base::GetBootTimeNs().count()));
  packet->set_trusted_uid(static_cast<int32_t>(uid_));
  packet->set_trusted_packet_sequence_id(kServicePacketSequenceID);
  auto* service_event = packet->set_service_event();
  service_event->AppendVarInt(
      protos::pbzero::TracingServiceEvent::kSeizedForBugreportFieldNumber, 1);
  SerializeAndAppendPacket(packets, packet.SerializeAsArray());
}

void TracingServiceImpl::MaybeEmitReceivedTriggers(
    TracingSession* tracing_session,
    std::vector<TracePacket>* packets) {
  PERFETTO_DCHECK(tracing_session->num_triggers_emitted_into_trace <=
                  tracing_session->received_triggers.size());
  for (size_t i = tracing_session->num_triggers_emitted_into_trace;
       i < tracing_session->received_triggers.size(); ++i) {
    const auto& info = tracing_session->received_triggers[i];
    protozero::HeapBuffered<protos::pbzero::TracePacket> packet;
    auto* trigger = packet->set_trigger();
    trigger->set_trigger_name(info.trigger_name);
    trigger->set_producer_name(info.producer_name);
    trigger->set_trusted_producer_uid(static_cast<int32_t>(info.producer_uid));

    packet->set_timestamp(info.boot_time_ns);
    packet->set_trusted_uid(static_cast<int32_t>(uid_));
    packet->set_trusted_packet_sequence_id(kServicePacketSequenceID);
    SerializeAndAppendPacket(packets, packet.SerializeAsArray());
    ++tracing_session->num_triggers_emitted_into_trace;
  }
}

bool TracingServiceImpl::MaybeSaveTraceForBugreport(
    std::function<void()> callback) {
  TracingSession* max_session = nullptr;
  TracingSessionID max_tsid = 0;
  for (auto& session_id_and_session : tracing_sessions_) {
    auto& session = session_id_and_session.second;
    const int32_t score = session.config.bugreport_score();
    // Exclude sessions with 0 (or below) score. By default tracing sessions
    // should NOT be eligible to be attached to bugreports.
    if (score <= 0 || session.state != TracingSession::STARTED)
      continue;

    // Also don't try to steal long traces with write_into_file if their content
    // has been already partially written into a file, as we would get partial
    // traces on both sides. We can't just copy the original file into the
    // bugreport because the file could be too big (GBs) for bugreports.
    // The only case where it's legit to steal traces with write_into_file, is
    // when the consumer specified a very large write_period_ms (e.g. 24h),
    // meaning that this is effectively a ring-buffer trace. Traceur (the
    // Android System Tracing app), which uses --detach, does this to have a
    // consistent invocation path for long-traces and ring-buffer-mode traces.
    if (session.write_into_file && session.bytes_written_into_file > 0)
      continue;

    // If we are already in the process of finalizing another trace for
    // bugreport, don't even start another one, as they would try to write onto
    // the same file.
    if (session.on_disable_callback_for_bugreport)
      return false;

    if (!max_session || score > max_session->config.bugreport_score()) {
      max_session = &session;
      max_tsid = session_id_and_session.first;
    }
  }

  // No eligible trace found.
  if (!max_session)
    return false;

  PERFETTO_LOG("Seizing trace for bugreport. tsid:%" PRIu64
               " state:%d wf:%d score:%d name:\"%s\"",
               max_tsid, max_session->state, !!max_session->write_into_file,
               max_session->config.bugreport_score(),
               max_session->config.unique_session_name().c_str());

  auto br_fd = CreateTraceFile(GetBugreportTmpPath(), /*overwrite=*/true);
  if (!br_fd)
    return false;

  if (max_session->write_into_file) {
    auto fd = *max_session->write_into_file;
    // If we are stealing a write_into_file session, add a marker that explains
    // why the trace has been stolen rather than creating an empty file. This is
    // only for write_into_file traces. A similar code path deals with the case
    // of reading-back a seized trace from IPC in ReadBuffers().
    if (!max_session->config.builtin_data_sources().disable_service_events()) {
      std::vector<TracePacket> packets;
      EmitSeizedForBugreportLifecycleEvent(&packets);
      for (auto& packet : packets) {
        char* preamble;
        size_t preamble_size = 0;
        std::tie(preamble, preamble_size) = packet.GetProtoPreamble();
        base::WriteAll(fd, preamble, preamble_size);
        for (const Slice& slice : packet.slices()) {
          base::WriteAll(fd, slice.start, slice.size);
        }
      }  // for (packets)
    }    // if (!disable_service_events())
  }      // if (max_session->write_into_file)
  max_session->write_into_file = std::move(br_fd);
  max_session->on_disable_callback_for_bugreport = std::move(callback);
  max_session->seized_for_bugreport = true;

  // Post a task to avoid that early FlushAndDisableTracing() failures invoke
  // the callback before we return. That would re-enter in a weird way the
  // callstack of the calling ConsumerEndpointImpl::SaveTraceForBugreport().
  auto weak_this = weak_ptr_factory_.GetWeakPtr();
  task_runner_->PostTask([weak_this, max_tsid] {
    if (weak_this)
      weak_this->FlushAndDisableTracing(max_tsid);
  });
  return true;
}

void TracingServiceImpl::MaybeLogUploadEvent(const TraceConfig& cfg,
                                             PerfettoStatsdAtom atom,
                                             const std::string& trigger_name) {
  if (!ShouldLogEvent(cfg))
    return;

  // If the UUID is not set for some reason, don't log anything.
  if (cfg.trace_uuid_lsb() == 0 && cfg.trace_uuid_msb() == 0)
    return;

  android_stats::MaybeLogUploadEvent(atom, cfg.trace_uuid_lsb(),
                                     cfg.trace_uuid_msb(), trigger_name);
}

void TracingServiceImpl::MaybeLogTriggerEvent(const TraceConfig& cfg,
                                              PerfettoTriggerAtom atom,
                                              const std::string& trigger_name) {
  if (!ShouldLogEvent(cfg))
    return;
  android_stats::MaybeLogTriggerEvent(atom, trigger_name);
}

size_t TracingServiceImpl::PurgeExpiredAndCountTriggerInWindow(
    int64_t now_ns,
    uint64_t trigger_name_hash) {
  PERFETTO_DCHECK(
      std::is_sorted(trigger_history_.begin(), trigger_history_.end()));
  size_t remove_count = 0;
  size_t trigger_count = 0;
  for (const TriggerHistory& h : trigger_history_) {
    if (h.timestamp_ns < now_ns - trigger_window_ns_) {
      remove_count++;
    } else if (h.name_hash == trigger_name_hash) {
      trigger_count++;
    }
  }
  trigger_history_.erase_front(remove_count);
  return trigger_count;
}

////////////////////////////////////////////////////////////////////////////////
// TracingServiceImpl::ConsumerEndpointImpl implementation
////////////////////////////////////////////////////////////////////////////////

TracingServiceImpl::ConsumerEndpointImpl::ConsumerEndpointImpl(
    TracingServiceImpl* service,
    base::TaskRunner* task_runner,
    Consumer* consumer,
    uid_t uid)
    : task_runner_(task_runner),
      service_(service),
      consumer_(consumer),
      uid_(uid),
      weak_ptr_factory_(this) {}

TracingServiceImpl::ConsumerEndpointImpl::~ConsumerEndpointImpl() {
  service_->DisconnectConsumer(this);
  consumer_->OnDisconnect();
}

void TracingServiceImpl::ConsumerEndpointImpl::NotifyOnTracingDisabled(
    const std::string& error) {
  PERFETTO_DCHECK_THREAD(thread_checker_);
  auto weak_this = weak_ptr_factory_.GetWeakPtr();
  task_runner_->PostTask([weak_this, error /* deliberate copy */] {
    if (weak_this)
      weak_this->consumer_->OnTracingDisabled(error);
  });
}

void TracingServiceImpl::ConsumerEndpointImpl::EnableTracing(
    const TraceConfig& cfg,
    base::ScopedFile fd) {
  PERFETTO_DCHECK_THREAD(thread_checker_);
  auto status = service_->EnableTracing(this, cfg, std::move(fd));
  if (!status.ok())
    NotifyOnTracingDisabled(status.message());
}

void TracingServiceImpl::ConsumerEndpointImpl::ChangeTraceConfig(
    const TraceConfig& cfg) {
  if (!tracing_session_id_) {
    PERFETTO_LOG(
        "Consumer called ChangeTraceConfig() but tracing was "
        "not active");
    return;
  }
  service_->ChangeTraceConfig(this, cfg);
}

void TracingServiceImpl::ConsumerEndpointImpl::StartTracing() {
  PERFETTO_DCHECK_THREAD(thread_checker_);
  if (!tracing_session_id_) {
    PERFETTO_LOG("Consumer called StartTracing() but tracing was not active");
    return;
  }
  service_->StartTracing(tracing_session_id_);
}

void TracingServiceImpl::ConsumerEndpointImpl::DisableTracing() {
  PERFETTO_DCHECK_THREAD(thread_checker_);
  if (!tracing_session_id_) {
    PERFETTO_LOG("Consumer called DisableTracing() but tracing was not active");
    return;
  }
  service_->DisableTracing(tracing_session_id_);
}

void TracingServiceImpl::ConsumerEndpointImpl::ReadBuffers() {
  PERFETTO_DCHECK_THREAD(thread_checker_);
  if (!tracing_session_id_) {
    PERFETTO_LOG("Consumer called ReadBuffers() but tracing was not active");
    consumer_->OnTraceData({}, /* has_more = */ false);
    return;
  }
  if (!service_->ReadBuffers(tracing_session_id_, this)) {
    consumer_->OnTraceData({}, /* has_more = */ false);
  }
}

void TracingServiceImpl::ConsumerEndpointImpl::FreeBuffers() {
  PERFETTO_DCHECK_THREAD(thread_checker_);
  if (!tracing_session_id_) {
    PERFETTO_LOG("Consumer called FreeBuffers() but tracing was not active");
    return;
  }
  service_->FreeBuffers(tracing_session_id_);
  tracing_session_id_ = 0;
}

void TracingServiceImpl::ConsumerEndpointImpl::Flush(uint32_t timeout_ms,
                                                     FlushCallback callback) {
  PERFETTO_DCHECK_THREAD(thread_checker_);
  if (!tracing_session_id_) {
    PERFETTO_LOG("Consumer called Flush() but tracing was not active");
    return;
  }
  service_->Flush(tracing_session_id_, timeout_ms, callback);
}

void TracingServiceImpl::ConsumerEndpointImpl::Detach(const std::string& key) {
  PERFETTO_DCHECK_THREAD(thread_checker_);
  bool success = service_->DetachConsumer(this, key);
  auto weak_this = weak_ptr_factory_.GetWeakPtr();
  task_runner_->PostTask([weak_this, success] {
    if (weak_this)
      weak_this->consumer_->OnDetach(success);
  });
}

void TracingServiceImpl::ConsumerEndpointImpl::Attach(const std::string& key) {
  PERFETTO_DCHECK_THREAD(thread_checker_);
  bool success = service_->AttachConsumer(this, key);
  auto weak_this = weak_ptr_factory_.GetWeakPtr();
  task_runner_->PostTask([weak_this, success] {
    if (!weak_this)
      return;
    Consumer* consumer = weak_this->consumer_;
    TracingSession* session =
        weak_this->service_->GetTracingSession(weak_this->tracing_session_id_);
    if (!session) {
      consumer->OnAttach(false, TraceConfig());
      return;
    }
    consumer->OnAttach(success, session->config);
  });
}

void TracingServiceImpl::ConsumerEndpointImpl::GetTraceStats() {
  PERFETTO_DCHECK_THREAD(thread_checker_);
  bool success = false;
  TraceStats stats;
  TracingSession* session = service_->GetTracingSession(tracing_session_id_);
  if (session) {
    success = true;
    stats = service_->GetTraceStats(session);
  }
  auto weak_this = weak_ptr_factory_.GetWeakPtr();
  task_runner_->PostTask([weak_this, success, stats] {
    if (weak_this)
      weak_this->consumer_->OnTraceStats(success, stats);
  });
}

void TracingServiceImpl::ConsumerEndpointImpl::ObserveEvents(
    uint32_t events_mask) {
  PERFETTO_DCHECK_THREAD(thread_checker_);
  observable_events_mask_ = events_mask;
  TracingSession* session = service_->GetTracingSession(tracing_session_id_);
  if (!session)
    return;

  if (observable_events_mask_ & ObservableEvents::TYPE_DATA_SOURCES_INSTANCES) {
    // Issue initial states.
    for (const auto& kv : session->data_source_instances) {
      ProducerEndpointImpl* producer = service_->GetProducer(kv.first);
      PERFETTO_DCHECK(producer);
      OnDataSourceInstanceStateChange(*producer, kv.second);
    }
  }

  // If the ObserveEvents() call happens after data sources have acked already
  // notify immediately.
  if (observable_events_mask_ &
      ObservableEvents::TYPE_ALL_DATA_SOURCES_STARTED) {
    service_->MaybeNotifyAllDataSourcesStarted(session);
  }
}

void TracingServiceImpl::ConsumerEndpointImpl::OnDataSourceInstanceStateChange(
    const ProducerEndpointImpl& producer,
    const DataSourceInstance& instance) {
  if (!(observable_events_mask_ &
        ObservableEvents::TYPE_DATA_SOURCES_INSTANCES)) {
    return;
  }

  if (instance.state != DataSourceInstance::CONFIGURED &&
      instance.state != DataSourceInstance::STARTED &&
      instance.state != DataSourceInstance::STOPPED) {
    return;
  }

  auto* observable_events = AddObservableEvents();
  auto* change = observable_events->add_instance_state_changes();
  change->set_producer_name(producer.name_);
  change->set_data_source_name(instance.data_source_name);
  if (instance.state == DataSourceInstance::STARTED) {
    change->set_state(ObservableEvents::DATA_SOURCE_INSTANCE_STATE_STARTED);
  } else {
    change->set_state(ObservableEvents::DATA_SOURCE_INSTANCE_STATE_STOPPED);
  }
}

void TracingServiceImpl::ConsumerEndpointImpl::OnAllDataSourcesStarted() {
  if (!(observable_events_mask_ &
        ObservableEvents::TYPE_ALL_DATA_SOURCES_STARTED)) {
    return;
  }
  auto* observable_events = AddObservableEvents();
  observable_events->set_all_data_sources_started(true);
}

ObservableEvents*
TracingServiceImpl::ConsumerEndpointImpl::AddObservableEvents() {
  PERFETTO_DCHECK_THREAD(thread_checker_);
  if (!observable_events_) {
    observable_events_.reset(new ObservableEvents());
    auto weak_this = weak_ptr_factory_.GetWeakPtr();
    task_runner_->PostTask([weak_this] {
      if (!weak_this)
        return;

      // Move into a temporary to allow reentrancy in OnObservableEvents.
      auto observable_events = std::move(weak_this->observable_events_);
      weak_this->consumer_->OnObservableEvents(*observable_events);
    });
  }
  return observable_events_.get();
}

void TracingServiceImpl::ConsumerEndpointImpl::QueryServiceState(
    QueryServiceStateCallback callback) {
  PERFETTO_DCHECK_THREAD(thread_checker_);
  TracingServiceState svc_state;

  const auto& sessions = service_->tracing_sessions_;
  svc_state.set_tracing_service_version(base::GetVersionString());
  svc_state.set_num_sessions(static_cast<int>(sessions.size()));

  int num_started = 0;
  for (const auto& kv : sessions)
    num_started += kv.second.state == TracingSession::State::STARTED ? 1 : 0;
  svc_state.set_num_sessions_started(static_cast<int>(num_started));

  for (const auto& kv : service_->producers_) {
    auto* producer = svc_state.add_producers();
    producer->set_id(static_cast<int>(kv.first));
    producer->set_name(kv.second->name_);
    producer->set_sdk_version(kv.second->sdk_version_);
    producer->set_uid(static_cast<int32_t>(producer->uid()));
  }

  for (const auto& kv : service_->data_sources_) {
    const auto& registered_data_source = kv.second;
    auto* data_source = svc_state.add_data_sources();
    *data_source->mutable_ds_descriptor() = registered_data_source.descriptor;
    data_source->set_producer_id(
        static_cast<int>(registered_data_source.producer_id));
  }
  callback(/*success=*/true, svc_state);
}

void TracingServiceImpl::ConsumerEndpointImpl::QueryCapabilities(
    QueryCapabilitiesCallback callback) {
  PERFETTO_DCHECK_THREAD(thread_checker_);
  TracingServiceCapabilities caps;
  caps.set_has_query_capabilities(true);
  caps.set_has_trace_config_output_path(true);
  caps.add_observable_events(ObservableEvents::TYPE_DATA_SOURCES_INSTANCES);
  caps.add_observable_events(ObservableEvents::TYPE_ALL_DATA_SOURCES_STARTED);
  static_assert(ObservableEvents::Type_MAX ==
                    ObservableEvents::TYPE_ALL_DATA_SOURCES_STARTED,
                "");
  callback(caps);
}

void TracingServiceImpl::ConsumerEndpointImpl::SaveTraceForBugreport(
    SaveTraceForBugreportCallback consumer_callback) {
  PERFETTO_DCHECK_THREAD(thread_checker_);
  auto on_complete_callback = [consumer_callback] {
    if (rename(GetBugreportTmpPath().c_str(), GetBugreportPath().c_str())) {
      consumer_callback(false, "rename(" + GetBugreportTmpPath() + ", " +
                                   GetBugreportPath() + ") failed (" +
                                   strerror(errno) + ")");
    } else {
      consumer_callback(true, GetBugreportPath());
    }
  };
  if (!service_->MaybeSaveTraceForBugreport(std::move(on_complete_callback))) {
    consumer_callback(false,
                      "No trace with TraceConfig.bugreport_score > 0 eligible "
                      "for bug reporting was found");
  }
}

////////////////////////////////////////////////////////////////////////////////
// TracingServiceImpl::ProducerEndpointImpl implementation
////////////////////////////////////////////////////////////////////////////////

TracingServiceImpl::ProducerEndpointImpl::ProducerEndpointImpl(
    ProducerID id,
    uid_t uid,
    TracingServiceImpl* service,
    base::TaskRunner* task_runner,
    Producer* producer,
    const std::string& producer_name,
    const std::string& sdk_version,
    bool in_process,
    bool smb_scraping_enabled)
    : id_(id),
      uid_(uid),
      service_(service),
      task_runner_(task_runner),
      producer_(producer),
      name_(producer_name),
      sdk_version_(sdk_version),
      in_process_(in_process),
      smb_scraping_enabled_(smb_scraping_enabled),
      weak_ptr_factory_(this) {}

TracingServiceImpl::ProducerEndpointImpl::~ProducerEndpointImpl() {
  service_->DisconnectProducer(id_);
  producer_->OnDisconnect();
}

void TracingServiceImpl::ProducerEndpointImpl::RegisterDataSource(
    const DataSourceDescriptor& desc) {
  PERFETTO_DCHECK_THREAD(thread_checker_);
  if (desc.name().empty()) {
    PERFETTO_DLOG("Received RegisterDataSource() with empty name");
    return;
  }

  service_->RegisterDataSource(id_, desc);
}

void TracingServiceImpl::ProducerEndpointImpl::UnregisterDataSource(
    const std::string& name) {
  PERFETTO_DCHECK_THREAD(thread_checker_);
  service_->UnregisterDataSource(id_, name);
}

void TracingServiceImpl::ProducerEndpointImpl::RegisterTraceWriter(
    uint32_t writer_id,
    uint32_t target_buffer) {
  PERFETTO_DCHECK_THREAD(thread_checker_);
  writers_[static_cast<WriterID>(writer_id)] =
      static_cast<BufferID>(target_buffer);
}

void TracingServiceImpl::ProducerEndpointImpl::UnregisterTraceWriter(
    uint32_t writer_id) {
  PERFETTO_DCHECK_THREAD(thread_checker_);
  writers_.erase(static_cast<WriterID>(writer_id));
}

void TracingServiceImpl::ProducerEndpointImpl::CommitData(
    const CommitDataRequest& req_untrusted,
    CommitDataCallback callback) {
  PERFETTO_DCHECK_THREAD(thread_checker_);

  if (metatrace::IsEnabled(metatrace::TAG_TRACE_SERVICE)) {
    PERFETTO_METATRACE_COUNTER(TAG_TRACE_SERVICE, TRACE_SERVICE_COMMIT_DATA,
                               EncodeCommitDataRequest(id_, req_untrusted));
  }

  if (!shared_memory_) {
    PERFETTO_DLOG(
        "Attempted to commit data before the shared memory was allocated.");
    return;
  }
  PERFETTO_DCHECK(shmem_abi_.is_valid());
  for (const auto& entry : req_untrusted.chunks_to_move()) {
    const uint32_t page_idx = entry.page();
    if (page_idx >= shmem_abi_.num_pages())
      continue;  // A buggy or malicious producer.

    SharedMemoryABI::Chunk chunk =
        shmem_abi_.TryAcquireChunkForReading(page_idx, entry.chunk());
    if (!chunk.is_valid()) {
      PERFETTO_DLOG("Asked to move chunk %d:%d, but it's not complete",
                    entry.page(), entry.chunk());
      continue;
    }

    // TryAcquireChunkForReading() has load-acquire semantics. Once acquired,
    // the ABI contract expects the producer to not touch the chunk anymore
    // (until the service marks that as free). This is why all the reads below
    // are just memory_order_relaxed. Also, the code here assumes that all this
    // data can be malicious and just gives up if anything is malformed.
    BufferID buffer_id = static_cast<BufferID>(entry.target_buffer());
    const SharedMemoryABI::ChunkHeader& chunk_header = *chunk.header();
    WriterID writer_id = chunk_header.writer_id.load(std::memory_order_relaxed);
    ChunkID chunk_id = chunk_header.chunk_id.load(std::memory_order_relaxed);
    auto packets = chunk_header.packets.load(std::memory_order_relaxed);
    uint16_t num_fragments = packets.count;
    uint8_t chunk_flags = packets.flags;

    service_->CopyProducerPageIntoLogBuffer(
        id_, uid_, writer_id, chunk_id, buffer_id, num_fragments, chunk_flags,
        /*chunk_complete=*/true, chunk.payload_begin(), chunk.payload_size());

    // This one has release-store semantics.
    shmem_abi_.ReleaseChunkAsFree(std::move(chunk));
  }  // for(chunks_to_move)

  service_->ApplyChunkPatches(id_, req_untrusted.chunks_to_patch());

  if (req_untrusted.flush_request_id()) {
    service_->NotifyFlushDoneForProducer(id_, req_untrusted.flush_request_id());
  }

  // Keep this invocation last. ProducerIPCService::CommitData() relies on this
  // callback being invoked within the same callstack and not posted. If this
  // changes, the code there needs to be changed accordingly.
  if (callback)
    callback();
}

void TracingServiceImpl::ProducerEndpointImpl::SetupSharedMemory(
    std::unique_ptr<SharedMemory> shared_memory,
    size_t page_size_bytes,
    bool provided_by_producer) {
  PERFETTO_DCHECK(!shared_memory_ && !shmem_abi_.is_valid());
  PERFETTO_DCHECK(page_size_bytes % 1024 == 0);

  shared_memory_ = std::move(shared_memory);
  shared_buffer_page_size_kb_ = page_size_bytes / 1024;
  is_shmem_provided_by_producer_ = provided_by_producer;

  shmem_abi_.Initialize(reinterpret_cast<uint8_t*>(shared_memory_->start()),
                        shared_memory_->size(),
                        shared_buffer_page_size_kb() * 1024);
  if (in_process_) {
    inproc_shmem_arbiter_.reset(new SharedMemoryArbiterImpl(
        shared_memory_->start(), shared_memory_->size(),
        shared_buffer_page_size_kb_ * 1024, this, task_runner_));
    inproc_shmem_arbiter_->SetDirectSMBPatchingSupportedByService();
  }

  OnTracingSetup();
  service_->UpdateMemoryGuardrail();
}

SharedMemory* TracingServiceImpl::ProducerEndpointImpl::shared_memory() const {
  PERFETTO_DCHECK_THREAD(thread_checker_);
  return shared_memory_.get();
}

size_t TracingServiceImpl::ProducerEndpointImpl::shared_buffer_page_size_kb()
    const {
  return shared_buffer_page_size_kb_;
}

void TracingServiceImpl::ProducerEndpointImpl::ActivateTriggers(
    const std::vector<std::string>& triggers) {
  service_->ActivateTriggers(id_, triggers);
}

void TracingServiceImpl::ProducerEndpointImpl::StopDataSource(
    DataSourceInstanceID ds_inst_id) {
  // TODO(primiano): When we'll support tearing down the SMB, at this point we
  // should send the Producer a TearDownTracing if all its data sources have
  // been disabled (see b/77532839 and aosp/655179 PS1).
  PERFETTO_DCHECK_THREAD(thread_checker_);
  auto weak_this = weak_ptr_factory_.GetWeakPtr();
  task_runner_->PostTask([weak_this, ds_inst_id] {
    if (weak_this)
      weak_this->producer_->StopDataSource(ds_inst_id);
  });
}

SharedMemoryArbiter*
TracingServiceImpl::ProducerEndpointImpl::MaybeSharedMemoryArbiter() {
  if (!inproc_shmem_arbiter_) {
    PERFETTO_FATAL(
        "The in-process SharedMemoryArbiter can only be used when "
        "CreateProducer has been called with in_process=true and after tracing "
        "has started.");
  }

  PERFETTO_DCHECK(in_process_);
  return inproc_shmem_arbiter_.get();
}

bool TracingServiceImpl::ProducerEndpointImpl::IsShmemProvidedByProducer()
    const {
  return is_shmem_provided_by_producer_;
}

// Can be called on any thread.
std::unique_ptr<TraceWriter>
TracingServiceImpl::ProducerEndpointImpl::CreateTraceWriter(
    BufferID buf_id,
    BufferExhaustedPolicy buffer_exhausted_policy) {
  PERFETTO_DCHECK(MaybeSharedMemoryArbiter());
  return MaybeSharedMemoryArbiter()->CreateTraceWriter(buf_id,
                                                       buffer_exhausted_policy);
}

void TracingServiceImpl::ProducerEndpointImpl::NotifyFlushComplete(
    FlushRequestID id) {
  PERFETTO_DCHECK_THREAD(thread_checker_);
  PERFETTO_DCHECK(MaybeSharedMemoryArbiter());
  return MaybeSharedMemoryArbiter()->NotifyFlushComplete(id);
}

void TracingServiceImpl::ProducerEndpointImpl::OnTracingSetup() {
  auto weak_this = weak_ptr_factory_.GetWeakPtr();
  task_runner_->PostTask([weak_this] {
    if (weak_this)
      weak_this->producer_->OnTracingSetup();
  });
}

void TracingServiceImpl::ProducerEndpointImpl::Flush(
    FlushRequestID flush_request_id,
    const std::vector<DataSourceInstanceID>& data_sources) {
  PERFETTO_DCHECK_THREAD(thread_checker_);
  auto weak_this = weak_ptr_factory_.GetWeakPtr();
  task_runner_->PostTask([weak_this, flush_request_id, data_sources] {
    if (weak_this) {
      weak_this->producer_->Flush(flush_request_id, data_sources.data(),
                                  data_sources.size());
    }
  });
}

void TracingServiceImpl::ProducerEndpointImpl::SetupDataSource(
    DataSourceInstanceID ds_id,
    const DataSourceConfig& config) {
  PERFETTO_DCHECK_THREAD(thread_checker_);
  allowed_target_buffers_.insert(static_cast<BufferID>(config.target_buffer()));
  auto weak_this = weak_ptr_factory_.GetWeakPtr();
  task_runner_->PostTask([weak_this, ds_id, config] {
    if (weak_this)
      weak_this->producer_->SetupDataSource(ds_id, std::move(config));
  });
}

void TracingServiceImpl::ProducerEndpointImpl::StartDataSource(
    DataSourceInstanceID ds_id,
    const DataSourceConfig& config) {
  PERFETTO_DCHECK_THREAD(thread_checker_);
  auto weak_this = weak_ptr_factory_.GetWeakPtr();
  task_runner_->PostTask([weak_this, ds_id, config] {
    if (weak_this)
      weak_this->producer_->StartDataSource(ds_id, std::move(config));
  });
}

void TracingServiceImpl::ProducerEndpointImpl::NotifyDataSourceStarted(
    DataSourceInstanceID data_source_id) {
  PERFETTO_DCHECK_THREAD(thread_checker_);
  service_->NotifyDataSourceStarted(id_, data_source_id);
}

void TracingServiceImpl::ProducerEndpointImpl::NotifyDataSourceStopped(
    DataSourceInstanceID data_source_id) {
  PERFETTO_DCHECK_THREAD(thread_checker_);
  service_->NotifyDataSourceStopped(id_, data_source_id);
}

void TracingServiceImpl::ProducerEndpointImpl::OnFreeBuffers(
    const std::vector<BufferID>& target_buffers) {
  if (allowed_target_buffers_.empty())
    return;
  for (BufferID buffer : target_buffers)
    allowed_target_buffers_.erase(buffer);
}

void TracingServiceImpl::ProducerEndpointImpl::ClearIncrementalState(
    const std::vector<DataSourceInstanceID>& data_sources) {
  PERFETTO_DCHECK_THREAD(thread_checker_);
  auto weak_this = weak_ptr_factory_.GetWeakPtr();
  task_runner_->PostTask([weak_this, data_sources] {
    if (weak_this) {
      weak_this->producer_->ClearIncrementalState(data_sources.data(),
                                                  data_sources.size());
    }
  });
}

void TracingServiceImpl::ProducerEndpointImpl::Sync(
    std::function<void()> callback) {
  task_runner_->PostTask(callback);
}

////////////////////////////////////////////////////////////////////////////////
// TracingServiceImpl::TracingSession implementation
////////////////////////////////////////////////////////////////////////////////

TracingServiceImpl::TracingSession::TracingSession(
    TracingSessionID session_id,
    ConsumerEndpointImpl* consumer,
    const TraceConfig& new_config,
    base::TaskRunner* task_runner)
    : id(session_id),
      consumer_maybe_null(consumer),
      consumer_uid(consumer->uid_),
      config(new_config),
      snapshot_periodic_task(task_runner) {
  // all_data_sources_flushed is special because we store up to 64 events of
  // this type. Other events will go through the default case in
  // SnapshotLifecycleEvent() where they will be given a max history of 1.
  lifecycle_events.emplace_back(
      protos::pbzero::TracingServiceEvent::kAllDataSourcesFlushedFieldNumber,
      64 /* max_size */);
}

}  // namespace perfetto<|MERGE_RESOLUTION|>--- conflicted
+++ resolved
@@ -20,9 +20,10 @@
 #include "perfetto/tracing/core/forward_decls.h"
 
 #include <errno.h>
-#include <inttypes.h>
 #include <limits.h>
 #include <string.h>
+
+#include <cinttypes>
 #include <regex>
 #include <unordered_set>
 
@@ -33,13 +34,11 @@
 #include <unistd.h>
 #endif
 
-#if PERFETTO_BUILDFLAG(PERFETTO_OS_ANDROID)
-#include <sys/system_properties.h>
-#if PERFETTO_BUILDFLAG(PERFETTO_ANDROID_BUILD)
+#if PERFETTO_BUILDFLAG(PERFETTO_OS_ANDROID) && \
+    PERFETTO_BUILDFLAG(PERFETTO_ANDROID_BUILD)
 #include "src/android_internal/lazy_library_loader.h"    // nogncheck
 #include "src/android_internal/tracing_service_proxy.h"  // nogncheck
-#endif  // PERFETTO_ANDROID_BUILD
-#endif  // PERFETTO_OS_ANDROID
+#endif
 
 #if PERFETTO_BUILDFLAG(PERFETTO_OS_ANDROID) || \
     PERFETTO_BUILDFLAG(PERFETTO_OS_LINUX) ||   \
@@ -53,11 +52,14 @@
 #include "perfetto/base/build_config.h"
 #include "perfetto/base/status.h"
 #include "perfetto/base/task_runner.h"
+#include "perfetto/ext/base/android_utils.h"
+#include "perfetto/ext/base/crash_keys.h"
 #include "perfetto/ext/base/file_utils.h"
 #include "perfetto/ext/base/metatrace.h"
 #include "perfetto/ext/base/string_utils.h"
 #include "perfetto/ext/base/temp_file.h"
 #include "perfetto/ext/base/utils.h"
+#include "perfetto/ext/base/uuid.h"
 #include "perfetto/ext/base/version.h"
 #include "perfetto/ext/base/watchdog.h"
 #include "perfetto/ext/tracing/core/basic_types.h"
@@ -286,6 +288,29 @@
   PERFETTO_FATAL("For GCC");
 }
 
+// Appends `data` (which has `size` bytes), to `*packet`. Splits the data in
+// slices no larger than `max_slice_size`.
+void AppendOwnedSlicesToPacket(std::unique_ptr<uint8_t[]> data,
+                               size_t size,
+                               size_t max_slice_size,
+                               perfetto::TracePacket* packet) {
+  if (size <= max_slice_size) {
+    packet->AddSlice(Slice::TakeOwnership(std::move(data), size));
+    return;
+  }
+  uint8_t* src_ptr = data.get();
+  for (size_t size_left = size; size_left > 0;) {
+    const size_t slice_size = std::min(size_left, max_slice_size);
+
+    Slice slice = Slice::Allocate(slice_size);
+    memcpy(slice.own_data(), src_ptr, slice_size);
+    packet->AddSlice(std::move(slice));
+
+    src_ptr += slice_size;
+    size_left -= slice_size;
+  }
+}
+
 }  // namespace
 
 // These constants instead are defined in the header because are used by tests.
@@ -334,6 +359,7 @@
 std::unique_ptr<TracingService::ProducerEndpoint>
 TracingServiceImpl::ConnectProducer(Producer* producer,
                                     uid_t uid,
+                                    pid_t pid,
                                     const std::string& producer_name,
                                     size_t shared_memory_size_hint_bytes,
                                     bool in_process,
@@ -354,8 +380,8 @@
     return nullptr;
   }
   const ProducerID id = GetNextProducerID();
-  PERFETTO_DLOG("Producer %" PRIu16 " connected", id);
-
+  PERFETTO_DLOG("Producer %" PRIu16 " connected, uid=%d", id,
+                static_cast<int>(uid));
   bool smb_scraping_enabled = smb_scraping_enabled_;
   switch (smb_scraping_mode) {
     case ProducerSMBScrapingMode::kDefault:
@@ -369,7 +395,7 @@
   }
 
   std::unique_ptr<ProducerEndpointImpl> endpoint(new ProducerEndpointImpl(
-      id, uid, this, task_runner_, producer, producer_name, sdk_version,
+      id, uid, pid, this, task_runner_, producer, producer_name, sdk_version,
       in_process, smb_scraping_enabled));
   auto it_and_inserted = producers_.emplace(id, endpoint.get());
   PERFETTO_DCHECK(it_and_inserted.second);
@@ -600,9 +626,10 @@
       cfg.write_into_file()) {
     // We don't support this usecase because there are subtle assumptions which
     // break around TracingServiceEvents and windowed sorting (i.e. if we don't
-    // drain the events in ReadBuffers because we are waiting for STOP_TRACING,
-    // we can end up queueing up a lot of TracingServiceEvents and emitting them
-    // wildy out of order breaking windowed sorting in trace processor).
+    // drain the events in ReadBuffersIntoFile because we are waiting for
+    // STOP_TRACING, we can end up queueing up a lot of TracingServiceEvents and
+    // emitting them wildy out of order breaking windowed sorting in trace
+    // processor).
     MaybeLogUploadEvent(
         cfg, PerfettoStatsdAtom::kTracedEnableTracingStopTracingWriteIntoFile);
     return PERFETTO_SVC_ERR(
@@ -652,6 +679,21 @@
                         PerfettoStatsdAtom::kTracedEnableTracingTooManyBuffers);
     return PERFETTO_SVC_ERR("Too many buffers configured (%d)",
                             cfg.buffers_size());
+  }
+  // Check that the config specifies all buffers for its data sources. This
+  // is also checked in SetupDataSource, but it is simpler to return a proper
+  // error to the consumer from here (and there will be less state to undo).
+  for (const TraceConfig::DataSource& cfg_data_source : cfg.data_sources()) {
+    size_t num_buffers = static_cast<size_t>(cfg.buffers_size());
+    size_t target_buffer = cfg_data_source.config().target_buffer();
+    if (target_buffer >= num_buffers) {
+      MaybeLogUploadEvent(
+          cfg, PerfettoStatsdAtom::kTracedEnableTracingOobTargetBuffer);
+      return PERFETTO_SVC_ERR(
+          "Data source \"%s\" specified an out of bounds target_buffer (%zu >= "
+          "%zu)",
+          cfg_data_source.config().name().c_str(), target_buffer, num_buffers);
+    }
   }
 
   if (!cfg.unique_session_name().empty()) {
@@ -1134,7 +1176,7 @@
     task_runner_->PostDelayedTask(
         [weak_this, tsid] {
           if (weak_this)
-            weak_this->ReadBuffers(tsid, nullptr);
+            weak_this->ReadBuffersIntoFile(tsid);
         },
         tracing_session->delay_to_next_write_period_ms());
   }
@@ -1388,12 +1430,17 @@
                   trigger_name.c_str());
     base::Hash hash;
     hash.Update(trigger_name.c_str(), trigger_name.size());
+    std::string triggered_session_name;
+    base::Uuid triggered_session_uuid;
+    TracingSessionID triggered_session_id = 0;
+    int trigger_mode = 0;
 
     uint64_t trigger_name_hash = hash.digest();
     size_t count_in_window =
         PurgeExpiredAndCountTriggerInWindow(now_ns, trigger_name_hash);
 
-    bool trigger_applied = false;
+    bool trigger_matched = false;
+    bool trigger_activated = false;
     for (auto& id_and_tracing_session : tracing_sessions_) {
       auto& tracing_session = id_and_tracing_session.second;
       TracingSessionID tsid = id_and_tracing_session.first;
@@ -1439,7 +1486,14 @@
                              trigger_name);
         continue;
       }
-      trigger_applied = true;
+      trigger_matched = true;
+      triggered_session_id = tracing_session.id;
+      triggered_session_name = tracing_session.config.unique_session_name();
+      triggered_session_uuid.set_lsb_msb(
+          tracing_session.config.trace_uuid_lsb(),
+          tracing_session.config.trace_uuid_msb());
+      trigger_mode = static_cast<int>(
+          tracing_session.config.trigger_config().trigger_mode());
 
       const bool triggers_already_received =
           !tracing_session.received_triggers.empty();
@@ -1456,9 +1510,7 @@
           if (tracing_session.state != TracingSession::CONFIGURED)
             break;
 
-          PERFETTO_DLOG("Triggering '%s' on tracing session %" PRIu64
-                        " with duration of %" PRIu32 "ms.",
-                        iter->name().c_str(), tsid, iter->stop_delay_ms());
+          trigger_activated = true;
           MaybeLogUploadEvent(tracing_session.config,
                               PerfettoStatsdAtom::kTracedTriggerStartTracing,
                               iter->name());
@@ -1477,9 +1529,7 @@
           if (triggers_already_received)
             break;
 
-          PERFETTO_DLOG("Triggering '%s' on tracing session %" PRIu64
-                        " with duration of %" PRIu32 "ms.",
-                        iter->name().c_str(), tsid, iter->stop_delay_ms());
+          trigger_activated = true;
           MaybeLogUploadEvent(tracing_session.config,
                               PerfettoStatsdAtom::kTracedTriggerStopTracing,
                               iter->name());
@@ -1504,10 +1554,21 @@
       }
     }  // for (.. : tracing_sessions_)
 
-    if (trigger_applied) {
+    if (trigger_matched) {
       trigger_history_.emplace_back(TriggerHistory{now_ns, trigger_name_hash});
     }
-  }
+
+    if (trigger_activated) {
+      // Log only the trigger that actually caused a trace stop/start, don't log
+      // the follow-up ones, even if they matched.
+      PERFETTO_LOG(
+          "Trace trigger activated: trigger_name=\"%s\" trigger_mode=%d "
+          "trace_name=\"%s\" trace_uuid=\"%s\" tsid=%" PRIu64,
+          trigger_name.c_str(), trigger_mode, triggered_session_name.c_str(),
+          triggered_session_uuid.ToPrettyString().c_str(),
+          triggered_session_id);
+    }
+  }  // for (trigger_name : triggers)
 }
 
 // Always invoked kDataSourceStopTimeoutMs after DisableTracing(). In nominal
@@ -1554,7 +1615,7 @@
 
   if (tracing_session->write_into_file) {
     tracing_session->write_period_ms = 0;
-    ReadBuffers(tracing_session->id, nullptr);
+    ReadBuffersIntoFile(tracing_session->id);
   }
 
   if (tracing_session->on_disable_callback_for_bugreport) {
@@ -1589,8 +1650,6 @@
     return;
   }
 
-<<<<<<< HEAD
-=======
   if (tracing_session->state != TracingSession::STARTED) {
     PERFETTO_ELOG("Flush() called, but tracing has not been started");
     callback(false);
@@ -1598,7 +1657,6 @@
   }
 
   ++tracing_session->flushes_requested;
->>>>>>> 63b998a4
   FlushRequestID flush_request_id = ++last_flush_request_id_;
   PendingFlush& pending_flush =
       tracing_session->pending_flushes
@@ -1816,9 +1874,9 @@
           chunk.header()->chunk_id.load(std::memory_order_relaxed);
 
       CopyProducerPageIntoLogBuffer(
-          producer->id_, producer->uid_, writer_id, chunk_id, *target_buffer_id,
-          packet_count, flags, chunk_complete, chunk.payload_begin(),
-          chunk.payload_size());
+          producer->id_, producer->uid_, producer->pid_, writer_id, chunk_id,
+          *target_buffer_id, packet_count, flags, chunk_complete,
+          chunk.payload_begin(), chunk.payload_size());
     }
   }
 }
@@ -1906,11 +1964,14 @@
 
   // Queue the IPCs to producers with active data sources that opted in.
   std::map<ProducerID, std::vector<DataSourceInstanceID>> clear_map;
+  int ds_clear_count = 0;
   for (const auto& kv : tracing_session->data_source_instances) {
     ProducerID producer_id = kv.first;
     const DataSourceInstance& data_source = kv.second;
-    if (data_source.handles_incremental_state_clear)
+    if (data_source.handles_incremental_state_clear) {
       clear_map[producer_id].push_back(data_source.instance_id);
+      ++ds_clear_count;
+    }
   }
 
   for (const auto& kv : clear_map) {
@@ -1925,42 +1986,19 @@
   }
 }
 
-// Note: when this is called to write into a file passed when starting tracing
-// |consumer| will be == nullptr (as opposite to the case of a consumer asking
-// to send the trace data back over IPC).
-bool TracingServiceImpl::ReadBuffers(TracingSessionID tsid,
-                                     ConsumerEndpointImpl* consumer) {
+bool TracingServiceImpl::ReadBuffersIntoConsumer(
+    TracingSessionID tsid,
+    ConsumerEndpointImpl* consumer) {
+  PERFETTO_DCHECK(consumer);
   PERFETTO_DCHECK_THREAD(thread_checker_);
   TracingSession* tracing_session = GetTracingSession(tsid);
   if (!tracing_session) {
-    // This will be hit systematically from the PostDelayedTask when directly
-    // writing into the file (in which case consumer == nullptr). Suppress the
-    // log in this case as it's just spam.
-    if (consumer) {
-      PERFETTO_DLOG("Cannot ReadBuffers(): no tracing session is active");
-    }
+    PERFETTO_DLOG(
+        "Cannot ReadBuffersIntoConsumer(): no tracing session is active");
     return false;
   }
 
-  // When a tracing session is waiting for a trigger it is considered empty. If
-  // a tracing session finishes and moves into DISABLED without ever receiving a
-  // trigger the trace should never return any data. This includes the synthetic
-  // packets like TraceConfig and Clock snapshots. So we bail out early and let
-  // the consumer know there is no data.
-  if (!tracing_session->config.trigger_config().triggers().empty() &&
-      tracing_session->received_triggers.empty() &&
-      !tracing_session->seized_for_bugreport) {
-    PERFETTO_DLOG(
-        "ReadBuffers(): tracing session has not received a trigger yet.");
-    return false;
-  }
-
-  // This can happen if the file is closed by a previous task because it reaches
-  // |max_file_size_bytes|.
-  if (!tracing_session->write_into_file && !consumer)
-    return false;
-
-  if (tracing_session->write_into_file && consumer) {
+  if (tracing_session->write_into_file) {
     // If the consumer enabled tracing and asked to save the contents into the
     // passed file makes little sense to also try to read the buffers over IPC,
     // as that would just steal data from the periodic draining task.
@@ -1968,14 +2006,12 @@
     return false;
   }
 
-  std::vector<TracePacket> packets;
-  packets.reserve(1024);  // Just an educated guess to avoid trivial expansions.
-
   // If a bugreport request happened and the trace was stolen for that, give
   // an empty trace with a clear signal to the consumer. This deals only with
   // the case of readback-from-IPC. A similar code-path deals with the
   // write_into_file case in MaybeSaveTraceForBugreport().
-  if (tracing_session->seized_for_bugreport && consumer) {
+  if (tracing_session->seized_for_bugreport) {
+    std::vector<TracePacket> packets;
     if (!tracing_session->config.builtin_data_sources()
              .disable_service_events()) {
       EmitSeizedForBugreportLifecycleEvent(&packets);
@@ -1985,44 +2021,8 @@
     return true;
   }
 
-  if (!tracing_session->initial_clock_snapshot.empty()) {
-    EmitClockSnapshot(tracing_session,
-                      std::move(tracing_session->initial_clock_snapshot),
-                      &packets);
-  }
-
-  for (auto& snapshot : tracing_session->clock_snapshot_ring_buffer) {
-    PERFETTO_DCHECK(!snapshot.empty());
-    EmitClockSnapshot(tracing_session, std::move(snapshot), &packets);
-  }
-  tracing_session->clock_snapshot_ring_buffer.clear();
-
-  if (tracing_session->should_emit_sync_marker) {
-    EmitSyncMarker(&packets);
-    tracing_session->should_emit_sync_marker = false;
-  }
-
-  if (!tracing_session->config.builtin_data_sources().disable_trace_config()) {
-    MaybeEmitTraceConfig(tracing_session, &packets);
-    MaybeEmitReceivedTriggers(tracing_session, &packets);
-  }
-  if (!tracing_session->config.builtin_data_sources().disable_system_info())
-    MaybeEmitSystemInfo(tracing_session, &packets);
-
-  // Note that in the proto comment, we guarantee that the tracing_started
-  // lifecycle event will be emitted before any data packets so make sure to
-  // keep this before reading the tracing buffers.
-  if (!tracing_session->config.builtin_data_sources().disable_service_events())
-    EmitLifecycleEvents(tracing_session, &packets);
-
-  size_t packets_bytes = 0;  // SUM(slice.size() for each slice in |packets|).
-  size_t total_slices = 0;   // SUM(#slices in |packets|).
-
-  // Add up size for packets added by the Maybe* calls above.
-  for (const TracePacket& packet : packets) {
-    packets_bytes += packet.size();
-    total_slices += packet.slices().size();
-  }
+  if (IsWaitingForTrigger(tracing_session))
+    return false;
 
   // This is a rough threshold to determine how much to read from the buffer in
   // each task. This is to avoid executing a single huge sending task for too
@@ -2036,10 +2036,151 @@
   // buffers are full and hang the service for a bit (until the consumer
   // catches up).
   static constexpr size_t kApproxBytesPerTask = 32768;
+  bool has_more;
+  std::vector<TracePacket> packets =
+      ReadBuffers(tracing_session, kApproxBytesPerTask, &has_more);
+
+  if (has_more) {
+    auto weak_consumer = consumer->weak_ptr_factory_.GetWeakPtr();
+    auto weak_this = weak_ptr_factory_.GetWeakPtr();
+    task_runner_->PostTask([weak_this, weak_consumer, tsid] {
+      if (!weak_this || !weak_consumer)
+        return;
+      weak_this->ReadBuffersIntoConsumer(tsid, weak_consumer.get());
+    });
+  }
+
+  // Keep this as tail call, just in case the consumer re-enters.
+  consumer->consumer_->OnTraceData(std::move(packets), has_more);
+  return true;
+}
+
+bool TracingServiceImpl::ReadBuffersIntoFile(TracingSessionID tsid) {
+  PERFETTO_DCHECK_THREAD(thread_checker_);
+  TracingSession* tracing_session = GetTracingSession(tsid);
+  if (!tracing_session) {
+    // This will be hit systematically from the PostDelayedTask. Avoid logging,
+    // it would be just spam.
+    return false;
+  }
+
+  // This can happen if the file is closed by a previous task because it reaches
+  // |max_file_size_bytes|.
+  if (!tracing_session->write_into_file)
+    return false;
+
+  if (!tracing_session->seized_for_bugreport &&
+      IsWaitingForTrigger(tracing_session))
+    return false;
+
+  // Speculative fix for the memory watchdog crash in b/195145848. This function
+  // uses the heap extensively and might need a M_PURGE. window.gc() is back.
+  // TODO(primiano): if this fixes the crash we might want to coalesce the purge
+  // and throttle it.
+  auto on_ret = base::OnScopeExit([] { base::MaybeReleaseAllocatorMemToOS(); });
+
+  // ReadBuffers() can allocate memory internally, for filtering. By limiting
+  // the data that ReadBuffers() reads to kWriteIntoChunksSize per iteration,
+  // we limit the amount of memory used on each iteration.
+  //
+  // It would be tempting to split this into multiple tasks like in
+  // ReadBuffersIntoConsumer, but that's not currently possible.
+  // ReadBuffersIntoFile has to read the whole available data before returning,
+  // to support the disable_immediately=true code paths.
+  bool has_more = true;
+  bool stop_writing_into_file = false;
+  do {
+    std::vector<TracePacket> packets =
+        ReadBuffers(tracing_session, kWriteIntoFileChunkSize, &has_more);
+
+    stop_writing_into_file = WriteIntoFile(tracing_session, std::move(packets));
+  } while (has_more && !stop_writing_into_file);
+
+  if (stop_writing_into_file || tracing_session->write_period_ms == 0) {
+    // Ensure all data was written to the file before we close it.
+    base::FlushFile(tracing_session->write_into_file.get());
+    tracing_session->write_into_file.reset();
+    tracing_session->write_period_ms = 0;
+    if (tracing_session->state == TracingSession::STARTED)
+      DisableTracing(tsid);
+    return true;
+  }
+
+  auto weak_this = weak_ptr_factory_.GetWeakPtr();
+  task_runner_->PostDelayedTask(
+      [weak_this, tsid] {
+        if (weak_this)
+          weak_this->ReadBuffersIntoFile(tsid);
+      },
+      tracing_session->delay_to_next_write_period_ms());
+  return true;
+}
+
+bool TracingServiceImpl::IsWaitingForTrigger(TracingSession* tracing_session) {
+  // When a tracing session is waiting for a trigger, it is considered empty. If
+  // a tracing session finishes and moves into DISABLED without ever receiving a
+  // trigger, the trace should never return any data. This includes the
+  // synthetic packets like TraceConfig and Clock snapshots. So we bail out
+  // early and let the consumer know there is no data.
+  if (!tracing_session->config.trigger_config().triggers().empty() &&
+      tracing_session->received_triggers.empty()) {
+    PERFETTO_DLOG(
+        "ReadBuffers(): tracing session has not received a trigger yet.");
+    return true;
+  }
+  return false;
+}
+
+std::vector<TracePacket> TracingServiceImpl::ReadBuffers(
+    TracingSession* tracing_session,
+    size_t threshold,
+    bool* has_more) {
+  PERFETTO_DCHECK_THREAD(thread_checker_);
+  PERFETTO_DCHECK(tracing_session);
+  *has_more = false;
+
+  std::vector<TracePacket> packets;
+  packets.reserve(1024);  // Just an educated guess to avoid trivial expansions.
+
+  if (!tracing_session->initial_clock_snapshot.empty()) {
+    EmitClockSnapshot(tracing_session,
+                      std::move(tracing_session->initial_clock_snapshot),
+                      &packets);
+  }
+
+  for (auto& snapshot : tracing_session->clock_snapshot_ring_buffer) {
+    PERFETTO_DCHECK(!snapshot.empty());
+    EmitClockSnapshot(tracing_session, std::move(snapshot), &packets);
+  }
+  tracing_session->clock_snapshot_ring_buffer.clear();
+
+  if (tracing_session->should_emit_sync_marker) {
+    EmitSyncMarker(&packets);
+    tracing_session->should_emit_sync_marker = false;
+  }
+
+  if (!tracing_session->config.builtin_data_sources().disable_trace_config()) {
+    MaybeEmitTraceConfig(tracing_session, &packets);
+    MaybeEmitReceivedTriggers(tracing_session, &packets);
+  }
+  if (!tracing_session->config.builtin_data_sources().disable_system_info())
+    MaybeEmitSystemInfo(tracing_session, &packets);
+
+  // Note that in the proto comment, we guarantee that the tracing_started
+  // lifecycle event will be emitted before any data packets so make sure to
+  // keep this before reading the tracing buffers.
+  if (!tracing_session->config.builtin_data_sources().disable_service_events())
+    EmitLifecycleEvents(tracing_session, &packets);
+
+  size_t packets_bytes = 0;  // SUM(slice.size() for each slice in |packets|).
+
+  // Add up size for packets added by the Maybe* calls above.
+  for (const TracePacket& packet : packets) {
+    packets_bytes += packet.size();
+  }
+
   bool did_hit_threshold = false;
 
-  // TODO(primiano): Extend the ReadBuffers API to allow reading only some
-  // buffers, not all of them in one go.
   for (size_t buf_idx = 0;
        buf_idx < tracing_session->num_buffers() && !did_hit_threshold;
        buf_idx++) {
@@ -2061,6 +2202,9 @@
       PERFETTO_DCHECK(sequence_properties.producer_id_trusted != 0);
       PERFETTO_DCHECK(sequence_properties.writer_id != 0);
       PERFETTO_DCHECK(sequence_properties.producer_uid_trusted != kInvalidUid);
+      // Not checking sequence_properties.producer_pid_trusted: it is
+      // base::kInvalidPid if the platform doesn't support it.
+
       PERFETTO_DCHECK(packet.size() > 0);
       if (!PacketStreamValidator::Validate(packet.slices())) {
         tracing_session->invalid_packets++;
@@ -2085,6 +2229,11 @@
           tracing_session->GetPacketSequenceID(
               sequence_properties.producer_id_trusted,
               sequence_properties.writer_id));
+      if (sequence_properties.producer_pid_trusted != base::kInvalidPid) {
+        // Not supported on all platforms.
+        trusted_packet->set_trusted_pid(
+            static_cast<int32_t>(sequence_properties.producer_pid_trusted));
+      }
       if (previous_packet_dropped)
         trusted_packet->set_previous_packet_dropped(previous_packet_dropped);
       slice.size = trusted_packet.Finalize();
@@ -2092,18 +2241,19 @@
 
       // Append the packet (inclusive of the trusted uid) to |packets|.
       packets_bytes += packet.size();
-      total_slices += packet.slices().size();
-      did_hit_threshold = packets_bytes >= kApproxBytesPerTask &&
-                          !tracing_session->write_into_file;
+      did_hit_threshold = packets_bytes >= threshold;
       packets.emplace_back(std::move(packet));
     }  // for(packets...)
   }    // for(buffers...)
 
-  const bool has_more = did_hit_threshold;
-
-  size_t prev_packets_size = packets.size();
-  if (!tracing_session->config.builtin_data_sources()
-           .disable_service_events()) {
+  *has_more = did_hit_threshold;
+
+  // Only emit the "read complete" lifetime event when there is no more trace
+  // data available to read. These events are used as safe points to limit
+  // sorting in trace processor: the code shouldn't emit the event unless the
+  // buffers are empty.
+  if (!*has_more && !tracing_session->config.builtin_data_sources()
+                         .disable_service_events()) {
     // We don't bother snapshotting clocks here because we wouldn't be able to
     // emit it and we shouldn't have significant drift from the last snapshot in
     // any case.
@@ -2119,156 +2269,127 @@
   // reflected in the emitted stats. This is particularly important for use
   // cases where ReadBuffers is only ever called after the tracing session is
   // stopped.
-  if (!has_more && tracing_session->should_emit_stats) {
+  if (!*has_more && tracing_session->should_emit_stats) {
     EmitStats(tracing_session, &packets);
     tracing_session->should_emit_stats = false;
   }
 
-  // Add sizes of packets emitted by the EmitLifecycleEvents + EmitStats.
-  for (size_t i = prev_packets_size; i < packets.size(); ++i) {
-    packets_bytes += packets[i].size();
-    total_slices += packets[i].slices().size();
-  }
-
-  // +-------------------------------------------------------------------------+
-  // | NO MORE CHANGES TO |packets| AFTER THIS POINT.                          |
-  // +-------------------------------------------------------------------------+
-
+  MaybeFilterPackets(tracing_session, &packets);
+
+  return packets;
+}
+
+void TracingServiceImpl::MaybeFilterPackets(TracingSession* tracing_session,
+                                            std::vector<TracePacket>* packets) {
   // If the tracing session specified a filter, run all packets through the
   // filter and replace them with the filter results.
   // The process below mantains the cardinality of input packets. Even if an
   // entire packet is filtered out, we emit a zero-sized TracePacket proto. That
   // makes debugging and reasoning about the trace stats easier.
   // This place swaps the contents of each |packets| entry in place.
-  if (tracing_session->trace_filter) {
-    auto& trace_filter = *tracing_session->trace_filter;
-    // The filter root shoud be reset from protos.Trace to protos.TracePacket
-    // by the earlier call to SetFilterRoot() in EnableTracing().
-    PERFETTO_DCHECK(trace_filter.root_msg_index() != 0);
-    std::vector<protozero::MessageFilter::InputSlice> filter_input;
-    for (auto it = packets.begin(); it != packets.end(); ++it) {
-      const auto& packet_slices = it->slices();
-      filter_input.clear();
-      filter_input.resize(packet_slices.size());
-      ++tracing_session->filter_input_packets;
-      tracing_session->filter_input_bytes += it->size();
-      for (size_t i = 0; i < packet_slices.size(); ++i)
-        filter_input[i] = {packet_slices[i].start, packet_slices[i].size};
-      auto filtered_packet = trace_filter.FilterMessageFragments(
-          &filter_input[0], filter_input.size());
-
-      // Replace the packet in-place with the filtered one (unless failed).
-      *it = TracePacket();
-      if (filtered_packet.error) {
-        ++tracing_session->filter_errors;
-        PERFETTO_DLOG("Trace packet filtering failed @ packet %" PRIu64,
-                      tracing_session->filter_input_packets);
-        continue;
-      }
-      tracing_session->filter_output_bytes += filtered_packet.size;
-      it->AddSlice(Slice::TakeOwnership(std::move(filtered_packet.data),
-                                        filtered_packet.size));
-
-    }  // for (packet)
-  }    // if (trace_filter)
-
-  // If the caller asked us to write into a file by setting
-  // |write_into_file| == true in the trace config, drain the packets read
-  // (if any) into the given file descriptor.
-  if (tracing_session->write_into_file) {
-    const uint64_t max_size = tracing_session->max_file_size_bytes
-                                  ? tracing_session->max_file_size_bytes
-                                  : std::numeric_limits<size_t>::max();
-
-    // When writing into a file, the file should look like a root trace.proto
-    // message. Each packet should be prepended with a proto preamble stating
-    // its field id (within trace.proto) and size. Hence the addition below.
-    const size_t max_iovecs = total_slices + packets.size();
-
-    size_t num_iovecs = 0;
-    bool stop_writing_into_file = tracing_session->write_period_ms == 0;
-    std::unique_ptr<struct iovec[]> iovecs(new struct iovec[max_iovecs]);
-    size_t num_iovecs_at_last_packet = 0;
-    uint64_t bytes_about_to_be_written = 0;
-    for (TracePacket& packet : packets) {
-      std::tie(iovecs[num_iovecs].iov_base, iovecs[num_iovecs].iov_len) =
-          packet.GetProtoPreamble();
-      bytes_about_to_be_written += iovecs[num_iovecs].iov_len;
-      num_iovecs++;
-      for (const Slice& slice : packet.slices()) {
-        // writev() doesn't change the passed pointer. However, struct iovec
-        // take a non-const ptr because it's the same struct used by readv().
-        // Hence the const_cast here.
-        char* start = static_cast<char*>(const_cast<void*>(slice.start));
-        bytes_about_to_be_written += slice.size;
-        iovecs[num_iovecs++] = {start, slice.size};
-      }
-
-      if (tracing_session->bytes_written_into_file +
-              bytes_about_to_be_written >=
-          max_size) {
-        stop_writing_into_file = true;
-        num_iovecs = num_iovecs_at_last_packet;
-        break;
-      }
-
-      num_iovecs_at_last_packet = num_iovecs;
-    }
-    PERFETTO_DCHECK(num_iovecs <= max_iovecs);
-    int fd = *tracing_session->write_into_file;
-
-    uint64_t total_wr_size = 0;
-
-    // writev() can take at most IOV_MAX entries per call. Batch them.
-    constexpr size_t kIOVMax = IOV_MAX;
-    for (size_t i = 0; i < num_iovecs; i += kIOVMax) {
-      int iov_batch_size = static_cast<int>(std::min(num_iovecs - i, kIOVMax));
-      ssize_t wr_size = PERFETTO_EINTR(writev(fd, &iovecs[i], iov_batch_size));
-      if (wr_size <= 0) {
-        PERFETTO_PLOG("writev() failed");
-        stop_writing_into_file = true;
-        break;
-      }
-      total_wr_size += static_cast<size_t>(wr_size);
-    }
-
-    tracing_session->bytes_written_into_file += total_wr_size;
-
-    PERFETTO_DLOG("Draining into file, written: %" PRIu64 " KB, stop: %d",
-                  (total_wr_size + 1023) / 1024, stop_writing_into_file);
-    if (stop_writing_into_file) {
-      // Ensure all data was written to the file before we close it.
-      base::FlushFile(fd);
-      tracing_session->write_into_file.reset();
-      tracing_session->write_period_ms = 0;
-      if (tracing_session->state == TracingSession::STARTED)
-        DisableTracing(tsid);
-      return true;
-    }
-
-    auto weak_this = weak_ptr_factory_.GetWeakPtr();
-    task_runner_->PostDelayedTask(
-        [weak_this, tsid] {
-          if (weak_this)
-            weak_this->ReadBuffers(tsid, nullptr);
-        },
-        tracing_session->delay_to_next_write_period_ms());
-    return true;
-  }  // if (tracing_session->write_into_file)
-
-  if (has_more) {
-    auto weak_consumer = consumer->weak_ptr_factory_.GetWeakPtr();
-    auto weak_this = weak_ptr_factory_.GetWeakPtr();
-    task_runner_->PostTask([weak_this, weak_consumer, tsid] {
-      if (!weak_this || !weak_consumer)
-        return;
-      weak_this->ReadBuffers(tsid, weak_consumer.get());
-    });
-  }
-
-  // Keep this as tail call, just in case the consumer re-enters.
-  consumer->consumer_->OnTraceData(std::move(packets), has_more);
-  return true;
+  if (!tracing_session->trace_filter) {
+    return;
+  }
+  protozero::MessageFilter& trace_filter = *tracing_session->trace_filter;
+  // The filter root shoud be reset from protos.Trace to protos.TracePacket
+  // by the earlier call to SetFilterRoot() in EnableTracing().
+  PERFETTO_DCHECK(trace_filter.root_msg_index() != 0);
+  std::vector<protozero::MessageFilter::InputSlice> filter_input;
+  for (TracePacket& packet : *packets) {
+    const auto& packet_slices = packet.slices();
+    filter_input.clear();
+    filter_input.resize(packet_slices.size());
+    ++tracing_session->filter_input_packets;
+    tracing_session->filter_input_bytes += packet.size();
+    for (size_t i = 0; i < packet_slices.size(); ++i)
+      filter_input[i] = {packet_slices[i].start, packet_slices[i].size};
+    auto filtered_packet = trace_filter.FilterMessageFragments(
+        &filter_input[0], filter_input.size());
+
+    // Replace the packet in-place with the filtered one (unless failed).
+    packet = TracePacket();
+    if (filtered_packet.error) {
+      ++tracing_session->filter_errors;
+      PERFETTO_DLOG("Trace packet filtering failed @ packet %" PRIu64,
+                    tracing_session->filter_input_packets);
+      continue;
+    }
+    tracing_session->filter_output_bytes += filtered_packet.size;
+    AppendOwnedSlicesToPacket(std::move(filtered_packet.data),
+                              filtered_packet.size, kMaxTracePacketSliceSize,
+                              &packet);
+  }
+}
+
+bool TracingServiceImpl::WriteIntoFile(TracingSession* tracing_session,
+                                       std::vector<TracePacket> packets) {
+  if (!tracing_session->write_into_file) {
+    return false;
+  }
+  const uint64_t max_size = tracing_session->max_file_size_bytes
+                                ? tracing_session->max_file_size_bytes
+                                : std::numeric_limits<size_t>::max();
+
+  size_t total_slices = 0;
+  for (const TracePacket& packet : packets) {
+    total_slices += packet.slices().size();
+  }
+  // When writing into a file, the file should look like a root trace.proto
+  // message. Each packet should be prepended with a proto preamble stating
+  // its field id (within trace.proto) and size. Hence the addition below.
+  const size_t max_iovecs = total_slices + packets.size();
+
+  size_t num_iovecs = 0;
+  bool stop_writing_into_file = false;
+  std::unique_ptr<struct iovec[]> iovecs(new struct iovec[max_iovecs]);
+  size_t num_iovecs_at_last_packet = 0;
+  uint64_t bytes_about_to_be_written = 0;
+  for (TracePacket& packet : packets) {
+    std::tie(iovecs[num_iovecs].iov_base, iovecs[num_iovecs].iov_len) =
+        packet.GetProtoPreamble();
+    bytes_about_to_be_written += iovecs[num_iovecs].iov_len;
+    num_iovecs++;
+    for (const Slice& slice : packet.slices()) {
+      // writev() doesn't change the passed pointer. However, struct iovec
+      // take a non-const ptr because it's the same struct used by readv().
+      // Hence the const_cast here.
+      char* start = static_cast<char*>(const_cast<void*>(slice.start));
+      bytes_about_to_be_written += slice.size;
+      iovecs[num_iovecs++] = {start, slice.size};
+    }
+
+    if (tracing_session->bytes_written_into_file + bytes_about_to_be_written >=
+        max_size) {
+      stop_writing_into_file = true;
+      num_iovecs = num_iovecs_at_last_packet;
+      break;
+    }
+
+    num_iovecs_at_last_packet = num_iovecs;
+  }
+  PERFETTO_DCHECK(num_iovecs <= max_iovecs);
+  int fd = *tracing_session->write_into_file;
+
+  uint64_t total_wr_size = 0;
+
+  // writev() can take at most IOV_MAX entries per call. Batch them.
+  constexpr size_t kIOVMax = IOV_MAX;
+  for (size_t i = 0; i < num_iovecs; i += kIOVMax) {
+    int iov_batch_size = static_cast<int>(std::min(num_iovecs - i, kIOVMax));
+    ssize_t wr_size = PERFETTO_EINTR(writev(fd, &iovecs[i], iov_batch_size));
+    if (wr_size <= 0) {
+      PERFETTO_PLOG("writev() failed");
+      stop_writing_into_file = true;
+      break;
+    }
+    total_wr_size += static_cast<size_t>(wr_size);
+  }
+
+  tracing_session->bytes_written_into_file += total_wr_size;
+
+  PERFETTO_DLOG("Draining into file, written: %" PRIu64 " KB, stop: %d",
+                (total_wr_size + 1023) / 1024, stop_writing_into_file);
+  return stop_writing_into_file;
 }
 
 void TracingServiceImpl::FreeBuffers(TracingSessionID tsid) {
@@ -2323,17 +2444,10 @@
 void TracingServiceImpl::RegisterDataSource(ProducerID producer_id,
                                             const DataSourceDescriptor& desc) {
   PERFETTO_DCHECK_THREAD(thread_checker_);
-  PERFETTO_DLOG("Producer %" PRIu16 " registered data source \"%s\"",
-                producer_id, desc.name().c_str());
-
-  PERFETTO_DCHECK(!desc.name().empty());
-  auto reg_ds = data_sources_.emplace(desc.name(),
-                                      RegisteredDataSource{producer_id, desc});
-
-  // If there are existing tracing sessions, we need to check if the new
-  // data source is enabled by any of them.
-  if (tracing_sessions_.empty())
-    return;
+  if (desc.name().empty()) {
+    PERFETTO_DLOG("Received RegisterDataSource() with empty name");
+    return;
+  }
 
   ProducerEndpointImpl* producer = GetProducer(producer_id);
   if (!producer) {
@@ -2341,6 +2455,29 @@
     return;
   }
 
+  // Check that the producer doesn't register two data sources with the same ID.
+  // Note that we tolerate |id| == 0 because until Android T / v22 the |id|
+  // field didn't exist.
+  for (const auto& kv : data_sources_) {
+    if (desc.id() && kv.second.producer_id == producer_id &&
+        kv.second.descriptor.id() == desc.id()) {
+      PERFETTO_ELOG(
+          "Failed to register data source \"%s\". A data source with the same "
+          "id %" PRIu64 " (name=\"%s\") is already registered for producer %d",
+          desc.name().c_str(), desc.id(), kv.second.descriptor.name().c_str(),
+          producer_id);
+      return;
+    }
+  }
+
+  PERFETTO_DLOG("Producer %" PRIu16 " registered data source \"%s\"",
+                producer_id, desc.name().c_str());
+
+  auto reg_ds = data_sources_.emplace(desc.name(),
+                                      RegisteredDataSource{producer_id, desc});
+
+  // If there are existing tracing sessions, we need to check if the new
+  // data source is enabled by any of them.
   for (auto& iter : tracing_sessions_) {
     TracingSession& tracing_session = iter.second;
     if (tracing_session.state != TracingSession::STARTED &&
@@ -2364,7 +2501,38 @@
       if (ds_inst && tracing_session.state == TracingSession::STARTED)
         StartDataSourceInstance(producer, &tracing_session, ds_inst);
     }
-  }
+  }  // for(iter : tracing_sessions_)
+}
+
+void TracingServiceImpl::UpdateDataSource(
+    ProducerID producer_id,
+    const DataSourceDescriptor& new_desc) {
+  if (new_desc.id() == 0) {
+    PERFETTO_ELOG("UpdateDataSource() must have a non-zero id");
+    return;
+  }
+
+  // If this producer has already registered a matching descriptor name and id,
+  // just update the descriptor.
+  RegisteredDataSource* data_source = nullptr;
+  auto range = data_sources_.equal_range(new_desc.name());
+  for (auto it = range.first; it != range.second; ++it) {
+    if (it->second.producer_id == producer_id &&
+        it->second.descriptor.id() == new_desc.id()) {
+      data_source = &it->second;
+      break;
+    }
+  }
+
+  if (!data_source) {
+    PERFETTO_ELOG(
+        "UpdateDataSource() failed, could not find an existing data source "
+        "with name=\"%s\" id=%" PRIu64,
+        new_desc.name().c_str(), new_desc.id());
+    return;
+  }
+
+  data_source->descriptor = new_desc;
 }
 
 void TracingServiceImpl::StopDataSourceInstance(ProducerEndpointImpl* producer,
@@ -2577,6 +2745,7 @@
 void TracingServiceImpl::CopyProducerPageIntoLogBuffer(
     ProducerID producer_id_trusted,
     uid_t producer_uid_trusted,
+    pid_t producer_pid_trusted,
     WriterID writer_id,
     ChunkID chunk_id,
     BufferID buffer_id,
@@ -2631,9 +2800,10 @@
     return;
   }
 
-  buf->CopyChunkUntrusted(producer_id_trusted, producer_uid_trusted, writer_id,
-                          chunk_id, num_fragments, chunk_flags, chunk_complete,
-                          src, size);
+  buf->CopyChunkUntrusted(producer_id_trusted, producer_uid_trusted,
+                          producer_pid_trusted, writer_id, chunk_id,
+                          num_fragments, chunk_flags, chunk_complete, src,
+                          size);
 }
 
 void TracingServiceImpl::ApplyChunkPatches(
@@ -3080,11 +3250,19 @@
   }
 #endif  // !PERFETTO_BUILDFLAG(PERFETTO_OS_WIN)
 #if PERFETTO_BUILDFLAG(PERFETTO_OS_ANDROID)
-  char value[PROP_VALUE_MAX];
-  if (__system_property_get("ro.build.fingerprint", value)) {
-    info->set_android_build_fingerprint(value);
+  std::string fingerprint_value = base::GetAndroidProp("ro.build.fingerprint");
+  if (!fingerprint_value.empty()) {
+    info->set_android_build_fingerprint(fingerprint_value);
   } else {
     PERFETTO_ELOG("Unable to read ro.build.fingerprint");
+  }
+
+  std::string sdk_str_value = base::GetAndroidProp("ro.build.version.sdk");
+  base::Optional<uint64_t> sdk_value = base::StringToUInt64(sdk_str_value);
+  if (sdk_value.has_value()) {
+    info->set_android_sdk_version(*sdk_value);
+  } else {
+    PERFETTO_ELOG("Unable to read ro.build.version.sdk");
   }
   info->set_hz(sysconf(_SC_CLK_TCK));
 #endif  // PERFETTO_BUILDFLAG(PERFETTO_OS_ANDROID)
@@ -3216,7 +3394,7 @@
     // If we are stealing a write_into_file session, add a marker that explains
     // why the trace has been stolen rather than creating an empty file. This is
     // only for write_into_file traces. A similar code path deals with the case
-    // of reading-back a seized trace from IPC in ReadBuffers().
+    // of reading-back a seized trace from IPC in ReadBuffersIntoConsumer().
     if (!max_session->config.builtin_data_sources().disable_service_events()) {
       std::vector<TracePacket> packets;
       EmitSeizedForBugreportLifecycleEvent(&packets);
@@ -3361,7 +3539,7 @@
     consumer_->OnTraceData({}, /* has_more = */ false);
     return;
   }
-  if (!service_->ReadBuffers(tracing_session_id_, this)) {
+  if (!service_->ReadBuffersIntoConsumer(tracing_session_id_, this)) {
     consumer_->OnTraceData({}, /* has_more = */ false);
   }
 }
@@ -3526,7 +3704,8 @@
     producer->set_id(static_cast<int>(kv.first));
     producer->set_name(kv.second->name_);
     producer->set_sdk_version(kv.second->sdk_version_);
-    producer->set_uid(static_cast<int32_t>(producer->uid()));
+    producer->set_uid(static_cast<int32_t>(kv.second->uid()));
+    producer->set_pid(static_cast<int32_t>(kv.second->pid()));
   }
 
   for (const auto& kv : service_->data_sources_) {
@@ -3535,6 +3714,42 @@
     *data_source->mutable_ds_descriptor() = registered_data_source.descriptor;
     data_source->set_producer_id(
         static_cast<int>(registered_data_source.producer_id));
+  }
+
+  svc_state.set_supports_tracing_sessions(true);
+  for (const auto& kv : service_->tracing_sessions_) {
+    const TracingSession& s = kv.second;
+    // List only tracing sessions for the calling UID (or everything for root).
+    if (uid_ != 0 && uid_ != s.consumer_uid)
+      continue;
+    auto* session = svc_state.add_tracing_sessions();
+    session->set_id(s.id);
+    session->set_consumer_uid(static_cast<int>(s.consumer_uid));
+    session->set_duration_ms(s.config.duration_ms());
+    session->set_num_data_sources(
+        static_cast<uint32_t>(s.data_source_instances.size()));
+    session->set_unique_session_name(s.config.unique_session_name());
+    for (const auto& snap_kv : s.initial_clock_snapshot) {
+      if (snap_kv.first == protos::pbzero::BUILTIN_CLOCK_REALTIME)
+        session->set_start_realtime_ns(static_cast<int64_t>(snap_kv.second));
+    }
+    for (const auto& buf : s.config.buffers())
+      session->add_buffer_size_kb(buf.size_kb());
+
+    switch (s.state) {
+      case TracingSession::State::DISABLED:
+        session->set_state("DISABLED");
+        break;
+      case TracingSession::State::CONFIGURED:
+        session->set_state("CONFIGURED");
+        break;
+      case TracingSession::State::STARTED:
+        session->set_state("STARTED");
+        break;
+      case TracingSession::State::DISABLING_WAITING_STOP_ACKS:
+        session->set_state("STOP_WAIT");
+        break;
+    }
   }
   callback(/*success=*/true, svc_state);
 }
@@ -3579,6 +3794,7 @@
 TracingServiceImpl::ProducerEndpointImpl::ProducerEndpointImpl(
     ProducerID id,
     uid_t uid,
+    pid_t pid,
     TracingServiceImpl* service,
     base::TaskRunner* task_runner,
     Producer* producer,
@@ -3588,6 +3804,7 @@
     bool smb_scraping_enabled)
     : id_(id),
       uid_(uid),
+      pid_(pid),
       service_(service),
       task_runner_(task_runner),
       producer_(producer),
@@ -3605,12 +3822,13 @@
 void TracingServiceImpl::ProducerEndpointImpl::RegisterDataSource(
     const DataSourceDescriptor& desc) {
   PERFETTO_DCHECK_THREAD(thread_checker_);
-  if (desc.name().empty()) {
-    PERFETTO_DLOG("Received RegisterDataSource() with empty name");
-    return;
-  }
-
   service_->RegisterDataSource(id_, desc);
+}
+
+void TracingServiceImpl::ProducerEndpointImpl::UpdateDataSource(
+    const DataSourceDescriptor& desc) {
+  PERFETTO_DCHECK_THREAD(thread_checker_);
+  service_->UpdateDataSource(id_, desc);
 }
 
 void TracingServiceImpl::ProducerEndpointImpl::UnregisterDataSource(
@@ -3676,7 +3894,8 @@
     uint8_t chunk_flags = packets.flags;
 
     service_->CopyProducerPageIntoLogBuffer(
-        id_, uid_, writer_id, chunk_id, buffer_id, num_fragments, chunk_flags,
+        id_, uid_, pid_, writer_id, chunk_id, buffer_id, num_fragments,
+        chunk_flags,
         /*chunk_complete=*/true, chunk.payload_begin(), chunk.payload_size());
 
     // This one has release-store semantics.
@@ -3854,6 +4073,7 @@
   auto weak_this = weak_ptr_factory_.GetWeakPtr();
   task_runner_->PostTask([weak_this, data_sources] {
     if (weak_this) {
+      base::StringView producer_name(weak_this->name_);
       weak_this->producer_->ClearIncrementalState(data_sources.data(),
                                                   data_sources.size());
     }
