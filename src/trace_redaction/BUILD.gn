--- conflicted
+++ resolved
@@ -53,20 +53,6 @@
     "proto_util.h",
     "prune_package_list.cc",
     "prune_package_list.h",
-<<<<<<< HEAD
-    "redact_ftrace_event.cc",
-    "redact_ftrace_event.h",
-    "redact_sched_switch.cc",
-    "redact_sched_switch.h",
-    "redact_task_newtask.cc",
-    "redact_task_newtask.h",
-    "remap_scheduling_events.cc",
-    "remap_scheduling_events.h",
-    "remove_process_free_comm.cc",
-    "remove_process_free_comm.h",
-    "scrub_ftrace_events.cc",
-    "scrub_ftrace_events.h",
-=======
     "redact_ftrace_events.cc",
     "redact_ftrace_events.h",
     "redact_process_events.cc",
@@ -75,7 +61,6 @@
     "redact_process_trees.h",
     "redact_sched_events.cc",
     "redact_sched_events.h",
->>>>>>> 50b003f2
     "scrub_process_stats.cc",
     "scrub_process_stats.h",
     "scrub_trace_packet.cc",
@@ -84,6 +69,8 @@
     "trace_redaction_framework.h",
     "trace_redactor.cc",
     "trace_redactor.h",
+    "verify_integrity.cc",
+    "verify_integrity.h",
   ]
   deps = [
     "../../gn:default_deps",
@@ -108,17 +95,13 @@
     "filter_task_rename_integrationtest.cc",
     "process_thread_timeline_integrationtest.cc",
     "prune_package_list_integrationtest.cc",
-<<<<<<< HEAD
-    "redact_sched_switch_integrationtest.cc",
-    "remap_scheduling_events_integrationtest.cc",
-=======
     "redact_process_trees_integrationtest.cc",
     "redact_sched_events_integrationtest.cc",
->>>>>>> 50b003f2
     "scrub_ftrace_events_integrationtest.cc",
     "scrub_process_stats_integrationtest.cc",
     "trace_redaction_integration_fixture.cc",
     "trace_redaction_integration_fixture.h",
+    "verify_integrity_integrationtest.cc",
   ]
   deps = [
     ":trace_redaction",
@@ -148,17 +131,9 @@
     "process_thread_timeline_unittest.cc",
     "proto_util_unittest.cc",
     "prune_package_list_unittest.cc",
-<<<<<<< HEAD
-    "redact_sched_switch_unittest.cc",
-    "redact_task_newtask_unittest.cc",
-    "remap_scheduling_events_unittest.cc",
-    "remove_process_free_comm_unittest.cc",
-    "suspend_resume_unittest.cc",
-=======
     "redact_process_events_unittest.cc",
     "redact_sched_events_unittest.cc",
     "verify_integrity_unittest.cc",
->>>>>>> 50b003f2
   ]
   deps = [
     ":trace_redaction",
