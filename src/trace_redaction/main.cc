--- conflicted
+++ resolved
@@ -16,32 +16,9 @@
 
 #include "perfetto/base/logging.h"
 #include "perfetto/base/status.h"
-<<<<<<< HEAD
-#include "src/trace_redaction/collect_frame_cookies.h"
-#include "src/trace_redaction/collect_system_info.h"
-#include "src/trace_redaction/collect_timeline_events.h"
-#include "src/trace_redaction/filter_ftrace_using_allowlist.h"
-#include "src/trace_redaction/filter_packet_using_allowlist.h"
-#include "src/trace_redaction/filter_print_events.h"
-#include "src/trace_redaction/filter_sched_waking_events.h"
-#include "src/trace_redaction/filter_task_rename.h"
-#include "src/trace_redaction/find_package_uid.h"
-#include "src/trace_redaction/populate_allow_lists.h"
-#include "src/trace_redaction/prune_package_list.h"
-#include "src/trace_redaction/redact_ftrace_event.h"
-#include "src/trace_redaction/redact_sched_switch.h"
-#include "src/trace_redaction/redact_task_newtask.h"
-#include "src/trace_redaction/remap_scheduling_events.h"
-#include "src/trace_redaction/remove_process_free_comm.h"
-#include "src/trace_redaction/scrub_ftrace_events.h"
-#include "src/trace_redaction/scrub_process_stats.h"
-#include "src/trace_redaction/scrub_process_trees.h"
-#include "src/trace_redaction/scrub_trace_packet.h"
-#include "src/trace_redaction/suspend_resume.h"
-=======
->>>>>>> c0171036
 #include "src/trace_redaction/trace_redaction_framework.h"
 #include "src/trace_redaction/trace_redactor.h"
+#include "src/trace_redaction/verify_integrity.h"
 
 namespace perfetto::trace_redaction {
 
@@ -49,77 +26,8 @@
 static base::Status Main(std::string_view input,
                          std::string_view output,
                          std::string_view package_name) {
-<<<<<<< HEAD
-  TraceRedactor redactor;
-
-  // Add all collectors.
-  redactor.emplace_collect<FindPackageUid>();
-  redactor.emplace_collect<CollectTimelineEvents>();
-  redactor.emplace_collect<CollectFrameCookies>();
-  redactor.emplace_collect<CollectSystemInfo>();
-
-  // Add all builders.
-  redactor.emplace_build<PopulateAllowlists>();
-  redactor.emplace_build<AllowSuspendResume>();
-  redactor.emplace_build<ReduceFrameCookies>();
-  redactor.emplace_build<BuildSyntheticThreads>();
-
-  // Add all transforms.
-  auto* scrub_packet = redactor.emplace_transform<ScrubTracePacket>();
-  scrub_packet->emplace_back<FilterPacketUsingAllowlist>();
-  scrub_packet->emplace_back<FilterFrameEvents>();
-
-  auto* scrub_ftrace_events = redactor.emplace_transform<ScrubFtraceEvents>();
-  scrub_ftrace_events->emplace_back<FilterFtraceUsingAllowlist>();
-  scrub_ftrace_events->emplace_back<FilterPrintEvents>();
-  scrub_ftrace_events->emplace_back<FilterSchedWakingEvents>();
-  scrub_ftrace_events->emplace_back<FilterTaskRename>();
-  scrub_ftrace_events->emplace_back<FilterSuspendResume>();
-
-  // Scrub packets and ftrace events first as they will remove the largest
-  // chucks of data from the trace. This will reduce the amount of data that the
-  // other primitives need to operate on.
-  redactor.emplace_transform<ScrubProcessTrees>();
-  redactor.emplace_transform<PrunePackageList>();
-  redactor.emplace_transform<ScrubProcessStats>();
-
-  auto* comms_harness = redactor.emplace_transform<RedactSchedSwitchHarness>();
-  comms_harness->emplace_transform<ClearComms>();
-
-  auto* redact_ftrace_events = redactor.emplace_transform<RedactFtraceEvent>();
-  redact_ftrace_events
-      ->emplace_back<RemoveProcessFreeComm::kFieldId, RemoveProcessFreeComm>();
-
-  // By default, the comm value is cleared. However, when thread merging is
-  // enabled (kTaskNewtaskFieldNumber + ThreadMergeDropField), the event is
-  // dropped, meaning that this primitive was effectivly a no-op. This primitive
-  // remains so that removing thread merging won't leak thread names via new
-  // task events.
-  auto* redact_new_task =
-      redact_ftrace_events
-          ->emplace_back<RedactTaskNewTask::kFieldId, RedactTaskNewTask>();
-  redact_new_task->emplace_back<ClearComms>();
-
-  // This set of transformations will change pids. This will break the
-  // connections between pids and the timeline (the synth threads are not in the
-  // timeline). If a transformation uses the timeline, it must be before this
-  // transformation.
-  auto* redact_sched_events = redactor.emplace_transform<RedactFtraceEvent>();
-  redact_sched_events->emplace_back<ThreadMergeRemapFtraceEventPid::kFieldId,
-                                    ThreadMergeRemapFtraceEventPid>();
-  redact_sched_events->emplace_back<ThreadMergeRemapSchedSwitchPid::kFieldId,
-                                    ThreadMergeRemapSchedSwitchPid>();
-  redact_sched_events->emplace_back<ThreadMergeRemapSchedWakingPid::kFieldId,
-                                    ThreadMergeRemapSchedWakingPid>();
-  redact_sched_events->emplace_back<
-      ThreadMergeDropField::kTaskNewtaskFieldNumber, ThreadMergeDropField>();
-  redact_sched_events
-      ->emplace_back<ThreadMergeDropField::kSchedProcessFreeFieldNumber,
-                     ThreadMergeDropField>();
-=======
   TraceRedactor::Config config;
   auto redactor = TraceRedactor::CreateInstance(config);
->>>>>>> c0171036
 
   Context context;
   context.package_name = package_name;
