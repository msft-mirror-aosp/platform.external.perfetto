{
  "channels": [
    {
      "name": "stable",
      "rev": "465b9a4473353091c7048b53ad90607295f86a4a"
    },
    {
      "name": "canary",
<<<<<<< HEAD
      "rev": "a284e65f883e7c543c2619115be1ee0fbe5644a3"
=======
      "rev": "6c78846fe39842faac064421b1e1c745a14c516a"
>>>>>>> 73757009
    },
    {
      "name": "autopush",
      "rev": "HEAD"
    }
  ]
}<|MERGE_RESOLUTION|>--- conflicted
+++ resolved
@@ -2,19 +2,15 @@
   "channels": [
     {
       "name": "stable",
-      "rev": "465b9a4473353091c7048b53ad90607295f86a4a"
+      "rev": "b574f45ca4f3ae63100c9868a65f9381b0d16c82"
     },
     {
       "name": "canary",
-<<<<<<< HEAD
-      "rev": "a284e65f883e7c543c2619115be1ee0fbe5644a3"
-=======
       "rev": "6c78846fe39842faac064421b1e1c745a14c516a"
->>>>>>> 73757009
     },
     {
       "name": "autopush",
       "rev": "HEAD"
     }
   ]
-}+}
