--- conflicted
+++ resolved
@@ -2,19 +2,11 @@
   "channels": [
     {
       "name": "stable",
-<<<<<<< HEAD
-      "rev": "37000ac8159becf902f59b56233b22555823d411"
-    },
-    {
-      "name": "canary",
-      "rev": "39b17791a5aa65bc22c7862e2f19b65c413fab2b"
-=======
       "rev": "5a4bb52f83e168742f7ce91335c743ff7d4443a6"
     },
     {
       "name": "canary",
       "rev": "7e778730912e7f2a854c7144a5ba08f4eb59aae4"
->>>>>>> e76740cd
     },
     {
       "name": "autopush",
