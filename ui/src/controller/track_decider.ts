--- conflicted
+++ resolved
@@ -40,16 +40,9 @@
   ACTUAL_FRAMES_SLICE_TRACK_KIND,
   ASYNC_SLICE_TRACK_KIND,
   EXPECTED_FRAMES_SLICE_TRACK_KIND,
-<<<<<<< HEAD
-} from '../core_plugins/frames';
-import {decideTracks as screenshotDecideTracks} from '../core_plugins/screenshots';
-import {THREAD_STATE_TRACK_KIND} from '../core_plugins/thread_state';
-import {SLICE_TRACK_KIND} from '../core_plugins/chrome_slices/chrome_slice_track';
-=======
   THREAD_SLICE_TRACK_KIND,
   THREAD_STATE_TRACK_KIND,
 } from '../core/track_kinds';
->>>>>>> c0171036
 
 const MEM_DMA_COUNTER_NAME = 'mem.dma_heap';
 const MEM_DMA = 'mem.dma_buffer';
@@ -989,11 +982,11 @@
 
       const uuid = this.getUuid(utid, upid);
 
-      const kind = SLICE_TRACK_KIND;
+      const kind = THREAD_SLICE_TRACK_KIND;
       const name = getTrackName({name: trackName, utid, tid, threadName, kind});
 
       this.tracksToAdd.push({
-        uri: `perfetto.ChromeSlices#${trackId}`,
+        uri: `perfetto.ThreadSlices#${trackId}`,
         name,
         trackGroup: uuid,
         trackSortKey: {
