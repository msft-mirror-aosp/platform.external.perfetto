--- conflicted
+++ resolved
@@ -25,10 +25,7 @@
 import {featureFlags, PERF_SAMPLE_FLAG} from '../common/feature_flags';
 import {pluginManager} from '../common/plugins';
 import {
-<<<<<<< HEAD
-=======
   LONG_NULL,
->>>>>>> 5f456dbc
   NUM,
   NUM_NULL,
   STR,
@@ -44,29 +41,6 @@
 import {ACTUAL_FRAMES_SLICE_TRACK_KIND} from '../tracks/actual_frames';
 import {ANDROID_LOGS_TRACK_KIND} from '../tracks/android_log';
 import {ASYNC_SLICE_TRACK_KIND} from '../tracks/async_slices';
-<<<<<<< HEAD
-import {
-  decideTracks as scrollJankDecideTracks,
-} from '../tracks/chrome_scroll_jank';
-import {SLICE_TRACK_KIND} from '../tracks/chrome_slices';
-import {COUNTER_TRACK_KIND, CounterScaleOptions} from '../tracks/counter';
-import {CPU_FREQ_TRACK_KIND} from '../tracks/cpu_freq';
-import {CPU_PROFILE_TRACK_KIND} from '../tracks/cpu_profile';
-import {CPU_SLICE_TRACK_KIND} from '../tracks/cpu_slices';
-import {
-  EXPECTED_FRAMES_SLICE_TRACK_KIND,
-} from '../tracks/expected_frames';
-import {FTRACE_RAW_TRACK_KIND} from '../tracks/ftrace';
-import {HEAP_PROFILE_TRACK_KIND} from '../tracks/heap_profile';
-import {NULL_TRACK_KIND} from '../tracks/null_track';
-import {
-  PERF_SAMPLES_PROFILE_TRACK_KIND,
-} from '../tracks/perf_samples_profile';
-import {
-  PROCESS_SCHEDULING_TRACK_KIND,
-} from '../tracks/process_scheduling';
-import {PROCESS_SUMMARY_TRACK} from '../tracks/process_summary';
-=======
 import {
   decideTracks as scrollJankDecideTracks,
 } from '../tracks/chrome_scroll_jank';
@@ -94,7 +68,6 @@
 } from '../tracks/scroll_jank';
 import {addLatenciesTrack} from '../tracks/scroll_jank/event_latency_track';
 import {addTopLevelScrollTrack} from '../tracks/scroll_jank/scroll_track';
->>>>>>> 5f456dbc
 import {THREAD_STATE_TRACK_KIND} from '../tracks/thread_state';
 
 const TRACKS_V2_FLAG = featureFlags.register({
@@ -260,11 +233,7 @@
         engineId: this.engineId,
         kind: CPU_SLICE_TRACK_KIND,
         trackSortKey: PrimaryTrackSortKey.ORDINARY_TRACK,
-<<<<<<< HEAD
-        name: `Cpu ${cpu}`,
-=======
         name,
->>>>>>> 5f456dbc
         trackGroup: SCROLLING_TRACK_GROUP,
         config: {
           cpu,
@@ -273,8 +242,6 @@
     }
   }
 
-<<<<<<< HEAD
-=======
   async addScrollJankTracks(engine: Engine): Promise<void> {
     const topLevelScrolls = addTopLevelScrollTrack(engine);
     const topLevelScrollsResult = await topLevelScrolls;
@@ -294,7 +261,6 @@
     }
   }
 
->>>>>>> 5f456dbc
   async addCpuFreqTracks(engine: EngineProxy): Promise<void> {
     const cpus = await this.engine.getCpus();
 
@@ -397,10 +363,7 @@
     });
 
     const parentIdToGroupId = new Map<number, string>();
-<<<<<<< HEAD
-=======
     let scrollJankRendered = false;
->>>>>>> 5f456dbc
 
     for (; it.valid(); it.next()) {
       const kind = ASYNC_SLICE_TRACK_KIND;
@@ -445,8 +408,6 @@
         }
       }
 
-<<<<<<< HEAD
-=======
       if (ENABLE_SCROLL_JANK_PLUGIN_V2.get() && !scrollJankRendered &&
           name.includes(INPUT_LATENCY_TRACK)) {
         // This ensures that the scroll jank tracks render above the tracks
@@ -454,7 +415,6 @@
         await this.addScrollJankTracks(this.engine);
         scrollJankRendered = true;
       }
->>>>>>> 5f456dbc
       const track = {
         engineId: this.engineId,
         kind,
@@ -742,7 +702,6 @@
         name: groupName,
         trackGroup: undefined,
         config: {},
-<<<<<<< HEAD
       });
 
       const addGroup = Actions.addTrackGroup({
@@ -767,32 +726,6 @@
     }
   }
 
-=======
-      });
-
-      const addGroup = Actions.addTrackGroup({
-        engineId: this.engineId,
-        summaryTrackId,
-        name: groupName,
-        id: groupUuid,
-        collapsed: true,
-      });
-      this.addTrackGroupActions.push(addGroup);
-    }
-  }
-
-  applyDefaultCounterScale(): void {
-    for (const track of this.tracksToAdd) {
-      if (track.kind === COUNTER_TRACK_KIND) {
-        const scaleConfig = {
-          scale: getCounterScale(track.name),
-        };
-        track.config = Object.assign({}, track.config, scaleConfig);
-      }
-    }
-  }
-
->>>>>>> 5f456dbc
   async addLogsTrack(engine: EngineProxy): Promise<void> {
     const result =
         await engine.query(`select count(1) as cnt from android_logs`);
@@ -1088,15 +1021,9 @@
       upid: NUM_NULL,
       tid: NUM_NULL,
       threadName: STR_NULL,
-<<<<<<< HEAD
-      startTs: NUM_NULL,
-      trackId: NUM,
-      endTs: NUM_NULL,
-=======
       startTs: LONG_NULL,
       trackId: NUM,
       endTs: LONG_NULL,
->>>>>>> 5f456dbc
     });
     for (; it.valid(); it.next()) {
       const utid = it.utid;
@@ -1411,13 +1338,8 @@
       upid: NUM,
       pid: NUM_NULL,
       processName: STR_NULL,
-<<<<<<< HEAD
-      startTs: NUM_NULL,
-      endTs: NUM_NULL,
-=======
       startTs: LONG_NULL,
       endTs: LONG_NULL,
->>>>>>> 5f456dbc
     });
     for (let i = 0; it.valid(); ++i, it.next()) {
       const pid = it.pid;
