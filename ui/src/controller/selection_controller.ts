--- conflicted
+++ resolved
@@ -12,23 +12,24 @@
 // See the License for the specific language governing permissions and
 // limitations under the License.
 
+import {assertTrue} from '../base/logging';
 import {Arg, Args} from '../common/arg_types';
 import {Engine} from '../common/engine';
 import {
   NUM,
-  singleRow,
-  singleRowUntyped,
-  slowlyCountRows,
-  STR
-} from '../common/query_iterator';
+  NUM_NULL,
+  STR,
+  STR_NULL,
+} from '../common/query_result';
 import {ChromeSliceSelection} from '../common/state';
 import {translateState} from '../common/thread_state';
 import {fromNs, toNs} from '../common/time';
+import {SliceDetails, ThreadStateDetails} from '../frontend/globals';
 import {
-  CounterDetails,
-  SliceDetails,
-  ThreadStateDetails
-} from '../frontend/globals';
+  publishCounterDetails,
+  publishSliceDetails,
+  publishThreadStateDetails
+} from '../frontend/publish';
 import {SLICE_TRACK_KIND} from '../tracks/chrome_slices/common';
 
 import {parseArgs} from './args_parser';
@@ -81,14 +82,12 @@
     if (selectedId === undefined) return;
 
     if (selection.kind === 'COUNTER') {
-      const selected: CounterDetails = {};
       this.counterDetails(selection.leftTs, selection.rightTs, selection.id)
           .then(results => {
             if (results !== undefined && selection &&
                 selection.kind === selectedKind &&
                 selection.id === selectedId) {
-              Object.assign(selected, results);
-              globals.publish('CounterDetails', selected);
+              publishCounterDetails(results);
             }
           });
     } else if (selection.kind === 'SLICE') {
@@ -114,23 +113,23 @@
       promisedDescription = Promise.resolve(new Map());
       promisedArgs = Promise.resolve(new Map());
     } else {
-      const typeResult = singleRow(
-          {
-            leafTable: STR,
-            argSetId: NUM,
-          },
-          await this.args.engine.query(`
+      const result = await this.args.engine.query(`
         SELECT
           type as leafTable,
           arg_set_id as argSetId
-        FROM slice WHERE id = ${selectedId}`));
-
-      if (typeResult === undefined) {
+        FROM slice WHERE id = ${selectedId}`);
+
+      if (result.numRows() === 0) {
         return;
       }
 
-      leafTable = typeResult.leafTable;
-      const argSetId = typeResult.argSetId;
+      const row = result.firstRow({
+        leafTable: STR,
+        argSetId: NUM,
+      });
+
+      leafTable = row.leafTable;
+      const argSetId = row.argSetId;
       promisedDescription = this.describeSlice(selectedId);
       promisedArgs = this.getArgs(argSetId);
     }
@@ -142,10 +141,9 @@
     const [details, args, description] =
         await Promise.all([promisedDetails, promisedArgs, promisedDescription]);
 
-    const row = singleRowUntyped(details);
-    if (row === undefined) {
-      return;
-    }
+    if (details.numRows() <= 0) return;
+    const rowIter = details.iter({});
+    assertTrue(rowIter.valid());
 
     // A few columns are hard coded as part of the SliceDetails interface.
     // Long term these should be handled generically as args but for now
@@ -154,27 +152,31 @@
     let dur = undefined;
     let name = undefined;
     let category = undefined;
-<<<<<<< HEAD
-=======
     // tslint:disable-next-line:variable-name
     let thread_dur = undefined;
     // tslint:disable-next-line:variable-name
     let thread_ts = undefined;
     let trackId = undefined;
->>>>>>> 73757009
-
-    for (const [k, v] of Object.entries(row)) {
+
+    for (const k of details.columns()) {
+      const v = rowIter.get(k);
       switch (k) {
         case 'id':
           break;
         case 'ts':
           ts = fromNs(Number(v)) - globals.state.traceTime.startSec;
           break;
+        case 'thread_ts':
+          thread_ts = fromNs(Number(v));
+          break;
         case 'name':
           name = `${v}`;
           break;
         case 'dur':
           dur = fromNs(Number(v));
+          break;
+        case 'thread_dur':
+          thread_dur = fromNs(Number(v));
           break;
         case 'category':
         case 'cat':
@@ -192,7 +194,9 @@
     const selected: SliceDetails = {
       id: selectedId,
       ts,
+      thread_ts,
       dur,
+      thread_dur,
       name,
       category,
       args,
@@ -240,7 +244,7 @@
 
     // Check selection is still the same on completion of query.
     if (selection === globals.state.currentSelection) {
-      globals.publish('SliceDetails', selected);
+      publishSliceDetails(selected);
     }
   }
 
@@ -248,14 +252,17 @@
     const map = new Map<string, string>();
     if (id === -1) return map;
     const query = `
-      select description, doc_link
+      select
+        ifnull(description, '') as description,
+        ifnull(doc_link, '') as docLink
       from describe_slice
       where slice_id = ${id}
     `;
     const result = await this.args.engine.query(query);
-    for (let i = 0; i < slowlyCountRows(result); i++) {
-      const description = result.columns[0].stringValues![i];
-      const docLink = result.columns[1].stringValues![i];
+    const it = result.iter({description: STR, docLink: STR});
+    for (; it.valid(); it.next()) {
+      const description = it.description;
+      const docLink = it.docLink;
       map.set('Description', description);
       map.set('Documentation', docLink);
     }
@@ -267,14 +274,18 @@
     const query = `
       select
         key AS name,
-        CAST(COALESCE(int_value, string_value, real_value) AS text) AS value
+        display_value AS value
       FROM args
       WHERE arg_set_id = ${argId}
     `;
     const result = await this.args.engine.query(query);
-    for (let i = 0; i < slowlyCountRows(result); i++) {
-      const name = result.columns[0].stringValues![i];
-      const value = result.columns[1].stringValues![i];
+    const it = result.iter({
+      name: STR,
+      value: STR_NULL,
+    });
+    for (; it.valid(); it.next()) {
+      const name = it.name;
+      const value = it.value || 'NULL';
       if (name === 'destination slice id' && !isNaN(Number(value))) {
         const destTrackId = await this.getDestTrackId(value);
         args.set(
@@ -288,10 +299,10 @@
   }
 
   async getDestTrackId(sliceId: string): Promise<string> {
-    const trackIdQuery = `select track_id from slice
+    const trackIdQuery = `select track_id as trackId from slice
     where slice_id = ${sliceId}`;
-    const destResult = await this.args.engine.query(trackIdQuery);
-    const trackIdTp = destResult.columns[0].longValues![0];
+    const result = await this.args.engine.query(trackIdQuery);
+    const trackIdTp = result.firstRow({trackId: NUM}).trackId;
     // TODO(hjd): If we had a consistent mapping from TP track_id
     // UI track id for slice tracks this would be unnecessary.
     let trackId = '';
@@ -309,84 +320,57 @@
     const query = `
       SELECT
         ts,
-        thread_state.dur,
+        thread_state.dur as dur,
         state,
-        io_wait,
-        thread_state.utid,
-        thread_state.cpu,
-        sched.id,
-        thread_state.blocked_function
+        io_wait as ioWait,
+        thread_state.utid as utid,
+        thread_state.cpu as cpu,
+        sched.id as id,
+        thread_state.blocked_function as blockedFunction
       from thread_state
       left join sched using(ts) where thread_state.id = ${id}
     `;
-    this.args.engine.query(query).then(result => {
-      const selection = globals.state.currentSelection;
-      const cols = result.columns;
-      if (slowlyCountRows(result) === 1 && selection) {
-        const ts = cols[0].longValues![0];
-        const timeFromStart = fromNs(ts) - globals.state.traceTime.startSec;
-        const dur = fromNs(cols[1].longValues![0]);
-        const stateStr = cols[2].stringValues![0];
-        const ioWait =
-            cols[3].isNulls![0] ? undefined : !!cols[3].longValues![0];
-        const state = translateState(stateStr, ioWait);
-        const utid = cols[4].longValues![0];
-        const cpu = cols[5].isNulls![0] ? undefined : cols[5].longValues![0];
-        const sliceId =
-            cols[6].isNulls![0] ? undefined : cols[6].longValues![0];
-        const blockedFunction =
-            cols[7].isNulls![0] ? undefined : cols[7].stringValues![0];
-        const selected: ThreadStateDetails = {
-          ts: timeFromStart,
-          dur,
-          state,
-          utid,
-          cpu,
-          sliceId,
-          blockedFunction
-        };
-        globals.publish('ThreadStateDetails', selected);
-      }
-    });
+    const result = await this.args.engine.query(query);
+
+    const selection = globals.state.currentSelection;
+    if (result.numRows() > 0 && selection) {
+      const row = result.firstRow({
+        ts: NUM,
+        dur: NUM,
+        state: STR_NULL,
+        ioWait: NUM_NULL,
+        utid: NUM,
+        cpu: NUM_NULL,
+        id: NUM_NULL,
+        blockedFunction: STR_NULL,
+      });
+      const ts = row.ts;
+      const timeFromStart = fromNs(ts) - globals.state.traceTime.startSec;
+      const dur = fromNs(row.dur);
+      const ioWait = row.ioWait === null ? undefined : row.ioWait > 0;
+      const state = translateState(row.state || undefined, ioWait);
+      const utid = row.utid;
+      const cpu = row.cpu === null ? undefined : row.cpu;
+      const sliceId = row.id === null ? undefined : row.id;
+      const blockedFunction =
+          row.blockedFunction === null ? undefined : row.blockedFunction;
+      const selected: ThreadStateDetails =
+          {ts: timeFromStart, dur, state, utid, cpu, sliceId, blockedFunction};
+      publishThreadStateDetails(selected);
+    }
   }
 
   async sliceDetails(id: number) {
-    const sqlQuery = `SELECT ts, dur, priority, end_state, utid, cpu,
-    thread_state.id FROM sched join thread_state using(ts, utid, dur, cpu)
+    const sqlQuery = `SELECT
+      ts,
+      dur,
+      priority,
+      end_state as endState,
+      utid,
+      cpu,
+      thread_state.id as threadStateId
+    FROM sched join thread_state using(ts, utid, dur, cpu)
     WHERE sched.id = ${id}`;
-<<<<<<< HEAD
-    this.args.engine.query(sqlQuery).then(result => {
-      // Check selection is still the same on completion of query.
-      const selection = globals.state.currentSelection;
-      if (slowlyCountRows(result) === 1 && selection) {
-        const ts = result.columns[0].longValues![0];
-        const timeFromStart = fromNs(ts) - globals.state.traceTime.startSec;
-        const dur = fromNs(result.columns[1].longValues![0]);
-        const priority = result.columns[2].longValues![0];
-        const endState = result.columns[3].stringValues![0];
-        const utid = result.columns[4].longValues![0];
-        const cpu = result.columns[5].longValues![0];
-        const threadStateId = result.columns[6].longValues![0];
-        const selected: SliceDetails = {
-          ts: timeFromStart,
-          dur,
-          priority,
-          endState,
-          cpu,
-          id,
-          utid,
-          threadStateId
-        };
-        this.schedulingDetails(ts, utid)
-            .then(wakeResult => {
-              Object.assign(selected, wakeResult);
-            })
-            .finally(() => {
-              globals.publish('SliceDetails', selected);
-            });
-      }
-    });
-=======
     const result = await this.args.engine.query(sqlQuery);
     // Check selection is still the same on completion of query.
     const selection = globals.state.currentSelection;
@@ -428,26 +412,32 @@
             publishSliceDetails(selected);
           });
     }
->>>>>>> 73757009
   }
 
   async counterDetails(ts: number, rightTs: number, id: number) {
     const counter = await this.args.engine.query(
-        `SELECT value, track_id FROM counter WHERE id = ${id}`);
-    const value = counter.columns[0].doubleValues![0];
-    const trackId = counter.columns[1].longValues![0];
+        `SELECT value, track_id as trackId FROM counter WHERE id = ${id}`);
+    const row = counter.iter({
+      value: NUM,
+      trackId: NUM,
+    });
+    const value = row.value;
+    const trackId = row.trackId;
     // Finding previous value. If there isn't previous one, it will return 0 for
     // ts and value.
-    const previous = await this.args.engine.query(
-        `SELECT MAX(ts), value FROM counter WHERE ts < ${ts} and track_id = ${
-            trackId}`);
-    const previousValue = previous.columns[1].doubleValues![0];
+    const previous = await this.args.engine.query(`SELECT
+          MAX(ts),
+          IFNULL(value, 0) as value
+        FROM counter WHERE ts < ${ts} and track_id = ${trackId}`);
+    const previousValue = previous.firstRow({value: NUM}).value;
     const endTs =
         rightTs !== -1 ? rightTs : toNs(globals.state.traceTime.endSec);
     const delta = value - previousValue;
     const duration = endTs - ts;
     const startTime = fromNs(ts) - globals.state.traceTime.startSec;
-    return {startTime, value, delta, duration};
+    const uiTrackId = globals.state.uiTrackIdByTraceTrackId[trackId];
+    const name = uiTrackId ? globals.state.tracks[uiTrackId].name : undefined;
+    return {startTime, value, delta, duration, name};
   }
 
   async schedulingDetails(ts: number, utid: number|Long) {
@@ -456,8 +446,8 @@
         `select * from instants where name = 'sched_waking' limit 1`);
     const wakeup = await this.args.engine.query(
         `select * from instants where name = 'sched_wakeup' limit 1`);
-    if (slowlyCountRows(waking) === 0) {
-      if (slowlyCountRows(wakeup) === 0) return undefined;
+    if (waking.numRows() === 0) {
+      if (wakeup.numRows() === 0) return undefined;
       // Only use sched_wakeup if waking is not in the trace.
       event = 'sched_wakeup';
     }
@@ -465,33 +455,50 @@
     // Find the ts of the first sched_wakeup before the current slice.
     const queryWakeupTs = `select ts from instants where name = '${event}'
     and ref = ${utid} and ts < ${ts} order by ts desc limit 1`;
-    const wakeupRow = await this.args.engine.queryOneRow(queryWakeupTs);
+    const wakeResult = await this.args.engine.query(queryWakeupTs);
+    if (wakeResult.numRows() === 0) {
+      return undefined;
+    }
+    const wakeupTs = wakeResult.firstRow({ts: NUM}).ts;
+
     // Find the previous sched slice for the current utid.
     const queryPrevSched = `select ts from sched where utid = ${utid}
     and ts < ${ts} order by ts desc limit 1`;
-    const prevSchedRow = await this.args.engine.queryOneRow(queryPrevSched);
+    const prevSchedResult = await this.args.engine.query(queryPrevSched);
+
     // If this is the first sched slice for this utid or if the wakeup found
     // was after the previous slice then we know the wakeup was for this slice.
-    if (wakeupRow[0] === undefined ||
-        (prevSchedRow[0] !== undefined && wakeupRow[0] < prevSchedRow[0])) {
+    if (prevSchedResult.numRows() === 0 ||
+        wakeupTs < prevSchedResult.firstRow({ts: NUM}).ts) {
       return undefined;
     }
-    const wakeupTs = wakeupRow[0];
     // Find the sched slice with the utid of the waker running when the
     // sched wakeup occurred. This is the waker.
-    const queryWaker = `select utid, cpu from sched where utid =
-    (select utid from raw where name = '${event}' and ts = ${wakeupTs})
+    let queryWaker = `select utid, cpu from sched where utid =
+    (select EXTRACT_ARG(arg_set_id, 'waker_utid') from instants where name =
+     '${event}' and ts = ${wakeupTs})
     and ts < ${wakeupTs} and ts + dur >= ${wakeupTs};`;
-    const wakerRow = await this.args.engine.queryOneRow(queryWaker);
-    if (wakerRow) {
-      return {
-        wakeupTs: fromNs(wakeupTs),
-        wakerUtid: wakerRow[0],
-        wakerCpu: wakerRow[1]
-      };
-    } else {
+    let wakerResult = await this.args.engine.query(queryWaker);
+    if (wakerResult.numRows() === 0) {
+      // An old version of trace processor (that does not populate the
+      // 'waker_utid' arg) might be in use. Try getting the same info from the
+      // raw table).
+      // TODO(b/206390308): Remove this workaround when
+      // TRACE_PROCESSOR_CURRENT_API_VERSION is incremented.
+      queryWaker = `select utid, cpu from sched where utid =
+      (select utid from raw where name = '${event}' and ts = ${wakeupTs})
+      and ts < ${wakeupTs} and ts + dur >= ${wakeupTs};`;
+      wakerResult =  await this.args.engine.query(queryWaker);
+    }
+    if (wakerResult.numRows() === 0) {
       return undefined;
     }
+    const wakerRow = wakerResult.firstRow({utid: NUM, cpu: NUM});
+    return {
+      wakeupTs: fromNs(wakeupTs),
+      wakerUtid: wakerRow.utid,
+      wakerCpu: wakerRow.cpu
+    };
   }
 
   async computeThreadDetails(utid: number):
