// Copyright (C) 2018 The Android Open Source Project
//
// Licensed under the Apache License, Version 2.0 (the "License");
// you may not use this file except in compliance with the License.
// You may obtain a copy of the License at
//
//      http://www.apache.org/licenses/LICENSE-2.0
//
// Unless required by applicable law or agreed to in writing, software
// distributed under the License is distributed on an "AS IS" BASIS,
// WITHOUT WARRANTIES OR CONDITIONS OF ANY KIND, either express or implied.
// See the License for the specific language governing permissions and
// limitations under the License.

import {BigintMath} from '../base/bigint_math';
import {duration, time} from '../base/time';
import {RecordConfig} from '../controller/record_config_types';
import {
  Aggregation,
  PivotTree,
  TableColumn,
} from '../frontend/pivot_table_types';
import {PrimaryTrackSortKey} from '../public/index';

import {Direction} from '../core/event_set';

import {
  selectionToLegacySelection,
  Selection,
  LegacySelection,
} from '../core/selection_manager';

export {
  Selection,
  SelectionKind,
  NoteSelection,
  SliceSelection,
  CounterSelection,
  HeapProfileSelection,
  PerfSamplesSelection,
  LegacySelection,
  AreaSelection,
  ProfileType,
  ChromeSliceSelection,
  CpuProfileSampleSelection,
} from '../core/selection_manager';

/**
 * A plain js object, holding objects of type |Class| keyed by string id.
 * We use this instead of using |Map| object since it is simpler and faster to
 * serialize for use in postMessage.
 */
export interface ObjectById<Class extends {id: string}> {
  [id: string]: Class;
}

// Same as ObjectById but the key parameter is called `key` rather than `id`.
export interface ObjectByKey<Class extends {key: string}> {
  [key: string]: Class;
}

export interface Timestamped {
  lastUpdate: number;
}

export type OmniboxMode = 'SEARCH' | 'COMMAND';

export interface OmniboxState {
  omnibox: string;
  mode: OmniboxMode;
  force?: boolean;
}

// This is simply an arbitrarily large number to default to.
export const RESOLUTION_DEFAULT = BigintMath.bitFloor(1_000_000_000_000n);

export interface VisibleState extends Timestamped {
  start: time;
  end: time;
  resolution: duration;
}

export type AreaById = Area & {id: string};

export interface Area {
  start: time;
  end: time;
  tracks: string[];
}

export const MAX_TIME = 180;

// 3: TrackKindPriority and related sorting changes.
// 5: Move a large number of items off frontendLocalState and onto state.
// 6: Common PivotTableConfig and pivot table specific PivotTableState.
// 7: Split Chrome categories in two and add 'symbolize ksyms' flag.
// 8: Rename several variables
// "[...]HeapProfileFlamegraph[...]" -> "[...]Flamegraph[...]".
// 9: Add a field to track last loaded recording profile name
// 10: Change last loaded profile tracking type to accommodate auto-save.
// 11: Rename updateChromeCategories to fetchChromeCategories.
// 12: Add a field to cache mapping from UI track ID to trace track ID in order
//     to speed up flow arrows rendering.
// 13: FlamegraphState changed to support area selection.
// 14: Changed the type of uiTrackIdByTraceTrackId from `Map` to an object with
// typed key/value because a `Map` does not preserve type during
// serialisation+deserialisation.
// 15: Added state for Pivot Table V2
// 16: Added boolean tracking if the flamegraph modal was dismissed
// 17:
// - add currentEngineId to track the id of the current engine
// - remove nextNoteId, nextAreaId and use nextId as a unique counter for all
//   indexing except the indexing of the engines
// 18: areaSelection change see b/235869542
// 19: Added visualisedArgs state.
// 20: Refactored thread sorting order.
// 21: Updated perf sample selection to include a ts range instead of single ts
// 22: Add log selection kind.
// 23: Add log filtering criteria for Android log entries.
// 24: Store only a single Engine.
// 25: Move omnibox state off VisibleState.
// 26: Add tags for filtering Android log entries.
// 27. Add a text entry for filtering Android log entries.
// 28. Add a boolean indicating if non matching log entries are hidden.
// 29. Add ftrace state. <-- Borked, state contains a non-serializable object.
// 30. Convert ftraceFilter.excludedNames from Set<string> to string[].
// 31. Convert all timestamps to bigints.
// 32. Add pendingDeeplink.
// 33. Add plugins state.
// 34. Add additional pendingDeeplink fields (query, pid).
// 35. Add force to OmniboxState
// 36. Remove metrics
// 37. Add additional pendingDeeplink fields (visStart, visEnd).
// 38. Add track tags.
// 39. Ported cpu_slice, ftrace, and android_log tracks to plugin tracks. Track
//     state entries now require a URI and old track implementations are no
//     longer registered.
// 40. Ported counter, process summary/sched, & cpu_freq to plugin tracks.
// 41. Ported all remaining tracks.
// 42. Rename trackId -> trackKey.
// 43. Remove visibleTracks.
// 44. Add TabsV2 state.
// 45. Remove v1 tracks.
// 46. Remove trackKeyByTrackId.
// 47. Selection V2
// 48. Rename legacySelection -> selection and introduce new Selection type.
// 49. Remove currentTab, which is only relevant to TabsV1.
// 50. Remove ftrace filter state.
// 51. Changed structure of FlamegraphState.expandedCallsiteByViewingOption.
// 52. Update track group state - don't make the summary track the first track.
// 53. Remove android log state.
// 54. Remove traceTime.
// 55. Rename TrackGroupState.id -> TrackGroupState.key.
<<<<<<< HEAD
export const STATE_VERSION = 55;
=======
// 56. Renamed chrome slice to thread slice everywhere.
// 57. Remove flamegraph related code from state.
export const STATE_VERSION = 57;
>>>>>>> debaad47

export const SCROLLING_TRACK_GROUP = 'ScrollingTracks';

export type EngineMode = 'WASM' | 'HTTP_RPC';

export type NewEngineMode = 'USE_HTTP_RPC_IF_AVAILABLE' | 'FORCE_BUILTIN_WASM';

// Key that is used to sort tracks within a block of tracks associated with a
// given thread.
export enum InThreadTrackSortKey {
  THREAD_COUNTER_TRACK,
  THREAD_SCHEDULING_STATE_TRACK,
  CPU_STACK_SAMPLES_TRACK,
  VISUALISED_ARGS_TRACK,
  ORDINARY,
  DEFAULT_TRACK,
}

// Sort key used for sorting tracks associated with a thread.
export type ThreadTrackSortKey = {
  utid: number;
  priority: InThreadTrackSortKey;
};

// Sort key for all tracks: both thread-associated and non-thread associated.
export type TrackSortKey = PrimaryTrackSortKey | ThreadTrackSortKey;

// Mapping which defines order for threads within a given process.
export type UtidToTrackSortKey = {
  [utid: number]: {
    tid?: number;
    sortKey: PrimaryTrackSortKey;
  };
};

export interface TraceFileSource {
  type: 'FILE';
  file: File;
}

export interface TraceArrayBufferSource {
  type: 'ARRAY_BUFFER';
  buffer: ArrayBuffer;
  title: string;
  url?: string;
  fileName?: string;

  // |uuid| is set only when loading via ?local_cache_key=1234. When set,
  // this matches global.state.traceUuid, with the exception of the following
  // time window: When a trace T1 is loaded and the user loads another trace T2,
  // this |uuid| will be == T2, but the globals.state.traceUuid will be
  // temporarily == T1 until T2 has been loaded (consistently to what happens
  // with all other state fields).
  uuid?: string;
  // if |localOnly| is true then the trace should not be shared or downloaded.
  localOnly?: boolean;
}

export interface TraceUrlSource {
  type: 'URL';
  url: string;
}

export interface TraceHttpRpcSource {
  type: 'HTTP_RPC';
}

export type TraceSource =
  | TraceFileSource
  | TraceArrayBufferSource
  | TraceUrlSource
  | TraceHttpRpcSource;

export interface TrackState {
  uri: string;
  key: string;
  name: string;
  labels?: string[];
  trackSortKey: TrackSortKey;
  trackGroup?: string;
  params?: unknown;
  state?: unknown;
  closeable?: boolean;
}

export interface TrackGroupState {
  key: string;
  name: string;
  collapsed: boolean;
  tracks: string[]; // Child track ids.
  fixedOrdering?: boolean; // Render tracks without sorting.
  summaryTrack: string | undefined;
}

export interface EngineConfig {
  id: string;
  mode?: EngineMode; // Is undefined until |ready| is true.
  ready: boolean;
  failed?: string; // If defined the engine has crashed with the given message.
  source: TraceSource;
}

export interface QueryConfig {
  id: string;
  engineId?: string;
  query: string;
}

export interface FrontendLocalState {
  visibleState: VisibleState;
}

export interface Status {
  msg: string;
  timestamp: number; // Epoch in seconds (Date.now() / 1000).
}

export interface Note {
  noteType: 'DEFAULT';
  id: string;
  timestamp: time;
  color: string;
  text: string;
}

export interface AreaNote {
  noteType: 'AREA';
  id: string;
  areaId: string;
  color: string;
  text: string;
}

export interface Pagination {
  offset: number;
  count: number;
}

export interface RecordingTarget {
  name: string;
  os: TargetOs;
}

export interface AdbRecordingTarget extends RecordingTarget {
  serial: string;
}

export interface Sorting {
  column: string;
  direction: 'DESC' | 'ASC';
}

export interface AggregationState {
  id: string;
  sorting?: Sorting;
}

// Auxiliary metadata needed to parse the query result, as well as to render it
// correctly. Generated together with the text of query and passed without the
// change to the query response.
export interface PivotTableQueryMetadata {
  pivotColumns: TableColumn[];
  aggregationColumns: Aggregation[];
  countIndex: number;
}

// Everything that's necessary to run the query for pivot table
export interface PivotTableQuery {
  text: string;
  metadata: PivotTableQueryMetadata;
}

// Pivot table query result
export interface PivotTableResult {
  // Hierarchical pivot structure on top of rows
  tree: PivotTree;
  // Copy of the query metadata from the request, bundled up with the query
  // result to ensure the correct rendering.
  metadata: PivotTableQueryMetadata;
}

// Input parameters to check whether the pivot table needs to be re-queried.
export interface PivotTableAreaState {
  areaId: string;
  tracks: string[];
}

export type SortDirection = keyof typeof Direction;

export interface PivotTableState {
  // Currently selected area, if null, pivot table is not going to be visible.
  selectionArea?: PivotTableAreaState;

  // Query response
  queryResult: PivotTableResult | null;

  // Selected pivots for tables other than slice.
  // Because of the query generation, pivoting happens first on non-slice
  // pivots; therefore, those can't be put after slice pivots. In order to
  // maintain the separation more clearly, slice and non-slice pivots are
  // located in separate arrays.
  selectedPivots: TableColumn[];

  // Selected aggregation columns. Stored same way as pivots.
  selectedAggregations: Aggregation[];

  // Whether the pivot table results should be constrained to the selected area.
  constrainToArea: boolean;

  // Set to true by frontend to request controller to perform the query to
  // acquire the necessary data from the engine.
  queryRequested: boolean;
}

export interface LoadedConfigNone {
  type: 'NONE';
}

export interface LoadedConfigAutomatic {
  type: 'AUTOMATIC';
}

export interface LoadedConfigNamed {
  type: 'NAMED';
  name: string;
}

export type LoadedConfig =
  | LoadedConfigNone
  | LoadedConfigAutomatic
  | LoadedConfigNamed;

export interface NonSerializableState {
  pivotTable: PivotTableState;
}

export interface PendingDeeplinkState {
  ts?: string;
  dur?: string;
  tid?: string;
  pid?: string;
  query?: string;
  visStart?: string;
  visEnd?: string;
}

export interface TabsV2State {
  openTabs: string[];
  currentTab: string;
}

export interface State {
  version: number;
  nextId: string;

  /**
   * State of the ConfigEditor.
   */
  recordConfig: RecordConfig;
  displayConfigAsPbtxt: boolean;
  lastLoadedConfig: LoadedConfig;

  /**
   * Open traces.
   */
  newEngineMode: NewEngineMode;
  engine?: EngineConfig;
  traceUuid?: string;
  trackGroups: ObjectByKey<TrackGroupState>;
  tracks: ObjectByKey<TrackState>;
  utidToThreadSortKey: UtidToTrackSortKey;
  areas: ObjectById<AreaById>;
  aggregatePreferences: ObjectById<AggregationState>;
  scrollingTracks: string[];
  pinnedTracks: string[];
  debugTrackId?: string;
  lastTrackReloadRequest?: number;
  queries: ObjectById<QueryConfig>;
  notes: ObjectById<Note | AreaNote>;
  status: Status;
  selection: Selection;
  traceConversionInProgress: boolean;
  flamegraphModalDismissed: boolean;

  /**
   * This state is updated on the frontend at 60Hz and eventually syncronised to
   * the controller at 10Hz. When the controller sends state updates to the
   * frontend the frontend has special logic to pick whichever version of this
   * key is most up to date.
   */
  frontendLocalState: FrontendLocalState;

  // Show track perf debugging overlay
  perfDebug: boolean;

  // Show the sidebar extended
  sidebarVisible: boolean;

  // Hovered and focused events
  hoveredUtid: number;
  hoveredPid: number;
  hoverCursorTimestamp: time;
  hoveredNoteTimestamp: time;
  highlightedSliceId: number;
  focusedFlowIdLeft: number;
  focusedFlowIdRight: number;
  pendingScrollId?: number;

  searchIndex: number;

  tabs: TabsV2State;

  /**
   * Trace recording
   */
  recordingInProgress: boolean;
  recordingCancelled: boolean;
  extensionInstalled: boolean;
  recordingTarget: RecordingTarget;
  availableAdbDevices: AdbRecordingTarget[];
  lastRecordingError?: string;
  recordingStatus?: string;

  fetchChromeCategories: boolean;
  chromeCategories: string[] | undefined;

  // Special key: this part of the state is not going to be serialized when
  // using permalink. Can be used to store those parts of the state that can't
  // be serialized at the moment, such as ES6 Set and Map.
  nonSerializableState: NonSerializableState;

  // Omnibox info.
  omniboxState: OmniboxState;

  // Pending deeplink which will happen when we first finish opening a
  // trace.
  pendingDeeplink?: PendingDeeplinkState;

  // Individual plugin states
  // eslint-disable-next-line @typescript-eslint/no-explicit-any
  plugins: {[key: string]: any};
}

export declare type RecordMode =
  | 'STOP_WHEN_FULL'
  | 'RING_BUFFER'
  | 'LONG_TRACE';

// 'Q','P','O' for Android, 'L' for Linux, 'C' for Chrome.
export declare type TargetOs =
  | 'S'
  | 'R'
  | 'Q'
  | 'P'
  | 'O'
  | 'C'
  | 'L'
  | 'CrOS'
  | 'Win';

export function isAndroidP(target: RecordingTarget) {
  return target.os === 'P';
}

export function isAndroidTarget(target: RecordingTarget) {
  return ['Q', 'P', 'O'].includes(target.os);
}

export function isChromeTarget(target: RecordingTarget) {
  return ['C', 'CrOS'].includes(target.os);
}

export function isCrOSTarget(target: RecordingTarget) {
  return target.os === 'CrOS';
}

export function isLinuxTarget(target: RecordingTarget) {
  return target.os === 'L';
}

export function isWindowsTarget(target: RecordingTarget) {
  return target.os === 'Win';
}

export function isAdbTarget(
  target: RecordingTarget,
): target is AdbRecordingTarget {
  return !!(target as AdbRecordingTarget).serial;
}

export function hasActiveProbes(config: RecordConfig) {
  const fieldsWithEmptyResult = new Set<string>([
    'hpBlockClient',
    'allAtraceApps',
    'chromePrivacyFiltering',
  ]);
  let key: keyof RecordConfig;
  for (key in config) {
    if (
      typeof config[key] === 'boolean' &&
      config[key] === true &&
      !fieldsWithEmptyResult.has(key)
    ) {
      return true;
    }
  }
  if (config.chromeCategoriesSelected.length > 0) {
    return true;
  }
  return config.chromeHighOverheadCategoriesSelected.length > 0;
}

export function getDefaultRecordingTargets(): RecordingTarget[] {
  return [
    {os: 'Q', name: 'Android Q+ / 10+'},
    {os: 'P', name: 'Android P / 9'},
    {os: 'O', name: 'Android O- / 8-'},
    {os: 'C', name: 'Chrome'},
    {os: 'CrOS', name: 'Chrome OS (system trace)'},
    {os: 'L', name: 'Linux desktop'},
    {os: 'Win', name: 'Windows desktop'},
  ];
}

export function getBuiltinChromeCategoryList(): string[] {
  // List of static Chrome categories, last updated at 2024-05-15 from HEAD of
  // Chromium's //base/trace_event/builtin_categories.h.
  return [
    'accessibility',
    'AccountFetcherService',
    'android.adpf',
    'android.ui.jank',
    'android_webview',
    'android_webview.timeline',
    'aogh',
    'audio',
    'base',
    'benchmark',
    'blink',
    'blink.animations',
    'blink.bindings',
    'blink.console',
    'blink.net',
    'blink.resource',
    'blink.user_timing',
    'blink.worker',
    'blink_style',
    'Blob',
    'browser',
    'browsing_data',
    'CacheStorage',
    'Calculators',
    'CameraStream',
    'cppgc',
    'camera',
    'cast_app',
    'cast_perf_test',
    'cast.mdns',
    'cast.mdns.socket',
    'cast.stream',
    'cc',
    'cc.debug',
    'cdp.perf',
    'chromeos',
    'cma',
    'compositor',
    'content',
    'content_capture',
    'interactions',
    'delegated_ink_trails',
    'device',
    'devtools',
    'devtools.contrast',
    'devtools.timeline',
    'disk_cache',
    'download',
    'download_service',
    'drm',
    'drmcursor',
    'dwrite',
    'DXVA_Decoding',
    'evdev',
    'event',
    'event_latency',
    'exo',
    'extensions',
    'explore_sites',
    'FileSystem',
    'file_system_provider',
    'fledge',
    'fonts',
    'GAMEPAD',
    'gpu',
    'gpu.angle',
    'gpu.angle.texture_metrics',
    'gpu.capture',
    'graphics.pipeline',
    'headless',
    'history',
    'hwoverlays',
    'identity',
    'ime',
    'IndexedDB',
    'input',
    'input.scrolling',
    'io',
    'ipc',
    'Java',
    'jni',
    'jpeg',
    'latency',
    'latencyInfo',
    'leveldb',
    'loading',
    'log',
    'login',
    'media',
    'media_router',
    'memory',
    'midi',
    'mojom',
    'mus',
    'native',
    'navigation',
    'navigation.debug',
    'net',
    'network.scheduler',
    'netlog',
    'offline_pages',
    'omnibox',
    'oobe',
    'openscreen',
    'ozone',
    'partition_alloc',
    'passwords',
    'p2p',
    'page-serialization',
    'paint_preview',
    'pepper',
    'PlatformMalloc',
    'power',
    'ppapi',
    'ppapi_proxy',
    'print',
    'raf_investigation',
    'rail',
    'renderer',
    'renderer_host',
    'renderer.scheduler',
    'resources',
    'RLZ',
    'ServiceWorker',
    'SiteEngagement',
    'safe_browsing',
    'scheduler',
    'scheduler.long_tasks',
    'screenlock_monitor',
    'segmentation_platform',
    'sequence_manager',
    'service_manager',
    'sharing',
    'shell',
    'shortcut_viewer',
    'shutdown',
    'skia',
    'sql',
    'stadia_media',
    'stadia_rtc',
    'startup',
    'sync',
    'system_apps',
    'test_gpu',
    'toplevel',
    'toplevel.flow',
    'ui',
    'v8',
    'v8.execute',
    'v8.wasm',
    'ValueStoreFrontend::Backend',
    'views',
    'views.frame',
    'viz',
    'vk',
    'wakeup.flow',
    'wayland',
    'webaudio',
    'webengine.fidl',
    'weblayer',
    'WebCore',
    'webnn',
    'webrtc',
    'webrtc_stats',
    'xr',
    'disabled-by-default-android_view_hierarchy',
    'disabled-by-default-animation-worklet',
    'disabled-by-default-audio',
    'disabled-by-default-audio.latency',
    'disabled-by-default-audio-worklet',
    'disabled-by-default-base',
    'disabled-by-default-blink.debug',
    'disabled-by-default-blink.debug.display_lock',
    'disabled-by-default-blink.debug.layout',
    'disabled-by-default-blink.debug.layout.trees',
    'disabled-by-default-blink.feature_usage',
    'disabled-by-default-blink.image_decoding',
    'disabled-by-default-blink.invalidation',
    'disabled-by-default-identifiability',
    'disabled-by-default-identifiability.high_entropy_api',
    'disabled-by-default-cc',
    'disabled-by-default-cc.debug',
    'disabled-by-default-cc.debug.cdp-perf',
    'disabled-by-default-cc.debug.display_items',
    'disabled-by-default-cc.debug.lcd_text',
    'disabled-by-default-cc.debug.picture',
    'disabled-by-default-cc.debug.scheduler',
    'disabled-by-default-cc.debug.scheduler.frames',
    'disabled-by-default-cc.debug.scheduler.now',
    'disabled-by-default-content.verbose',
    'disabled-by-default-cpu_profiler',
    'disabled-by-default-cppgc',
    'disabled-by-default-cpu_profiler.debug',
    'disabled-by-default-devtools.screenshot',
    'disabled-by-default-devtools.timeline',
    'disabled-by-default-devtools.timeline.frame',
    'disabled-by-default-devtools.timeline.inputs',
    'disabled-by-default-devtools.timeline.invalidationTracking',
    'disabled-by-default-devtools.timeline.layers',
    'disabled-by-default-devtools.timeline.picture',
    'disabled-by-default-devtools.timeline.stack',
    'disabled-by-default-devtools.target-rundown',
    'disabled-by-default-devtools.v8-source-rundown',
    'disabled-by-default-devtools.v8-source-rundown-sources',
    'disabled-by-default-file',
    'disabled-by-default-fonts',
    'disabled-by-default-gpu_cmd_queue',
    'disabled-by-default-gpu.dawn',
    'disabled-by-default-gpu.debug',
    'disabled-by-default-gpu.decoder',
    'disabled-by-default-gpu.device',
    'disabled-by-default-gpu.graphite.dawn',
    'disabled-by-default-gpu.service',
    'disabled-by-default-gpu.vulkan.vma',
    'disabled-by-default-histogram_samples',
    'disabled-by-default-java-heap-profiler',
    'disabled-by-default-layer-element',
    'disabled-by-default-layout_shift.debug',
    'disabled-by-default-lifecycles',
    'disabled-by-default-loading',
    'disabled-by-default-mediastream',
    'disabled-by-default-memory-infra',
    'disabled-by-default-memory-infra.v8.code_stats',
    'disabled-by-default-mojom',
    'disabled-by-default-net',
    'disabled-by-default-network',
    'disabled-by-default-paint-worklet',
    'disabled-by-default-power',
    'disabled-by-default-renderer.scheduler',
    'disabled-by-default-renderer.scheduler.debug',
    'disabled-by-default-sequence_manager',
    'disabled-by-default-sequence_manager.debug',
    'disabled-by-default-sequence_manager.verbose_snapshots',
    'disabled-by-default-skia',
    'disabled-by-default-skia.gpu',
    'disabled-by-default-skia.gpu.cache',
    'disabled-by-default-skia.shaders',
    'disabled-by-default-skottie',
    'disabled-by-default-SyncFileSystem',
    'disabled-by-default-system_power',
    'disabled-by-default-system_stats',
    'disabled-by-default-thread_pool_diagnostics',
    'disabled-by-default-toplevel.ipc',
    'disabled-by-default-user_action_samples',
    'disabled-by-default-v8.compile',
    'disabled-by-default-v8.cpu_profiler',
    'disabled-by-default-v8.gc',
    'disabled-by-default-v8.gc_stats',
    'disabled-by-default-v8.ic_stats',
    'disabled-by-default-v8.inspector',
    'disabled-by-default-v8.runtime',
    'disabled-by-default-v8.runtime_stats',
    'disabled-by-default-v8.runtime_stats_sampling',
    'disabled-by-default-v8.stack_trace',
    'disabled-by-default-v8.turbofan',
    'disabled-by-default-v8.wasm.detailed',
    'disabled-by-default-v8.wasm.turbofan',
    'disabled-by-default-video_and_image_capture',
    'disabled-by-default-display.framedisplayed',
    'disabled-by-default-viz.gpu_composite_time',
    'disabled-by-default-viz.debug.overlay_planes',
    'disabled-by-default-viz.hit_testing_flow',
    'disabled-by-default-viz.overdraw',
    'disabled-by-default-viz.quads',
    'disabled-by-default-viz.surface_id_flow',
    'disabled-by-default-viz.surface_lifetime',
    'disabled-by-default-viz.triangles',
    'disabled-by-default-viz.visual_debugger',
    'disabled-by-default-webaudio.audionode',
    'disabled-by-default-webgpu',
    'disabled-by-default-webnn',
    'disabled-by-default-webrtc',
    'disabled-by-default-worker.scheduler',
    'disabled-by-default-xr.debug',
  ];
}

export function getContainingGroupKey(
  state: State,
  trackKey: string,
): null | string {
  const track = state.tracks[trackKey];
  if (track === undefined) {
    return null;
  }
  const parentGroupKey = track.trackGroup;
  if (!parentGroupKey) {
    return null;
  }
  return parentGroupKey;
}

export function getLegacySelection(state: State): LegacySelection | null {
  return selectionToLegacySelection(state.selection);
}<|MERGE_RESOLUTION|>--- conflicted
+++ resolved
@@ -41,7 +41,7 @@
   LegacySelection,
   AreaSelection,
   ProfileType,
-  ChromeSliceSelection,
+  ThreadSliceSelection,
   CpuProfileSampleSelection,
 } from '../core/selection_manager';
 
@@ -151,13 +151,9 @@
 // 53. Remove android log state.
 // 54. Remove traceTime.
 // 55. Rename TrackGroupState.id -> TrackGroupState.key.
-<<<<<<< HEAD
-export const STATE_VERSION = 55;
-=======
 // 56. Renamed chrome slice to thread slice everywhere.
 // 57. Remove flamegraph related code from state.
 export const STATE_VERSION = 57;
->>>>>>> debaad47
 
 export const SCROLLING_TRACK_GROUP = 'ScrollingTracks';
 
