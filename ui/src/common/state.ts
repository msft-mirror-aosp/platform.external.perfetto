// Copyright (C) 2018 The Android Open Source Project
//
// Licensed under the Apache License, Version 2.0 (the "License");
// you may not use this file except in compliance with the License.
// You may obtain a copy of the License at
//
//      http://www.apache.org/licenses/LICENSE-2.0
//
// Unless required by applicable law or agreed to in writing, software
// distributed under the License is distributed on an "AS IS" BASIS,
// WITHOUT WARRANTIES OR CONDITIONS OF ANY KIND, either express or implied.
// See the License for the specific language governing permissions and
// limitations under the License.

/**
 * A plain js object, holding objects of type |Class| keyed by string id.
 * We use this instead of using |Map| object since it is simpler and faster to
 * serialize for use in postMessage.
 */
export interface ObjectById<Class extends{id: string}> { [id: string]: Class; }

export type Timestamped<T> = {
  [P in keyof T]: T[P];
}&{lastUpdate: number};

export type OmniboxState =
    Timestamped<{omnibox: string; mode: 'SEARCH' | 'COMMAND'}>;

export type VisibleState =
    Timestamped<{startSec: number; endSec: number; resolution: number;}>;

export interface AreaSelection {
  kind: 'AREA';
  areaId: string;
  // When an area is marked it will be assigned a unique note id and saved as
  // an AreaNote for the user to return to later. id = 0 is the special id that
  // is overwritten when a new area is marked. Any other id is a persistent
  // marking that will not be overwritten.
  // When not set, the area selection will be replaced with any
  // new area selection (i.e. not saved anywhere).
  noteId?: string;
}

export type AreaById = Area&{id: string};

export interface Area {
  startSec: number;
  endSec: number;
  tracks: string[];
}

export const MAX_TIME = 180;

// 3: TrackKindPriority and related sorting changes.
<<<<<<< HEAD
export const STATE_VERSION = 3;
=======
// 5: Move a large number of items off frontendLocalState and onto state.
// 6: Common PivotTableConfig and pivot table specific PivotTableState.
// 7: Split Chrome categories in two and add 'symbolize ksyms' flag.
// 8: Rename several variables
// "[...]HeapProfileFlamegraph[...]" -> "[...]Flamegraph[...]".
// 9: Add a field to track last loaded recording profile name
// 10: Change last loaded profile tracking type to accommodate auto-save.
// 11: Rename updateChromeCategories to fetchChromeCategories.
// 12: Add a field to cache mapping from UI track ID to trace track ID in order
//     to speed up flow arrows rendering.
// 13: FlamegraphState changed to support area selection.
// 14: Changed the type of uiTrackIdByTraceTrackId from `Map` to an object with
// typed key/value because a `Map` does not preserve type during
// serialisation+deserialisation.
// 15: Added state for Pivot Table V2
// 16: Added boolean tracking if the flamegraph modal was dismissed
export const STATE_VERSION = 16;
>>>>>>> 73757009

export const SCROLLING_TRACK_GROUP = 'ScrollingTracks';

export type EngineMode = 'WASM'|'HTTP_RPC';

export type NewEngineMode = 'USE_HTTP_RPC_IF_AVAILABLE'|'FORCE_BUILTIN_WASM';

export enum TrackKindPriority {
  'MAIN_THREAD' = 0,
  'RENDER_THREAD' = 1,
  'GPU_COMPLETION' = 2,
  'ORDINARY' = 3
}

export type HeapProfileFlamegraphViewingOption =
    'SPACE'|'ALLOC_SPACE'|'OBJECTS'|'ALLOC_OBJECTS';

export interface CallsiteInfo {
  id: number;
  parentId: number;
  depth: number;
  name?: string;
  totalSize: number;
  selfSize: number;
  mapping: string;
  merged: boolean;
  highlighted: boolean;
}

export interface TraceFileSource {
  type: 'FILE';
  file: File;
}

export interface TraceArrayBufferSource {
  type: 'ARRAY_BUFFER';
  title: string;
  url?: string;
  fileName?: string;
  buffer: ArrayBuffer;
}

export interface TraceUrlSource {
  type: 'URL';
  url: string;
}

export interface TraceHttpRpcSource {
  type: 'HTTP_RPC';
}

export type TraceSource =
    TraceFileSource|TraceArrayBufferSource|TraceUrlSource|TraceHttpRpcSource;

export interface TrackState {
  id: string;
  engineId: string;
  kind: string;
  name: string;
  trackKindPriority: TrackKindPriority;
  trackGroup?: string;
  config: {
    trackId?: number;
    trackIds?: number[];
  };
}

export interface TrackGroupState {
  id: string;
  engineId: string;
  name: string;
  collapsed: boolean;
  tracks: string[];  // Child track ids.
}

export interface EngineConfig {
  id: string;
  mode?: EngineMode;  // Is undefined until |ready| is true.
  ready: boolean;
  failed?: string;  // If defined the engine has crashed with the given message.
  source: TraceSource;
}

export interface QueryConfig {
  id: string;
  engineId: string;
  query: string;
}

export interface PermalinkConfig {
  requestId?: string;  // Set by the frontend to request a new permalink.
  hash?: string;       // Set by the controller when the link has been created.
  isRecordingConfig?:
      boolean;  // this permalink request is for a recording config only
}

export interface TraceTime {
  startSec: number;
  endSec: number;
}

export interface FrontendLocalState {
  omniboxState: OmniboxState;
  visibleState: VisibleState;
}

export interface Status {
  msg: string;
  timestamp: number;  // Epoch in seconds (Date.now() / 1000).
}

export interface Note {
  noteType: 'DEFAULT'|'MOVIE';
  id: string;
  timestamp: number;
  color: string;
  text: string;
}

export interface AreaNote {
  noteType: 'AREA';
  id: string;
  areaId: string;
  color: string;
  text: string;
}

export interface NoteSelection {
  kind: 'NOTE';
  id: string;
}

export interface SliceSelection {
  kind: 'SLICE';
  id: number;
}

export interface CounterSelection {
  kind: 'COUNTER';
  leftTs: number;
  rightTs: number;
  id: number;
}

export interface HeapProfileSelection {
  kind: 'HEAP_PROFILE';
  id: number;
  upid: number;
  ts: number;
  type: string;
}

export interface HeapProfileFlamegraph {
  kind: 'HEAP_PROFILE_FLAMEGRAPH';
  id: number;
  upid: number;
  ts: number;
  type: string;
  viewingOption: HeapProfileFlamegraphViewingOption;
  focusRegex: string;
  expandedCallsite?: CallsiteInfo;
}

export interface CpuProfileSampleSelection {
  kind: 'CPU_PROFILE_SAMPLE';
  id: number;
  utid: number;
  ts: number;
}

export interface ChromeSliceSelection {
  kind: 'CHROME_SLICE';
  id: number;
  table: string;
}

export interface ThreadStateSelection {
  kind: 'THREAD_STATE';
  id: number;
}

type Selection =
    (NoteSelection|SliceSelection|CounterSelection|HeapProfileSelection|
     CpuProfileSampleSelection|ChromeSliceSelection|ThreadStateSelection|
     AreaSelection)&{trackId?: string};

export interface LogsPagination {
  offset: number;
  count: number;
}

export interface RecordingTarget {
  name: string;
  os: TargetOs;
}

export interface AdbRecordingTarget extends RecordingTarget {
  serial: string;
}

export interface Sorting {
  column: string;
  direction: 'DESC'|'ASC';
}

export interface AggregationState {
  id: string;
  sorting?: Sorting;
}

export interface MetricsState {
  availableMetrics?: string[];  // Undefined until list is loaded.
  selectedIndex?: number;
  requestedMetric?: string;  // Unset after metric request is handled.
}

export interface State {
  // tslint:disable-next-line:no-any
  [key: string]: any;
  version: number;
  route: string|null;
  nextId: number;
  nextNoteId: number;
  nextAreaId: number;

  /**
   * State of the ConfigEditor.
   */
  recordConfig: RecordConfig;
  displayConfigAsPbtxt: boolean;

  /**
   * Open traces.
   */
  newEngineMode: NewEngineMode;
  engines: ObjectById<EngineConfig>;
  traceTime: TraceTime;
  trackGroups: ObjectById<TrackGroupState>;
  tracks: ObjectById<TrackState>;
  areas: ObjectById<AreaById>;
  aggregatePreferences: ObjectById<AggregationState>;
  visibleTracks: string[];
  scrollingTracks: string[];
  pinnedTracks: string[];
  debugTrackId?: string;
  lastTrackReloadRequest?: number;
  queries: ObjectById<QueryConfig>;
  metrics: MetricsState;
  permalink: PermalinkConfig;
  notes: ObjectById<Note|AreaNote>;
  status: Status;
  currentSelection: Selection|null;
  currentHeapProfileFlamegraph: HeapProfileFlamegraph|null;
  logsPagination: LogsPagination;
  traceConversionInProgress: boolean;

  /**
   * This state is updated on the frontend at 60Hz and eventually syncronised to
   * the controller at 10Hz. When the controller sends state updates to the
   * frontend the frontend has special logic to pick whichever version of this
   * key is most up to date.
   */
  frontendLocalState: FrontendLocalState;

  video: string | null;
  videoEnabled: boolean;
  videoOffset: number;
  videoNoteIds: string[];
  scrubbingEnabled: boolean;
  flagPauseEnabled: boolean;

  /**
   * Trace recording
   */
  recordingInProgress: boolean;
  recordingCancelled: boolean;
  extensionInstalled: boolean;
  flamegraphModalDismissed: boolean;
  recordingTarget: RecordingTarget;
  availableAdbDevices: AdbRecordingTarget[];
  lastRecordingError?: string;
  recordingStatus?: string;

  updateChromeCategories: boolean;
  chromeCategories: string[]|undefined;
  analyzePageQuery?: string;
}

export const defaultTraceTime = {
  startSec: 0,
  endSec: 10,
};

export declare type RecordMode =
    'STOP_WHEN_FULL' | 'RING_BUFFER' | 'LONG_TRACE';

// 'Q','P','O' for Android, 'L' for Linux, 'C' for Chrome.
export declare type TargetOs = 'Q' | 'P' | 'O' | 'C' | 'L' | 'CrOS';

export function isAndroidP(target: RecordingTarget) {
  return target.os === 'P';
}

export function isAndroidTarget(target: RecordingTarget) {
  return ['Q', 'P', 'O'].includes(target.os);
}

export function isChromeTarget(target: RecordingTarget) {
  return ['C', 'CrOS'].includes(target.os);
}

export function isCrOSTarget(target: RecordingTarget) {
  return target.os === 'CrOS';
}

export function isLinuxTarget(target: RecordingTarget) {
  return target.os === 'L';
}

export function isAdbTarget(target: RecordingTarget):
    target is AdbRecordingTarget {
  if ((target as AdbRecordingTarget).serial) return true;
  return false;
}

export function hasActiveProbes(config: RecordConfig) {
  const fieldsWithEmptyResult = new Set<string>(['hpBlockClient']);
  for (const key in config) {
    if (typeof (config[key]) === 'boolean' && config[key] === true &&
        !fieldsWithEmptyResult.has(key)) {
      return true;
    }
  }
  return false;
}

export interface RecordConfig {
  [key: string]: null|number|boolean|string|string[];

  // Global settings
  mode: RecordMode;
  durationMs: number;
  bufferSizeMb: number;
  maxFileSizeMb: number;      // Only for mode == 'LONG_TRACE'.
  fileWritePeriodMs: number;  // Only for mode == 'LONG_TRACE'.

  cpuSched: boolean;
  cpuFreq: boolean;
  cpuCoarse: boolean;
  cpuCoarsePollMs: number;
  cpuSyscall: boolean;

  screenRecord: boolean;

  gpuFreq: boolean;
  gpuMemTotal: boolean;

  ftrace: boolean;
  atrace: boolean;
  ftraceEvents: string[];
  ftraceExtraEvents: string;
  atraceCats: string[];
  atraceApps: string;
  ftraceBufferSizeKb: number;
  ftraceDrainPeriodMs: number;
  androidLogs: boolean;
  androidLogBuffers: string[];
  androidFrameTimeline: boolean;

  batteryDrain: boolean;
  batteryDrainPollMs: number;

  boardSensors: boolean;

  memHiFreq: boolean;
  memLmk: boolean;
  meminfo: boolean;
  meminfoPeriodMs: number;
  meminfoCounters: string[];
  vmstat: boolean;
  vmstatPeriodMs: number;
  vmstatCounters: string[];

  heapProfiling: boolean;
  hpSamplingIntervalBytes: number;
  hpProcesses: string;
  hpContinuousDumpsPhase: number;
  hpContinuousDumpsInterval: number;
  hpSharedMemoryBuffer: number;
  hpBlockClient: boolean;
  hpAllHeaps: boolean;

  javaHeapDump: boolean;
  jpProcesses: string;
  jpContinuousDumpsPhase: number;
  jpContinuousDumpsInterval: number;

  procStats: boolean;
  procStatsPeriodMs: number;

  chromeCategoriesSelected: string[];
}

export function createEmptyRecordConfig(): RecordConfig {
  return {
    mode: 'STOP_WHEN_FULL',
    durationMs: 10000.0,
    maxFileSizeMb: 100,
    fileWritePeriodMs: 2500,
    bufferSizeMb: 64.0,

    cpuSched: false,
    cpuFreq: false,
    cpuSyscall: false,

    screenRecord: false,

    gpuFreq: false,
    gpuMemTotal: false,

    ftrace: false,
    atrace: false,
    ftraceEvents: [],
    ftraceExtraEvents: '',
    atraceCats: [],
    atraceApps: '',
    ftraceBufferSizeKb: 2 * 1024,
    ftraceDrainPeriodMs: 250,
    androidLogs: false,
    androidLogBuffers: [],
    androidFrameTimeline: false,

    cpuCoarse: false,
    cpuCoarsePollMs: 1000,

    batteryDrain: false,
    batteryDrainPollMs: 1000,

    boardSensors: false,

    memHiFreq: false,
    meminfo: false,
    meminfoPeriodMs: 1000,
    meminfoCounters: [],

    vmstat: false,
    vmstatPeriodMs: 1000,
    vmstatCounters: [],

    heapProfiling: false,
    hpSamplingIntervalBytes: 4096,
    hpProcesses: '',
    hpContinuousDumpsPhase: 0,
    hpContinuousDumpsInterval: 0,
    hpSharedMemoryBuffer: 8 * 1048576,
    hpBlockClient: true,
    hpAllHeaps: false,

    javaHeapDump: false,
    jpProcesses: '',
    jpContinuousDumpsPhase: 0,
    jpContinuousDumpsInterval: 0,

    memLmk: false,
    procStats: false,
    procStatsPeriodMs: 1000,

    chromeCategoriesSelected: [],
  };
}

export function getDefaultRecordingTargets(): RecordingTarget[] {
  return [
    {os: 'Q', name: 'Android Q+'},
    {os: 'P', name: 'Android P'},
    {os: 'O', name: 'Android O-'},
    {os: 'C', name: 'Chrome'},
    {os: 'CrOS', name: 'Chrome OS (system trace)'},
    {os: 'L', name: 'Linux desktop'}
  ];
}

export function getBuiltinChromeCategoryList(): string[] {
  // List of static Chrome categories, last updated at Chromium 81.0.4021.0 from
  // Chromium's //base/trace_event/builtin_categories.h.
  return [
    'accessibility',
    'AccountFetcherService',
    'android_webview',
    'aogh',
    'audio',
    'base',
    'benchmark',
    'blink',
    'blink.animations',
    'blink.bindings',
    'blink.console',
    'blink_gc',
    'blink.net',
    'blink_style',
    'blink.user_timing',
    'blink.worker',
    'Blob',
    'browser',
    'browsing_data',
    'CacheStorage',
    'Calculators',
    'CameraStream',
    'camera',
    'cast_app',
    'cast_perf_test',
    'cast.mdns',
    'cast.mdns.socket',
    'cast.stream',
    'cc',
    'cc.debug',
    'cdp.perf',
    'chromeos',
    'cma',
    'compositor',
    'content',
    'content_capture',
    'device',
    'devtools',
    'devtools.contrast',
    'devtools.timeline',
    'disk_cache',
    'download',
    'download_service',
    'drm',
    'drmcursor',
    'dwrite',
    'DXVA_Decoding',
    'EarlyJava',
    'evdev',
    'event',
    'exo',
    'explore_sites',
    'FileSystem',
    'file_system_provider',
    'fonts',
    'GAMEPAD',
    'gpu',
    'gpu.angle',
    'gpu.capture',
    'headless',
    'hwoverlays',
    'identity',
    'ime',
    'IndexedDB',
    'input',
    'io',
    'ipc',
    'Java',
    'jni',
    'jpeg',
    'latency',
    'latencyInfo',
    'leveldb',
    'loading',
    'log',
    'login',
    'media',
    'media_router',
    'memory',
    'midi',
    'mojom',
    'mus',
    'native',
    'navigation',
    'net',
    'netlog',
    'offline_pages',
    'omnibox',
    'oobe',
    'ozone',
    'partition_alloc',
    'passwords',
    'p2p',
    'page-serialization',
    'paint_preview',
    'pepper',
    'PlatformMalloc',
    'power',
    'ppapi',
    'ppapi_proxy',
    'print',
    'rail',
    'renderer',
    'renderer_host',
    'renderer.scheduler',
    'RLZ',
    'safe_browsing',
    'screenlock_monitor',
    'sequence_manager',
    'service_manager',
    'ServiceWorker',
    'sharing',
    'shell',
    'shortcut_viewer',
    'shutdown',
    'SiteEngagement',
    'skia',
    'sql',
    'stadia_media',
    'stadia_rtc',
    'startup',
    'sync',
    'sync_lock_contention',
    'test_gpu',
    'thread_pool',
    'toplevel',
    'toplevel.flow',
    'ui',
    'v8',
    'v8.execute',
    'v8.wasm',
    'ValueStoreFrontend::Backend',
    'views',
    'views.frame',
    'viz',
    'vk',
    'wayland',
    'webaudio',
    'weblayer',
    'WebCore',
    'webrtc',
    'xr',
    'disabled-by-default-animation-worklet',
    'disabled-by-default-audio',
    'disabled-by-default-audio-worklet',
    'disabled-by-default-blink.debug',
    'disabled-by-default-blink.debug.display_lock',
    'disabled-by-default-blink.debug.layout',
    'disabled-by-default-blink.debug.layout.trees',
    'disabled-by-default-blink.feature_usage',
    'disabled-by-default-blink_gc',
    'disabled-by-default-blink.image_decoding',
    'disabled-by-default-blink.invalidation',
    'disabled-by-default-cc',
    'disabled-by-default-cc.debug',
    'disabled-by-default-cc.debug.cdp-perf',
    'disabled-by-default-cc.debug.display_items',
    'disabled-by-default-cc.debug.picture',
    'disabled-by-default-cc.debug.scheduler',
    'disabled-by-default-cc.debug.scheduler.frames',
    'disabled-by-default-cc.debug.scheduler.now',
    'disabled-by-default-content.verbose',
    'disabled-by-default-cpu_profiler',
    'disabled-by-default-cpu_profiler.debug',
    'disabled-by-default-devtools.screenshot',
    'disabled-by-default-devtools.timeline',
    'disabled-by-default-devtools.timeline.frame',
    'disabled-by-default-devtools.timeline.inputs',
    'disabled-by-default-devtools.timeline.invalidationTracking',
    'disabled-by-default-devtools.timeline.layers',
    'disabled-by-default-devtools.timeline.picture',
    'disabled-by-default-file',
    'disabled-by-default-fonts',
    'disabled-by-default-gpu_cmd_queue',
    'disabled-by-default-gpu.dawn',
    'disabled-by-default-gpu.debug',
    'disabled-by-default-gpu.decoder',
    'disabled-by-default-gpu.device',
    'disabled-by-default-gpu.service',
    'disabled-by-default-gpu.vulkan.vma',
    'disabled-by-default-histogram_samples',
    'disabled-by-default-ipc.flow',
    'disabled-by-default-java-heap-profiler',
    'disabled-by-default-layer-element',
    'disabled-by-default-layout_shift.debug',
    'disabled-by-default-lifecycles',
    'disabled-by-default-loading',
    'disabled-by-default-mediastream',
    'disabled-by-default-memory-infra',
    'disabled-by-default-memory-infra.v8.code_stats',
    'disabled-by-default-mojom',
    'disabled-by-default-net',
    'disabled-by-default-network',
    'disabled-by-default-paint-worklet',
    'disabled-by-default-power',
    'disabled-by-default-renderer.scheduler',
    'disabled-by-default-renderer.scheduler.debug',
    'disabled-by-default-sandbox',
    'disabled-by-default-sequence_manager',
    'disabled-by-default-sequence_manager.debug',
    'disabled-by-default-sequence_manager.verbose_snapshots',
    'disabled-by-default-skia',
    'disabled-by-default-skia.gpu',
    'disabled-by-default-skia.gpu.cache',
    'disabled-by-default-skia.shaders',
    'disabled-by-default-SyncFileSystem',
    'disabled-by-default-system_stats',
    'disabled-by-default-thread_pool_diagnostics',
    'disabled-by-default-toplevel.flow',
    'disabled-by-default-toplevel.ipc',
    'disabled-by-default-user_action_samples',
    'disabled-by-default-v8.compile',
    'disabled-by-default-v8.cpu_profiler',
    'disabled-by-default-v8.cpu_profiler.hires',
    'disabled-by-default-v8.gc',
    'disabled-by-default-v8.gc_stats',
    'disabled-by-default-v8.ic_stats',
    'disabled-by-default-v8.runtime',
    'disabled-by-default-v8.runtime_stats',
    'disabled-by-default-v8.runtime_stats_sampling',
    'disabled-by-default-v8.stack_trace',
    'disabled-by-default-v8.turbofan',
    'disabled-by-default-v8.wasm',
    'disabled-by-default-v8.wasm.detailed',
    'disabled-by-default-v8.wasm.turbofan',
    'disabled-by-default-video_and_image_capture',
    'disabled-by-default-viz.debug.overlay_planes',
    'disabled-by-default-viz.gpu_composite_time',
    'disabled-by-default-viz.hit_testing_flow',
    'disabled-by-default-viz.overdraw',
    'disabled-by-default-viz.quads',
    'disabled-by-default-viz.surface_id_flow',
    'disabled-by-default-viz.surface_lifetime',
    'disabled-by-default-viz.triangles',
    'disabled-by-default-webaudio.audionode',
    'disabled-by-default-webrtc',
    'disabled-by-default-worker.scheduler',
    'disabled-by-default-xr.debug',
  ];
}

export function createEmptyState(): State {
  return {
    version: STATE_VERSION,
    route: null,
    nextId: 0,
    nextNoteId: 1,  // 0 is reserved for ephemeral area marking.
    nextAreaId: 0,
    newEngineMode: 'USE_HTTP_RPC_IF_AVAILABLE',
    engines: {},
    traceTime: {...defaultTraceTime},
    tracks: {},
    aggregatePreferences: {},
    trackGroups: {},
    visibleTracks: [],
    pinnedTracks: [],
    scrollingTracks: [],
    areas: {},
    queries: {},
    metrics: {},
    permalink: {},
    notes: {},

    recordConfig: createEmptyRecordConfig(),
    displayConfigAsPbtxt: false,

    frontendLocalState: {
      omniboxState: {
        lastUpdate: 0,
        omnibox: '',
        mode: 'SEARCH',
      },

      visibleState: {
        ...defaultTraceTime,
        lastUpdate: 0,
        resolution: 0,
      },
    },

    logsPagination: {
      offset: 0,
      count: 0,
    },

    status: {msg: '', timestamp: 0},
    currentSelection: null,
    currentHeapProfileFlamegraph: null,
    traceConversionInProgress: false,

    video: null,
    videoEnabled: false,
    videoOffset: 0,
    videoNoteIds: [],
    scrubbingEnabled: false,
    flagPauseEnabled: false,
    recordingInProgress: false,
    recordingCancelled: false,
    extensionInstalled: false,
    recordingTarget: getDefaultRecordingTargets()[0],
    availableAdbDevices: [],

    updateChromeCategories: false,
    chromeCategories: undefined,
  };
}

export function getContainingTrackId(state: State, trackId: string): null|
    string {
  const track = state.tracks[trackId];
  if (!track) {
    return null;
  }
  const parentId = track.trackGroup;
  if (!parentId) {
    return null;
  }
  return parentId;
}<|MERGE_RESOLUTION|>--- conflicted
+++ resolved
@@ -12,6 +12,17 @@
 // See the License for the specific language governing permissions and
 // limitations under the License.
 
+import {assertTrue} from '../base/logging';
+import {PivotTree} from '../controller/pivot_table_redux_controller';
+import {RecordConfig} from '../controller/record_config_types';
+
+import {
+  AggregationAttrs,
+  PivotAttrs,
+  SubQueryAttrs,
+  TableAttrs
+} from './pivot_table_common';
+
 /**
  * A plain js object, holding objects of type |Class| keyed by string id.
  * We use this instead of using |Map| object since it is simpler and faster to
@@ -23,8 +34,9 @@
   [P in keyof T]: T[P];
 }&{lastUpdate: number};
 
-export type OmniboxState =
-    Timestamped<{omnibox: string; mode: 'SEARCH' | 'COMMAND'}>;
+export type OmniboxMode = 'SEARCH'|'COMMAND';
+
+export type OmniboxState = Timestamped<{omnibox: string; mode: OmniboxMode}>;
 
 export type VisibleState =
     Timestamped<{startSec: number; endSec: number; resolution: number;}>;
@@ -52,9 +64,6 @@
 export const MAX_TIME = 180;
 
 // 3: TrackKindPriority and related sorting changes.
-<<<<<<< HEAD
-export const STATE_VERSION = 3;
-=======
 // 5: Move a large number of items off frontendLocalState and onto state.
 // 6: Common PivotTableConfig and pivot table specific PivotTableState.
 // 7: Split Chrome categories in two and add 'symbolize ksyms' flag.
@@ -72,7 +81,6 @@
 // 15: Added state for Pivot Table V2
 // 16: Added boolean tracking if the flamegraph modal was dismissed
 export const STATE_VERSION = 16;
->>>>>>> 73757009
 
 export const SCROLLING_TRACK_GROUP = 'ScrollingTracks';
 
@@ -84,11 +92,13 @@
   'MAIN_THREAD' = 0,
   'RENDER_THREAD' = 1,
   'GPU_COMPLETION' = 2,
-  'ORDINARY' = 3
-}
-
-export type HeapProfileFlamegraphViewingOption =
-    'SPACE'|'ALLOC_SPACE'|'OBJECTS'|'ALLOC_OBJECTS';
+  'CHROME_IO_THREAD' = 3,
+  'CHROME_COMPOSITOR' = 4,
+  'ORDINARY' = 5
+}
+
+export type FlamegraphStateViewingOption =
+    'SPACE'|'ALLOC_SPACE'|'OBJECTS'|'ALLOC_OBJECTS'|'PERF_SAMPLES';
 
 export interface CallsiteInfo {
   id: number;
@@ -100,6 +110,7 @@
   mapping: string;
   merged: boolean;
   highlighted: boolean;
+  location?: string;
 }
 
 export interface TraceFileSource {
@@ -109,10 +120,20 @@
 
 export interface TraceArrayBufferSource {
   type: 'ARRAY_BUFFER';
+  buffer: ArrayBuffer;
   title: string;
   url?: string;
   fileName?: string;
-  buffer: ArrayBuffer;
+
+  // |uuid| is set only when loading via ?local_cache_key=1234. When set,
+  // this matches global.state.traceUuid, with the exception of the following
+  // time window: When a trace T1 is loaded and the user loads another trace T2,
+  // this |uuid| will be == T2, but the globals.state.traceUuid will be
+  // temporarily == T1 until T2 has been loaded (consistently to what happens
+  // with all other state fields).
+  uuid?: string;
+  // if |localOnly| is true then the trace should not be shared or downloaded.
+  localOnly?: boolean;
 }
 
 export interface TraceUrlSource {
@@ -132,6 +153,7 @@
   engineId: string;
   kind: string;
   name: string;
+  labels?: string[];
   trackKindPriority: TrackKindPriority;
   trackGroup?: string;
   config: {
@@ -185,7 +207,7 @@
 }
 
 export interface Note {
-  noteType: 'DEFAULT'|'MOVIE';
+  noteType: 'DEFAULT';
   id: string;
   timestamp: number;
   color: string;
@@ -225,13 +247,21 @@
   type: string;
 }
 
-export interface HeapProfileFlamegraph {
-  kind: 'HEAP_PROFILE_FLAMEGRAPH';
+export interface PerfSamplesSelection {
+  kind: 'PERF_SAMPLES';
   id: number;
   upid: number;
   ts: number;
   type: string;
-  viewingOption: HeapProfileFlamegraphViewingOption;
+}
+
+export interface FlamegraphState {
+  kind: 'FLAMEGRAPH_STATE';
+  upids: number[];
+  startNs: number;
+  endNs: number;
+  type: string;
+  viewingOption: FlamegraphStateViewingOption;
   focusRegex: string;
   expandedCallsite?: CallsiteInfo;
 }
@@ -257,7 +287,8 @@
 type Selection =
     (NoteSelection|SliceSelection|CounterSelection|HeapProfileSelection|
      CpuProfileSampleSelection|ChromeSliceSelection|ThreadStateSelection|
-     AreaSelection)&{trackId?: string};
+     AreaSelection|PerfSamplesSelection)&{trackId?: string};
+export type SelectionKind = Selection['kind'];  // 'THREAD_STATE' | 'SLICE' ...
 
 export interface LogsPagination {
   offset: number;
@@ -289,11 +320,79 @@
   requestedMetric?: string;  // Unset after metric request is handled.
 }
 
+export interface PivotTableConfig {
+  availableColumns?: TableAttrs[];   // Undefined until list is loaded.
+  availableAggregations?: string[];  // Undefined until list is loaded.
+}
+
+export interface PivotTableState {
+  id: string;
+  name: string;
+  selectedPivots: PivotAttrs[];
+  selectedAggregations: AggregationAttrs[];
+  requestedAction?:  // Unset after pivot table column request is handled.
+      {action: string, attrs?: SubQueryAttrs};
+  isLoadingQuery: boolean;
+  traceTime?: TraceTime;
+  selectedTrackIds?: number[];
+}
+
+// Auxiliary metadata needed to parse the query result, as well as to render it
+// correctly. Generated together with the text of query and passed without the
+// change to the query response.
+export interface PivotTableReduxQueryMetadata {
+  tableName: string;
+  pivotColumns: string[];
+  aggregationColumns: string[];
+}
+
+// Everything that's necessary to run the query for pivot table
+export interface PivotTableReduxQuery {
+  text: string;
+  metadata: PivotTableReduxQueryMetadata;
+}
+
+// Pivot table query result
+export interface PivotTableReduxResult {
+  // Hierarchical pivot structure on top of rows
+  tree: PivotTree;
+  // Copy of the query metadata from the request, bundled up with the query
+  // result to ensure the correct rendering.
+  metadata: PivotTableReduxQueryMetadata;
+}
+
+export interface PivotTableReduxState {
+  // Currently selected area, if null, pivot table is not going to be visible.
+  selectionArea: Area|null;
+  // Increasing identifier of the query request, used to avoid performing the
+  // same query more than once.
+  queryId: number;
+  // Query request
+  query: PivotTableReduxQuery|null;
+  // Query response
+  queryResult: PivotTableReduxResult|null;
+}
+
+export interface LoadedConfigNone {
+  type: 'NONE';
+}
+
+export interface LoadedConfigAutomatic {
+  type: 'AUTOMATIC';
+}
+
+export interface LoadedConfigNamed {
+  type: 'NAMED';
+  name: string;
+}
+
+export type LoadedConfig =
+    LoadedConfigNone|LoadedConfigAutomatic|LoadedConfigNamed;
+
 export interface State {
   // tslint:disable-next-line:no-any
   [key: string]: any;
   version: number;
-  route: string|null;
   nextId: number;
   nextNoteId: number;
   nextAreaId: number;
@@ -303,6 +402,7 @@
    */
   recordConfig: RecordConfig;
   displayConfigAsPbtxt: boolean;
+  lastLoadedConfig: LoadedConfig;
 
   /**
    * Open traces.
@@ -310,8 +410,10 @@
   newEngineMode: NewEngineMode;
   engines: ObjectById<EngineConfig>;
   traceTime: TraceTime;
+  traceUuid?: string;
   trackGroups: ObjectById<TrackGroupState>;
   tracks: ObjectById<TrackState>;
+  uiTrackIdByTraceTrackId: {[key: number]: string;};
   areas: ObjectById<AreaById>;
   aggregatePreferences: ObjectById<AggregationState>;
   visibleTracks: string[];
@@ -325,9 +427,12 @@
   notes: ObjectById<Note|AreaNote>;
   status: Status;
   currentSelection: Selection|null;
-  currentHeapProfileFlamegraph: HeapProfileFlamegraph|null;
+  currentFlamegraphState: FlamegraphState|null;
   logsPagination: LogsPagination;
   traceConversionInProgress: boolean;
+  pivotTableConfig: PivotTableConfig;
+  pivotTable: ObjectById<PivotTableState>;
+  pivotTableRedux: PivotTableReduxState;
 
   /**
    * This state is updated on the frontend at 60Hz and eventually syncronised to
@@ -337,12 +442,24 @@
    */
   frontendLocalState: FrontendLocalState;
 
-  video: string | null;
-  videoEnabled: boolean;
-  videoOffset: number;
-  videoNoteIds: string[];
-  scrubbingEnabled: boolean;
-  flagPauseEnabled: boolean;
+  // Show track perf debugging overlay
+  perfDebug: boolean;
+
+  // Show the sidebar extended
+  sidebarVisible: boolean;
+
+  // Hovered and focused events
+  hoveredUtid: number;
+  hoveredPid: number;
+  hoveredLogsTimestamp: number;
+  hoveredNoteTimestamp: number;
+  highlightedSliceId: number;
+  focusedFlowIdLeft: number;
+  focusedFlowIdRight: number;
+  pendingScrollId?: number;
+
+  searchIndex: number;
+  currentTab?: string;
 
   /**
    * Trace recording
@@ -356,7 +473,7 @@
   lastRecordingError?: string;
   recordingStatus?: string;
 
-  updateChromeCategories: boolean;
+  fetchChromeCategories: boolean;
   chromeCategories: string[]|undefined;
   analyzePageQuery?: string;
 }
@@ -370,7 +487,12 @@
     'STOP_WHEN_FULL' | 'RING_BUFFER' | 'LONG_TRACE';
 
 // 'Q','P','O' for Android, 'L' for Linux, 'C' for Chrome.
-export declare type TargetOs = 'Q' | 'P' | 'O' | 'C' | 'L' | 'CrOS';
+export declare type TargetOs = 'S' | 'R' | 'Q' | 'P' | 'O' | 'C' | 'L' | 'CrOS';
+
+export function isTargetOsAtLeast(target: RecordingTarget, osVersion: string) {
+  assertTrue(osVersion.length === 1);
+  return target.os >= osVersion;
+}
 
 export function isAndroidP(target: RecordingTarget) {
   return target.os === 'P';
@@ -394,154 +516,23 @@
 
 export function isAdbTarget(target: RecordingTarget):
     target is AdbRecordingTarget {
-  if ((target as AdbRecordingTarget).serial) return true;
-  return false;
+  return !!(target as AdbRecordingTarget).serial;
 }
 
 export function hasActiveProbes(config: RecordConfig) {
-  const fieldsWithEmptyResult = new Set<string>(['hpBlockClient']);
-  for (const key in config) {
+  const fieldsWithEmptyResult =
+      new Set<string>(['hpBlockClient', 'allAtraceApps']);
+  let key: keyof RecordConfig;
+  for (key in config) {
     if (typeof (config[key]) === 'boolean' && config[key] === true &&
         !fieldsWithEmptyResult.has(key)) {
       return true;
     }
   }
-  return false;
-}
-
-export interface RecordConfig {
-  [key: string]: null|number|boolean|string|string[];
-
-  // Global settings
-  mode: RecordMode;
-  durationMs: number;
-  bufferSizeMb: number;
-  maxFileSizeMb: number;      // Only for mode == 'LONG_TRACE'.
-  fileWritePeriodMs: number;  // Only for mode == 'LONG_TRACE'.
-
-  cpuSched: boolean;
-  cpuFreq: boolean;
-  cpuCoarse: boolean;
-  cpuCoarsePollMs: number;
-  cpuSyscall: boolean;
-
-  screenRecord: boolean;
-
-  gpuFreq: boolean;
-  gpuMemTotal: boolean;
-
-  ftrace: boolean;
-  atrace: boolean;
-  ftraceEvents: string[];
-  ftraceExtraEvents: string;
-  atraceCats: string[];
-  atraceApps: string;
-  ftraceBufferSizeKb: number;
-  ftraceDrainPeriodMs: number;
-  androidLogs: boolean;
-  androidLogBuffers: string[];
-  androidFrameTimeline: boolean;
-
-  batteryDrain: boolean;
-  batteryDrainPollMs: number;
-
-  boardSensors: boolean;
-
-  memHiFreq: boolean;
-  memLmk: boolean;
-  meminfo: boolean;
-  meminfoPeriodMs: number;
-  meminfoCounters: string[];
-  vmstat: boolean;
-  vmstatPeriodMs: number;
-  vmstatCounters: string[];
-
-  heapProfiling: boolean;
-  hpSamplingIntervalBytes: number;
-  hpProcesses: string;
-  hpContinuousDumpsPhase: number;
-  hpContinuousDumpsInterval: number;
-  hpSharedMemoryBuffer: number;
-  hpBlockClient: boolean;
-  hpAllHeaps: boolean;
-
-  javaHeapDump: boolean;
-  jpProcesses: string;
-  jpContinuousDumpsPhase: number;
-  jpContinuousDumpsInterval: number;
-
-  procStats: boolean;
-  procStatsPeriodMs: number;
-
-  chromeCategoriesSelected: string[];
-}
-
-export function createEmptyRecordConfig(): RecordConfig {
-  return {
-    mode: 'STOP_WHEN_FULL',
-    durationMs: 10000.0,
-    maxFileSizeMb: 100,
-    fileWritePeriodMs: 2500,
-    bufferSizeMb: 64.0,
-
-    cpuSched: false,
-    cpuFreq: false,
-    cpuSyscall: false,
-
-    screenRecord: false,
-
-    gpuFreq: false,
-    gpuMemTotal: false,
-
-    ftrace: false,
-    atrace: false,
-    ftraceEvents: [],
-    ftraceExtraEvents: '',
-    atraceCats: [],
-    atraceApps: '',
-    ftraceBufferSizeKb: 2 * 1024,
-    ftraceDrainPeriodMs: 250,
-    androidLogs: false,
-    androidLogBuffers: [],
-    androidFrameTimeline: false,
-
-    cpuCoarse: false,
-    cpuCoarsePollMs: 1000,
-
-    batteryDrain: false,
-    batteryDrainPollMs: 1000,
-
-    boardSensors: false,
-
-    memHiFreq: false,
-    meminfo: false,
-    meminfoPeriodMs: 1000,
-    meminfoCounters: [],
-
-    vmstat: false,
-    vmstatPeriodMs: 1000,
-    vmstatCounters: [],
-
-    heapProfiling: false,
-    hpSamplingIntervalBytes: 4096,
-    hpProcesses: '',
-    hpContinuousDumpsPhase: 0,
-    hpContinuousDumpsInterval: 0,
-    hpSharedMemoryBuffer: 8 * 1048576,
-    hpBlockClient: true,
-    hpAllHeaps: false,
-
-    javaHeapDump: false,
-    jpProcesses: '',
-    jpContinuousDumpsPhase: 0,
-    jpContinuousDumpsInterval: 0,
-
-    memLmk: false,
-    procStats: false,
-    procStatsPeriodMs: 1000,
-
-    chromeCategoriesSelected: [],
-  };
+  if (config.chromeCategoriesSelected.length > 0) {
+    return true;
+  }
+  return config.chromeHighOverheadCategoriesSelected.length > 0;
 }
 
 export function getDefaultRecordingTargets(): RecordingTarget[] {
@@ -556,7 +547,7 @@
 }
 
 export function getBuiltinChromeCategoryList(): string[] {
-  // List of static Chrome categories, last updated at Chromium 81.0.4021.0 from
+  // List of static Chrome categories, last updated at 2021-09-09 from HEAD of
   // Chromium's //base/trace_event/builtin_categories.h.
   return [
     'accessibility',
@@ -570,11 +561,12 @@
     'blink.animations',
     'blink.bindings',
     'blink.console',
-    'blink_gc',
     'blink.net',
-    'blink_style',
+    'blink.resource',
     'blink.user_timing',
     'blink.worker',
+    'blink_gc',
+    'blink_style',
     'Blob',
     'browser',
     'browsing_data',
@@ -606,10 +598,10 @@
     'drmcursor',
     'dwrite',
     'DXVA_Decoding',
-    'EarlyJava',
     'evdev',
     'event',
     'exo',
+    'extensions',
     'explore_sites',
     'FileSystem',
     'file_system_provider',
@@ -667,6 +659,7 @@
     'RLZ',
     'safe_browsing',
     'screenlock_monitor',
+    'segmentation_platform',
     'sequence_manager',
     'service_manager',
     'ServiceWorker',
@@ -681,7 +674,7 @@
     'stadia_rtc',
     'startup',
     'sync',
-    'sync_lock_contention',
+    'system_apps',
     'test_gpu',
     'thread_pool',
     'toplevel',
@@ -704,6 +697,7 @@
     'disabled-by-default-animation-worklet',
     'disabled-by-default-audio',
     'disabled-by-default-audio-worklet',
+    'disabled-by-default-base',
     'disabled-by-default-blink.debug',
     'disabled-by-default-blink.debug.display_lock',
     'disabled-by-default-blink.debug.layout',
@@ -740,7 +734,6 @@
     'disabled-by-default-gpu.service',
     'disabled-by-default-gpu.vulkan.vma',
     'disabled-by-default-histogram_samples',
-    'disabled-by-default-ipc.flow',
     'disabled-by-default-java-heap-profiler',
     'disabled-by-default-layer-element',
     'disabled-by-default-layout_shift.debug',
@@ -767,12 +760,10 @@
     'disabled-by-default-SyncFileSystem',
     'disabled-by-default-system_stats',
     'disabled-by-default-thread_pool_diagnostics',
-    'disabled-by-default-toplevel.flow',
     'disabled-by-default-toplevel.ipc',
     'disabled-by-default-user_action_samples',
     'disabled-by-default-v8.compile',
     'disabled-by-default-v8.cpu_profiler',
-    'disabled-by-default-v8.cpu_profiler.hires',
     'disabled-by-default-v8.gc',
     'disabled-by-default-v8.gc_stats',
     'disabled-by-default-v8.ic_stats',
@@ -781,12 +772,11 @@
     'disabled-by-default-v8.runtime_stats_sampling',
     'disabled-by-default-v8.stack_trace',
     'disabled-by-default-v8.turbofan',
-    'disabled-by-default-v8.wasm',
     'disabled-by-default-v8.wasm.detailed',
     'disabled-by-default-v8.wasm.turbofan',
     'disabled-by-default-video_and_image_capture',
+    'disabled-by-default-viz.gpu_composite_time',
     'disabled-by-default-viz.debug.overlay_planes',
-    'disabled-by-default-viz.gpu_composite_time',
     'disabled-by-default-viz.hit_testing_flow',
     'disabled-by-default-viz.overdraw',
     'disabled-by-default-viz.quads',
@@ -798,72 +788,6 @@
     'disabled-by-default-worker.scheduler',
     'disabled-by-default-xr.debug',
   ];
-}
-
-export function createEmptyState(): State {
-  return {
-    version: STATE_VERSION,
-    route: null,
-    nextId: 0,
-    nextNoteId: 1,  // 0 is reserved for ephemeral area marking.
-    nextAreaId: 0,
-    newEngineMode: 'USE_HTTP_RPC_IF_AVAILABLE',
-    engines: {},
-    traceTime: {...defaultTraceTime},
-    tracks: {},
-    aggregatePreferences: {},
-    trackGroups: {},
-    visibleTracks: [],
-    pinnedTracks: [],
-    scrollingTracks: [],
-    areas: {},
-    queries: {},
-    metrics: {},
-    permalink: {},
-    notes: {},
-
-    recordConfig: createEmptyRecordConfig(),
-    displayConfigAsPbtxt: false,
-
-    frontendLocalState: {
-      omniboxState: {
-        lastUpdate: 0,
-        omnibox: '',
-        mode: 'SEARCH',
-      },
-
-      visibleState: {
-        ...defaultTraceTime,
-        lastUpdate: 0,
-        resolution: 0,
-      },
-    },
-
-    logsPagination: {
-      offset: 0,
-      count: 0,
-    },
-
-    status: {msg: '', timestamp: 0},
-    currentSelection: null,
-    currentHeapProfileFlamegraph: null,
-    traceConversionInProgress: false,
-
-    video: null,
-    videoEnabled: false,
-    videoOffset: 0,
-    videoNoteIds: [],
-    scrubbingEnabled: false,
-    flagPauseEnabled: false,
-    recordingInProgress: false,
-    recordingCancelled: false,
-    extensionInstalled: false,
-    recordingTarget: getDefaultRecordingTargets()[0],
-    availableAdbDevices: [],
-
-    updateChromeCategories: false,
-    chromeCategories: undefined,
-  };
 }
 
 export function getContainingTrackId(state: State, trackId: string): null|
