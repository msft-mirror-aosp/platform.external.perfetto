// Copyright (C) 2018 The Android Open Source Project
//
// Licensed under the Apache License, Version 2.0 (the "License");
// you may not use this file except in compliance with the License.
// You may obtain a copy of the License at
//
//      http://www.apache.org/licenses/LICENSE-2.0
//
// Unless required by applicable law or agreed to in writing, software
// distributed under the License is distributed on an "AS IS" BASIS,
// WITHOUT WARRANTIES OR CONDITIONS OF ANY KIND, either express or implied.
// See the License for the specific language governing permissions and
// limitations under the License.

import {Draft} from 'immer';

import {assertExists, assertTrue} from '../base/logging';
import {duration, time} from '../base/time';
import {RecordConfig} from '../controller/record_config_types';
import {
  GenericSliceDetailsTabConfig,
  GenericSliceDetailsTabConfigBase,
} from '../frontend/generic_slice_details_tab';
import {
  Aggregation,
  AggregationFunction,
  TableColumn,
  tableColumnEquals,
  toggleEnabled,
} from '../frontend/pivot_table_types';
import {PrimaryTrackSortKey} from '../public/index';

import {randomColor} from '../core/colorizer';
import {
  computeIntervals,
  DropDirection,
  performReordering,
} from './dragndrop_logic';
import {createEmptyState} from './empty_state';
import {
  MetatraceTrackId,
  traceEventBegin,
  traceEventEnd,
  TraceEventScope,
} from './metatracing';
import {
  AdbRecordingTarget,
  Area,
  EngineMode,
  LoadedConfig,
  NewEngineMode,
  OmniboxMode,
  OmniboxState,
  PendingDeeplinkState,
  PivotTableResult,
  ProfileType,
  RecordingTarget,
  SCROLLING_TRACK_GROUP,
  SortDirection,
  State,
  Status,
  ThreadTrackSortKey,
  TrackSortKey,
  UtidToTrackSortKey,
  VisibleState,
} from './state';

type StateDraft = Draft<State>;

export interface AddTrackArgs {
  key?: string;
  uri: string;
  name: string;
  labels?: string[];
  trackSortKey: TrackSortKey;
  trackGroup?: string;
  params?: unknown;
  closeable?: boolean;
}

export interface PostedTrace {
  buffer: ArrayBuffer;
  title: string;
  fileName?: string;
  url?: string;
  uuid?: string;
  localOnly?: boolean;
  keepApiOpen?: boolean;
}

export interface PostedScrollToRange {
  timeStart: number;
  timeEnd: number;
  viewPercentage?: number;
}

function clearTraceState(state: StateDraft) {
  const nextId = state.nextId;
  const recordConfig = state.recordConfig;
  const recordingTarget = state.recordingTarget;
  const fetchChromeCategories = state.fetchChromeCategories;
  const extensionInstalled = state.extensionInstalled;
  const availableAdbDevices = state.availableAdbDevices;
  const chromeCategories = state.chromeCategories;
  const newEngineMode = state.newEngineMode;

  Object.assign(state, createEmptyState());
  state.nextId = nextId;
  state.recordConfig = recordConfig;
  state.recordingTarget = recordingTarget;
  state.fetchChromeCategories = fetchChromeCategories;
  state.extensionInstalled = extensionInstalled;
  state.availableAdbDevices = availableAdbDevices;
  state.chromeCategories = chromeCategories;
  state.newEngineMode = newEngineMode;
}

function generateNextId(draft: StateDraft): string {
  const nextId = String(Number(draft.nextId) + 1);
  draft.nextId = nextId;
  return nextId;
}

// A helper to clean the state for a given removeable track.
// This is not exported as action to make it clear that not all
// tracks are removeable.
function removeTrack(state: StateDraft, trackKey: string) {
  const track = state.tracks[trackKey];
  if (track === undefined) {
    return;
  }
  delete state.tracks[trackKey];

  const removeTrackId = (arr: string[]) => {
    const index = arr.indexOf(trackKey);
    if (index !== -1) arr.splice(index, 1);
  };

  if (track.trackGroup === SCROLLING_TRACK_GROUP) {
    removeTrackId(state.scrollingTracks);
  } else if (track.trackGroup !== undefined) {
    const trackGroup = state.trackGroups[track.trackGroup];
    if (trackGroup !== undefined) {
      removeTrackId(trackGroup.tracks);
    }
  }
  state.pinnedTracks = state.pinnedTracks.filter((key) => key !== trackKey);
}

let statusTraceEvent: TraceEventScope | undefined;

export const StateActions = {
  openTraceFromFile(state: StateDraft, args: {file: File}): void {
    clearTraceState(state);
    const id = generateNextId(state);
    state.engine = {
      id,
      ready: false,
      source: {type: 'FILE', file: args.file},
    };
  },

  openTraceFromBuffer(state: StateDraft, args: PostedTrace): void {
    clearTraceState(state);
    const id = generateNextId(state);
    state.engine = {
      id,
      ready: false,
      source: {type: 'ARRAY_BUFFER', ...args},
    };
  },

  openTraceFromUrl(state: StateDraft, args: {url: string}): void {
    clearTraceState(state);
    const id = generateNextId(state);
    state.engine = {
      id,
      ready: false,
      source: {type: 'URL', url: args.url},
    };
  },

  openTraceFromHttpRpc(state: StateDraft, _args: {}): void {
    clearTraceState(state);
    const id = generateNextId(state);
    state.engine = {
      id,
      ready: false,
      source: {type: 'HTTP_RPC'},
    };
  },

  setTraceUuid(state: StateDraft, args: {traceUuid: string}) {
    state.traceUuid = args.traceUuid;
  },

  addTracks(state: StateDraft, args: {tracks: AddTrackArgs[]}) {
    args.tracks.forEach((track) => {
      const trackKey =
        track.key === undefined ? generateNextId(state) : track.key;
      const name = track.name;
      state.tracks[trackKey] = {
        key: trackKey,
        name,
        trackSortKey: track.trackSortKey,
        trackGroup: track.trackGroup,
        labels: track.labels,
        uri: track.uri,
        params: track.params,
        closeable: track.closeable,
      };
      if (track.trackGroup === SCROLLING_TRACK_GROUP) {
        state.scrollingTracks.push(trackKey);
      } else if (track.trackGroup !== undefined) {
        const group = state.trackGroups[track.trackGroup];
        if (group !== undefined) {
          group.tracks.push(trackKey);
        }
      }
    });
  },

  // Note: While this action has traditionally been omitted, with more and more
  // dynamic tracks being added and existing ones being moved to plugins, it
  // makes sense to have a generic "removeTracks" action which is un-opinionated
  // about what type of tracks we are removing.
  // E.g. Once debug tracks have been moved to a plugin, it makes no sense to
  // keep the "removeDebugTrack()" action, as the core should have no concept of
  // what debug tracks are.
  removeTracks(state: StateDraft, args: {trackKeys: string[]}) {
    for (const trackKey of args.trackKeys) {
      removeTrack(state, trackKey);
    }
  },

  setUtidToTrackSortKey(
    state: StateDraft,
    args: {threadOrderingMetadata: UtidToTrackSortKey},
  ) {
    state.utidToThreadSortKey = args.threadOrderingMetadata;
  },

  addTrack(state: StateDraft, args: AddTrackArgs): void {
    this.addTracks(state, {tracks: [args]});
  },

  addTrackGroup(
    state: StateDraft,
    // Define ID in action so a track group can be referred to without running
    // the reducer.
    args: {
      name: string;
      key: string;
      summaryTrackKey?: string;
      collapsed: boolean;
      fixedOrdering?: boolean;
    },
  ): void {
    state.trackGroups[args.key] = {
      name: args.name,
      key: args.key,
      collapsed: args.collapsed,
      tracks: [],
      summaryTrack: args.summaryTrackKey,
      fixedOrdering: args.fixedOrdering,
    };
  },

  maybeExpandOnlyTrackGroup(state: StateDraft, _: {}): void {
    const trackGroups = Object.values(state.trackGroups);
    if (trackGroups.length === 1) {
      trackGroups[0].collapsed = false;
    }
  },

  sortThreadTracks(state: StateDraft, _: {}) {
    const getFullKey = (a: string) => {
      const track = state.tracks[a];
      const threadTrackSortKey = track.trackSortKey as ThreadTrackSortKey;
      if (threadTrackSortKey.utid === undefined) {
        const sortKey = track.trackSortKey as PrimaryTrackSortKey;
        return [sortKey, 0, 0, 0];
      }
      const threadSortKey = state.utidToThreadSortKey[threadTrackSortKey.utid];
      return [
        /* eslint-disable @typescript-eslint/strict-boolean-expressions */
        threadSortKey
          ? threadSortKey.sortKey
          : PrimaryTrackSortKey.ORDINARY_THREAD,
        threadSortKey && threadSortKey.tid !== undefined
          ? threadSortKey.tid
          : Number.MAX_VALUE,
        /* eslint-enable */
        threadTrackSortKey.utid,
        threadTrackSortKey.priority,
      ];
    };

    // Use a numeric collator so threads are sorted as T1, T2, ..., T10, T11,
    // rather than T1, T10, T11, ..., T2, T20, T21 .
    const coll = new Intl.Collator([], {sensitivity: 'base', numeric: true});
    for (const group of Object.values(state.trackGroups)) {
      if (group.fixedOrdering) continue;

      group.tracks.sort((a: string, b: string) => {
        const aRank = getFullKey(a);
        const bRank = getFullKey(b);
        for (let i = 0; i < aRank.length; i++) {
          if (aRank[i] !== bRank[i]) return aRank[i] - bRank[i];
        }

        const aName = state.tracks[a].name.toLocaleLowerCase();
        const bName = state.tracks[b].name.toLocaleLowerCase();
        return coll.compare(aName, bName);
      });
    }
  },

  updateAggregateSorting(
    state: StateDraft,
    args: {id: string; column: string},
  ) {
    let prefs = state.aggregatePreferences[args.id];
    // eslint-disable-next-line @typescript-eslint/strict-boolean-expressions
    if (!prefs) {
      prefs = {id: args.id};
      state.aggregatePreferences[args.id] = prefs;
    }

    if (!prefs.sorting || prefs.sorting.column !== args.column) {
      // No sorting set for current column.
      state.aggregatePreferences[args.id].sorting = {
        column: args.column,
        direction: 'DESC',
      };
    } else if (prefs.sorting.direction === 'DESC') {
      // Toggle the direction if the column is currently sorted.
      state.aggregatePreferences[args.id].sorting = {
        column: args.column,
        direction: 'ASC',
      };
    } else {
      // If direction is currently 'ASC' toggle to no sorting.
      state.aggregatePreferences[args.id].sorting = undefined;
    }
  },

  moveTrack(
    state: StateDraft,
    args: {srcId: string; op: 'before' | 'after'; dstId: string},
  ): void {
    const moveWithinTrackList = (trackList: string[]) => {
      const newList: string[] = [];
      for (let i = 0; i < trackList.length; i++) {
        const curTrackId = trackList[i];
        if (curTrackId === args.dstId && args.op === 'before') {
          newList.push(args.srcId);
        }
        if (curTrackId !== args.srcId) {
          newList.push(curTrackId);
        }
        if (curTrackId === args.dstId && args.op === 'after') {
          newList.push(args.srcId);
        }
      }
      trackList.splice(0);
      newList.forEach((x) => {
        trackList.push(x);
      });
    };

    moveWithinTrackList(state.pinnedTracks);
    moveWithinTrackList(state.scrollingTracks);
  },

  toggleTrackPinned(state: StateDraft, args: {trackKey: string}): void {
    const key = args.trackKey;
    const isPinned = state.pinnedTracks.includes(key);
    const trackGroup = assertExists(state.tracks[key]).trackGroup;

    if (isPinned) {
      state.pinnedTracks.splice(state.pinnedTracks.indexOf(key), 1);
      if (trackGroup === SCROLLING_TRACK_GROUP) {
        state.scrollingTracks.unshift(key);
      }
    } else {
      if (trackGroup === SCROLLING_TRACK_GROUP) {
        state.scrollingTracks.splice(state.scrollingTracks.indexOf(key), 1);
      }
      state.pinnedTracks.push(key);
    }
  },

  toggleTrackGroupCollapsed(state: StateDraft, args: {groupKey: string}): void {
    const trackGroup = assertExists(state.trackGroups[args.groupKey]);
    trackGroup.collapsed = !trackGroup.collapsed;
  },

  requestTrackReload(state: StateDraft, _: {}) {
    // eslint-disable-next-line @typescript-eslint/strict-boolean-expressions
    if (state.lastTrackReloadRequest) {
      state.lastTrackReloadRequest++;
    } else {
      state.lastTrackReloadRequest = 1;
    }
  },

  maybeSetPendingDeeplink(state: StateDraft, args: PendingDeeplinkState) {
    state.pendingDeeplink = args;
  },

  clearPendingDeeplink(state: StateDraft, _: {}) {
    state.pendingDeeplink = undefined;
  },

  // TODO(hjd): engine.ready should be a published thing. If it's part
  // of the state it interacts badly with permalinks.
  setEngineReady(
    state: StateDraft,
    args: {engineId: string; ready: boolean; mode: EngineMode},
  ): void {
    const engine = state.engine;
    if (engine === undefined || engine.id !== args.engineId) {
      return;
    }
    engine.ready = args.ready;
    engine.mode = args.mode;
  },

  setNewEngineMode(state: StateDraft, args: {mode: NewEngineMode}): void {
    state.newEngineMode = args.mode;
  },

  // Marks all engines matching the given |mode| as failed.
  setEngineFailed(
    state: StateDraft,
    args: {mode: EngineMode; failure: string},
  ): void {
    if (state.engine !== undefined && state.engine.mode === args.mode) {
      state.engine.failed = args.failure;
    }
  },

  updateStatus(state: StateDraft, args: Status): void {
    if (statusTraceEvent) {
      traceEventEnd(statusTraceEvent);
    }
    statusTraceEvent = traceEventBegin(args.msg, {
      track: MetatraceTrackId.kOmniboxStatus,
    });
    state.status = args;
  },

  // TODO(hjd): Remove setState - it causes problems due to reuse of ids.
  setState(state: StateDraft, args: {newState: State}): void {
    for (const key of Object.keys(state)) {
      // eslint-disable-next-line @typescript-eslint/no-explicit-any
      delete (state as any)[key];
    }
    for (const key of Object.keys(args.newState)) {
      // eslint-disable-next-line @typescript-eslint/no-explicit-any
      (state as any)[key] = (args.newState as any)[key];
    }

    // If we're loading from a permalink then none of the engines can
    // possibly be ready:
    if (state.engine !== undefined) {
      state.engine.ready = false;
    }
  },

  setRecordConfig(
    state: StateDraft,
    args: {config: RecordConfig; configType?: LoadedConfig},
  ): void {
    state.recordConfig = args.config;
    state.lastLoadedConfig = args.configType || {type: 'NONE'};
  },

  selectNote(state: StateDraft, args: {id: string}): void {
    if (args.id) {
      state.selection = {
        kind: 'legacy',
        legacySelection: {
          kind: 'NOTE',
          id: args.id,
        },
      };
    }
  },

  addAutomaticNote(
    state: StateDraft,
    args: {timestamp: time; color: string; text: string},
  ): void {
    const id = generateNextId(state);
    state.notes[id] = {
      noteType: 'DEFAULT',
      id,
      timestamp: args.timestamp,
      color: args.color,
      text: args.text,
    };
  },

  addNote(state: StateDraft, args: {timestamp: time; color: string}): void {
    const id = generateNextId(state);
    state.notes[id] = {
      noteType: 'DEFAULT',
      id,
      timestamp: args.timestamp,
      color: args.color,
      text: '',
    };
    this.selectNote(state, {id});
  },

  markCurrentArea(
    state: StateDraft,
    args: {color: string; persistent: boolean},
  ): void {
    if (state.selection.kind !== 'legacy') {
      return;
    }
    if (state.selection.legacySelection.kind !== 'AREA') {
      return;
    }
    const legacySelection = state.selection.legacySelection;
    const id = args.persistent ? generateNextId(state) : '0';
    const color = args.persistent ? args.color : '#344596';
    state.notes[id] = {
      noteType: 'AREA',
      id,
      areaId: legacySelection.areaId,
      color,
      text: '',
    };
    legacySelection.noteId = id;
  },

  toggleMarkCurrentArea(state: StateDraft, args: {persistent: boolean}) {
    const selection = state.selection;
    if (
      selection.kind === 'legacy' &&
      selection.legacySelection.kind === 'AREA' &&
      selection.legacySelection.noteId !== undefined
    ) {
      this.removeNote(state, {id: selection.legacySelection.noteId});
    } else {
      const color = randomColor();
      this.markCurrentArea(state, {color, persistent: args.persistent});
    }
  },

  markArea(state: StateDraft, args: {area: Area; persistent: boolean}): void {
    const {start, end, tracks} = args.area;
    assertTrue(start <= end);
    const areaId = generateNextId(state);
    state.areas[areaId] = {id: areaId, start, end, tracks};
    const noteId = args.persistent ? generateNextId(state) : '0';
    const color = args.persistent ? randomColor() : '#344596';
    state.notes[noteId] = {
      noteType: 'AREA',
      id: noteId,
      areaId,
      color,
      text: '',
    };
  },

  changeNoteColor(
    state: StateDraft,
    args: {id: string; newColor: string},
  ): void {
    const note = state.notes[args.id];
    if (note === undefined) return;
    note.color = args.newColor;
  },

  changeNoteText(state: StateDraft, args: {id: string; newText: string}): void {
    const note = state.notes[args.id];
    if (note === undefined) return;
    note.text = args.newText;
  },

  removeNote(state: StateDraft, args: {id: string}): void {
    if (state.notes[args.id] === undefined) return;
    delete state.notes[args.id];
    // For regular notes, we clear the current selection but for an area note
    // we only want to clear the note/marking and leave the area selected.
    if (state.selection.kind !== 'legacy') return;
    if (
      state.selection.legacySelection.kind === 'NOTE' &&
      state.selection.legacySelection.id === args.id
    ) {
      state.selection = {
        kind: 'empty',
      };
    } else if (
      state.selection.legacySelection.kind === 'AREA' &&
      state.selection.legacySelection.noteId === args.id
    ) {
      state.selection.legacySelection.noteId = undefined;
    }
  },

  selectCounter(
    state: StateDraft,
    args: {leftTs: time; rightTs: time; id: number; trackKey: string},
  ): void {
    state.selection = {
      kind: 'legacy',
      legacySelection: {
        kind: 'COUNTER',
        leftTs: args.leftTs,
        rightTs: args.rightTs,
        id: args.id,
        trackKey: args.trackKey,
      },
    };
  },

  selectHeapProfile(
    state: StateDraft,
    args: {id: number; upid: number; ts: time; type: ProfileType},
  ): void {
    state.selection = {
      kind: 'legacy',
      legacySelection: {
        kind: 'HEAP_PROFILE',
        id: args.id,
        upid: args.upid,
        ts: args.ts,
        type: args.type,
      },
    };
  },

  selectPerfSamples(
    state: StateDraft,
    args: {
      id: number;
      upid: number;
      leftTs: time;
      rightTs: time;
      type: ProfileType;
    },
  ): void {
    state.selection = {
      kind: 'legacy',
      legacySelection: {
        kind: 'PERF_SAMPLES',
        id: args.id,
        upid: args.upid,
        leftTs: args.leftTs,
        rightTs: args.rightTs,
        type: args.type,
      },
    };
  },

  selectCpuProfileSample(
    state: StateDraft,
    args: {id: number; utid: number; ts: time},
  ): void {
    state.selection = {
      kind: 'legacy',
      legacySelection: {
        kind: 'CPU_PROFILE_SAMPLE',
        id: args.id,
        utid: args.utid,
        ts: args.ts,
      },
    };
  },

<<<<<<< HEAD
  expandFlamegraphState(
    state: StateDraft,
    args: {
      expandedCallsite?: CallsiteInfo;
      viewingOption: FlamegraphStateViewingOption;
    },
  ): void {
    if (state.currentFlamegraphState === null) return;
    state.currentFlamegraphState.expandedCallsiteByViewingOption[
      args.viewingOption
    ] = args.expandedCallsite;
  },

  changeViewFlamegraphState(
    state: StateDraft,
    args: {viewingOption: FlamegraphStateViewingOption},
  ): void {
    if (state.currentFlamegraphState === null) return;
    state.currentFlamegraphState.viewingOption = args.viewingOption;
  },

  changeFocusFlamegraphState(
    state: StateDraft,
    args: {focusRegex: string},
  ): void {
    if (state.currentFlamegraphState === null) return;
    state.currentFlamegraphState.focusRegex = args.focusRegex;
  },

  selectChromeSlice(
=======
  selectSlice(
>>>>>>> debaad47
    state: StateDraft,
    args: {id: number; trackKey: string; table?: string; scroll?: boolean},
  ): void {
    state.selection = {
      kind: 'legacy',
      legacySelection: {
        kind: 'CHROME_SLICE',
        id: args.id,
        trackKey: args.trackKey,
        table: args.table,
      },
    };
    state.pendingScrollId = args.scroll ? args.id : undefined;
  },

  selectGenericSlice(
    state: StateDraft,
    args: {
      id: number;
      sqlTableName: string;
      start: time;
      duration: duration;
      trackKey: string;
      detailsPanelConfig: {
        kind: string;
        config: GenericSliceDetailsTabConfigBase;
      };
    },
  ): void {
    const detailsPanelConfig: GenericSliceDetailsTabConfig = {
      id: args.id,
      ...args.detailsPanelConfig.config,
    };

    state.selection = {
      kind: 'legacy',
      legacySelection: {
        kind: 'GENERIC_SLICE',
        id: args.id,
        sqlTableName: args.sqlTableName,
        start: args.start,
        duration: args.duration,
        trackKey: args.trackKey,
        detailsPanelConfig: {
          kind: args.detailsPanelConfig.kind,
          config: detailsPanelConfig,
        },
      },
    };
  },

  setPendingScrollId(state: StateDraft, args: {pendingScrollId: number}): void {
    state.pendingScrollId = args.pendingScrollId;
  },

  clearPendingScrollId(state: StateDraft, _: {}): void {
    state.pendingScrollId = undefined;
  },

  selectThreadState(
    state: StateDraft,
    args: {id: number; trackKey: string},
  ): void {
    state.selection = {
      kind: 'legacy',
      legacySelection: {
        kind: 'THREAD_STATE',
        id: args.id,
        trackKey: args.trackKey,
      },
    };
  },

  startRecording(state: StateDraft, _: {}): void {
    state.recordingInProgress = true;
    state.lastRecordingError = undefined;
    state.recordingCancelled = false;
  },

  stopRecording(state: StateDraft, _: {}): void {
    state.recordingInProgress = false;
  },

  cancelRecording(state: StateDraft, _: {}): void {
    state.recordingInProgress = false;
    state.recordingCancelled = true;
  },

  setExtensionAvailable(state: StateDraft, args: {available: boolean}): void {
    state.extensionInstalled = args.available;
  },

  setRecordingTarget(state: StateDraft, args: {target: RecordingTarget}): void {
    state.recordingTarget = args.target;
  },

  setFetchChromeCategories(state: StateDraft, args: {fetch: boolean}): void {
    state.fetchChromeCategories = args.fetch;
  },

  setAvailableAdbDevices(
    state: StateDraft,
    args: {devices: AdbRecordingTarget[]},
  ): void {
    state.availableAdbDevices = args.devices;
  },

  setOmnibox(state: StateDraft, args: OmniboxState): void {
    state.omniboxState = args;
  },

  setOmniboxMode(state: StateDraft, args: {mode: OmniboxMode}): void {
    state.omniboxState.mode = args.mode;
  },

  selectArea(state: StateDraft, args: {area: Area}): void {
    const {start, end, tracks} = args.area;
    assertTrue(start <= end);
    const areaId = generateNextId(state);
    state.areas[areaId] = {id: areaId, start, end, tracks};
    state.selection = {
      kind: 'legacy',
      legacySelection: {kind: 'AREA', areaId},
    };
  },

  editArea(state: StateDraft, args: {area: Area; areaId: string}): void {
    const {start, end, tracks} = args.area;
    assertTrue(start <= end);
    state.areas[args.areaId] = {id: args.areaId, start, end, tracks};
  },

  reSelectArea(
    state: StateDraft,
    args: {areaId: string; noteId: string},
  ): void {
    state.selection = {
      kind: 'legacy',
      legacySelection: {
        kind: 'AREA',
        areaId: args.areaId,
        noteId: args.noteId,
      },
    };
  },

  toggleTrackSelection(
    state: StateDraft,
    args: {key: string; isTrackGroup: boolean},
  ) {
    const selection = state.selection;
    if (
      selection.kind !== 'legacy' ||
      selection.legacySelection.kind !== 'AREA'
    ) {
      return;
    }
    const areaId = selection.legacySelection.areaId;
    const index = state.areas[areaId].tracks.indexOf(args.key);
    if (index > -1) {
      state.areas[areaId].tracks.splice(index, 1);
      if (args.isTrackGroup) {
        // Also remove all child tracks.
        for (const childTrack of state.trackGroups[args.key].tracks) {
          const childIndex = state.areas[areaId].tracks.indexOf(childTrack);
          if (childIndex > -1) {
            state.areas[areaId].tracks.splice(childIndex, 1);
          }
        }
      }
    } else {
      state.areas[areaId].tracks.push(args.key);
      if (args.isTrackGroup) {
        // Also add all child tracks.
        for (const childTrack of state.trackGroups[args.key].tracks) {
          if (!state.areas[areaId].tracks.includes(childTrack)) {
            state.areas[areaId].tracks.push(childTrack);
          }
        }
      }
    }
    // It's super unexpected that |toggleTrackSelection| does not cause
    // selection to be updated and this leads to bugs for people who do:
    // if (oldSelection !== state.selection) etc.
    // To solve this re-create the selection object here:
    state.selection = Object.assign({}, state.selection);
  },

  setVisibleTraceTime(state: StateDraft, args: VisibleState): void {
    state.frontendLocalState.visibleState = {...args};
  },

  setChromeCategories(state: StateDraft, args: {categories: string[]}): void {
    state.chromeCategories = args.categories;
  },

  setLastRecordingError(state: StateDraft, args: {error?: string}): void {
    state.lastRecordingError = args.error;
    state.recordingStatus = undefined;
  },

  setRecordingStatus(state: StateDraft, args: {status?: string}): void {
    state.recordingStatus = args.status;
    state.lastRecordingError = undefined;
  },

  togglePerfDebug(state: StateDraft, _: {}): void {
    state.perfDebug = !state.perfDebug;
  },

  setSidebar(state: StateDraft, args: {visible: boolean}): void {
    state.sidebarVisible = args.visible;
  },

  setHoveredUtidAndPid(state: StateDraft, args: {utid: number; pid: number}) {
    state.hoveredPid = args.pid;
    state.hoveredUtid = args.utid;
  },

  setHighlightedSliceId(state: StateDraft, args: {sliceId: number}) {
    state.highlightedSliceId = args.sliceId;
  },

  setHighlightedFlowLeftId(state: StateDraft, args: {flowId: number}) {
    state.focusedFlowIdLeft = args.flowId;
  },

  setHighlightedFlowRightId(state: StateDraft, args: {flowId: number}) {
    state.focusedFlowIdRight = args.flowId;
  },

  setSearchIndex(state: StateDraft, args: {index: number}) {
    state.searchIndex = args.index;
  },

  setHoverCursorTimestamp(state: StateDraft, args: {ts: time}) {
    state.hoverCursorTimestamp = args.ts;
  },

  setHoveredNoteTimestamp(state: StateDraft, args: {ts: time}) {
    state.hoveredNoteTimestamp = args.ts;
  },

  // Add a tab with a given URI to the tab bar and show it.
  // If the tab is already present in the tab bar, just show it.
  showTab(state: StateDraft, args: {uri: string}) {
    // Add tab, unless we're talking about the special current_selection tab
    if (args.uri !== 'current_selection') {
      // Add tab to tab list if not already
      if (!state.tabs.openTabs.some((uri) => uri === args.uri)) {
        state.tabs.openTabs.push(args.uri);
      }
    }
    state.tabs.currentTab = args.uri;
  },

  // Hide a tab in the tab bar pick a new tab to show.
  // Note: Attempting to hide the "current_selection" tab doesn't work. This tab
  // is special and cannot be removed.
  hideTab(state: StateDraft, args: {uri: string}) {
    const tabs = state.tabs;
    // If the removed tab is the "current" tab, we must find a new tab to focus
    if (args.uri === tabs.currentTab) {
      // Remember the index of the current tab
      const currentTabIdx = tabs.openTabs.findIndex((uri) => uri === args.uri);

      // Remove the tab
      tabs.openTabs = tabs.openTabs.filter((uri) => uri !== args.uri);

      if (currentTabIdx !== -1) {
        if (tabs.openTabs.length === 0) {
          // No more tabs, use current selection
          tabs.currentTab = 'current_selection';
        } else if (currentTabIdx < tabs.openTabs.length - 1) {
          // Pick the tab to the right
          tabs.currentTab = tabs.openTabs[currentTabIdx];
        } else {
          // Pick the last tab
          const lastTab = tabs.openTabs[tabs.openTabs.length - 1];
          tabs.currentTab = lastTab;
        }
      }
    } else {
      // Otherwise just remove the tab
      tabs.openTabs = tabs.openTabs.filter((uri) => uri !== args.uri);
    }
  },

  clearAllPinnedTracks(state: StateDraft, _: {}) {
    const pinnedTracks = state.pinnedTracks.slice();
    for (let index = pinnedTracks.length - 1; index >= 0; index--) {
      const trackKey = pinnedTracks[index];
      this.toggleTrackPinned(state, {trackKey});
    }
  },

  togglePivotTable(state: StateDraft, args: {areaId: string | null}) {
    state.nonSerializableState.pivotTable.selectionArea =
      args.areaId === null
        ? undefined
        : {areaId: args.areaId, tracks: state.areas[args.areaId].tracks};
    if (
      args.areaId !==
      state.nonSerializableState.pivotTable.selectionArea?.areaId
    ) {
      state.nonSerializableState.pivotTable.queryResult = null;
    }
  },

  setPivotStateQueryResult(
    state: StateDraft,
    args: {queryResult: PivotTableResult | null},
  ) {
    state.nonSerializableState.pivotTable.queryResult = args.queryResult;
  },

  setPivotTableConstrainToArea(state: StateDraft, args: {constrain: boolean}) {
    state.nonSerializableState.pivotTable.constrainToArea = args.constrain;
  },

  dismissFlamegraphModal(state: StateDraft, _: {}) {
    state.flamegraphModalDismissed = true;
  },

  addPivotTableAggregation(
    state: StateDraft,
    args: {aggregation: Aggregation; after: number},
  ) {
    state.nonSerializableState.pivotTable.selectedAggregations.splice(
      args.after,
      0,
      args.aggregation,
    );
  },

  removePivotTableAggregation(state: StateDraft, args: {index: number}) {
    state.nonSerializableState.pivotTable.selectedAggregations.splice(
      args.index,
      1,
    );
  },

  setPivotTableQueryRequested(
    state: StateDraft,
    args: {queryRequested: boolean},
  ) {
    state.nonSerializableState.pivotTable.queryRequested = args.queryRequested;
  },

  setPivotTablePivotSelected(
    state: StateDraft,
    args: {column: TableColumn; selected: boolean},
  ) {
    toggleEnabled(
      tableColumnEquals,
      state.nonSerializableState.pivotTable.selectedPivots,
      args.column,
      args.selected,
    );
  },

  setPivotTableAggregationFunction(
    state: StateDraft,
    args: {index: number; function: AggregationFunction},
  ) {
    state.nonSerializableState.pivotTable.selectedAggregations[
      args.index
    ].aggregationFunction = args.function;
  },

  setPivotTableSortColumn(
    state: StateDraft,
    args: {aggregationIndex: number; order: SortDirection},
  ) {
    state.nonSerializableState.pivotTable.selectedAggregations =
      state.nonSerializableState.pivotTable.selectedAggregations.map(
        (agg, index) => ({
          column: agg.column,
          aggregationFunction: agg.aggregationFunction,
          sortDirection:
            index === args.aggregationIndex ? args.order : undefined,
        }),
      );
  },

  changePivotTablePivotOrder(
    state: StateDraft,
    args: {from: number; to: number; direction: DropDirection},
  ) {
    const pivots = state.nonSerializableState.pivotTable.selectedPivots;
    state.nonSerializableState.pivotTable.selectedPivots = performReordering(
      computeIntervals(pivots.length, args.from, args.to, args.direction),
      pivots,
    );
  },

  changePivotTableAggregationOrder(
    state: StateDraft,
    args: {from: number; to: number; direction: DropDirection},
  ) {
    const aggregations =
      state.nonSerializableState.pivotTable.selectedAggregations;
    state.nonSerializableState.pivotTable.selectedAggregations =
      performReordering(
        computeIntervals(
          aggregations.length,
          args.from,
          args.to,
          args.direction,
        ),
        aggregations,
      );
  },
};

// When we are on the frontend side, we don't really want to execute the
// actions above, we just want to serialize them and marshal their
// arguments, send them over to the controller side and have them being
// executed there. The magic below takes care of turning each action into a
// function that returns the marshaled args.

// A DeferredAction is a bundle of Args and a method name. This is the marshaled
// version of a StateActions method call.
export interface DeferredAction<Args = {}> {
  type: string;
  args: Args;
}

// This type magic creates a type function DeferredActions<T> which takes a type
// T and 'maps' its attributes. For each attribute on T matching the signature:
// (state: StateDraft, args: Args) => void
// DeferredActions<T> has an attribute:
// (args: Args) => DeferredAction<Args>
type ActionFunction<Args> = (state: StateDraft, args: Args) => void;
type DeferredActionFunc<T> = T extends ActionFunction<infer Args>
  ? (args: Args) => DeferredAction<Args>
  : never;
type DeferredActions<C> = {
  [P in keyof C]: DeferredActionFunc<C[P]>;
};

// Actions is an implementation of DeferredActions<typeof StateActions>.
// (since StateActions is a variable not a type we have to do
// 'typeof StateActions' to access the (unnamed) type of StateActions).
// It's a Proxy such that any attribute access returns a function:
// (args) => {return {type: ATTRIBUTE_NAME, args};}
export const Actions =
  // eslint-disable-next-line @typescript-eslint/no-explicit-any
  new Proxy<DeferredActions<typeof StateActions>>({} as any, {
    // eslint-disable-next-line @typescript-eslint/no-explicit-any
    get(_: any, prop: string, _2: any) {
      return (args: {}): DeferredAction<{}> => {
        return {
          type: prop,
          args,
        };
      };
    },
  });<|MERGE_RESOLUTION|>--- conflicted
+++ resolved
@@ -674,47 +674,14 @@
     };
   },
 
-<<<<<<< HEAD
-  expandFlamegraphState(
-    state: StateDraft,
-    args: {
-      expandedCallsite?: CallsiteInfo;
-      viewingOption: FlamegraphStateViewingOption;
-    },
-  ): void {
-    if (state.currentFlamegraphState === null) return;
-    state.currentFlamegraphState.expandedCallsiteByViewingOption[
-      args.viewingOption
-    ] = args.expandedCallsite;
-  },
-
-  changeViewFlamegraphState(
-    state: StateDraft,
-    args: {viewingOption: FlamegraphStateViewingOption},
-  ): void {
-    if (state.currentFlamegraphState === null) return;
-    state.currentFlamegraphState.viewingOption = args.viewingOption;
-  },
-
-  changeFocusFlamegraphState(
-    state: StateDraft,
-    args: {focusRegex: string},
-  ): void {
-    if (state.currentFlamegraphState === null) return;
-    state.currentFlamegraphState.focusRegex = args.focusRegex;
-  },
-
-  selectChromeSlice(
-=======
   selectSlice(
->>>>>>> debaad47
     state: StateDraft,
     args: {id: number; trackKey: string; table?: string; scroll?: boolean},
   ): void {
     state.selection = {
       kind: 'legacy',
       legacySelection: {
-        kind: 'CHROME_SLICE',
+        kind: 'SLICE',
         id: args.id,
         trackKey: args.trackKey,
         table: args.table,
