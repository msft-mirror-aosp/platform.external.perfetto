// Copyright (C) 2018 The Android Open Source Project
//
// Licensed under the Apache License, Version 2.0 (the "License");
// you may not use this file except in compliance with the License.
// You may obtain a copy of the License at
//
//      http://www.apache.org/licenses/LICENSE-2.0
//
// Unless required by applicable law or agreed to in writing, software
// distributed under the License is distributed on an "AS IS" BASIS,
// WITHOUT WARRANTIES OR CONDITIONS OF ANY KIND, either express or implied.
// See the License for the specific language governing permissions and
// limitations under the License.

import {Draft} from 'immer';

import {assertExists, assertTrue} from '../base/logging';
import {randomColor} from '../common/colorizer';
import {ConvertTrace, ConvertTraceToPprof} from '../controller/trace_converter';
import {ACTUAL_FRAMES_SLICE_TRACK_KIND} from '../tracks/actual_frames/common';
import {ASYNC_SLICE_TRACK_KIND} from '../tracks/async_slices/common';
import {COUNTER_TRACK_KIND} from '../tracks/counter/common';
import {DEBUG_SLICE_TRACK_KIND} from '../tracks/debug_slices/common';
import {
  EXPECTED_FRAMES_SLICE_TRACK_KIND
} from '../tracks/expected_frames/common';
import {HEAP_PROFILE_TRACK_KIND} from '../tracks/heap_profile/common';
import {
  PROCESS_SCHEDULING_TRACK_KIND
} from '../tracks/process_scheduling/common';
import {PROCESS_SUMMARY_TRACK} from '../tracks/process_summary/common';

import {DEFAULT_VIEWING_OPTION} from './flamegraph_util';
import {
  AdbRecordingTarget,
  Area,
  CallsiteInfo,
  createEmptyState,
  EngineMode,
  HeapProfileFlamegraphViewingOption,
  LogsPagination,
  NewEngineMode,
  OmniboxState,
  RecordConfig,
  RecordingTarget,
  SCROLLING_TRACK_GROUP,
  State,
  Status,
  TraceSource,
  TraceTime,
  TrackKindPriority,
  TrackState,
  VisibleState,
} from './state';

type StateDraft = Draft<State>;

const highPriorityTrackOrder = [
  PROCESS_SCHEDULING_TRACK_KIND,
  PROCESS_SUMMARY_TRACK,
  EXPECTED_FRAMES_SLICE_TRACK_KIND,
  ACTUAL_FRAMES_SLICE_TRACK_KIND
];

const lowPriorityTrackOrder =
    [HEAP_PROFILE_TRACK_KIND, COUNTER_TRACK_KIND, ASYNC_SLICE_TRACK_KIND];

export interface AddTrackArgs {
  id?: string;
  engineId: string;
  kind: string;
  name: string;
  trackKindPriority: TrackKindPriority;
  trackGroup?: string;
  config: {};
}

export interface PostedTrace {
  title: string;
  fileName?: string;
  url?: string;
  buffer: ArrayBuffer;
}

function clearTraceState(state: StateDraft) {
  const nextId = state.nextId;
  const recordConfig = state.recordConfig;
  const route = state.route;
  const recordingTarget = state.recordingTarget;
  const updateChromeCategories = state.updateChromeCategories;
  const extensionInstalled = state.extensionInstalled;
  const availableAdbDevices = state.availableAdbDevices;
  const chromeCategories = state.chromeCategories;
  const newEngineMode = state.newEngineMode;

  Object.assign(state, createEmptyState());
  state.nextId = nextId;
  state.recordConfig = recordConfig;
  state.route = route;
  state.recordingTarget = recordingTarget;
  state.updateChromeCategories = updateChromeCategories;
  state.extensionInstalled = extensionInstalled;
  state.availableAdbDevices = availableAdbDevices;
  state.chromeCategories = chromeCategories;
  state.newEngineMode = newEngineMode;
}

function rank(ts: TrackState): number[] {
  const hpRank = rankIndex(ts.kind, highPriorityTrackOrder);
  const lpRank = rankIndex(ts.kind, lowPriorityTrackOrder);
  // TODO(hjd): Create sortBy object on TrackState to avoid this cast.
  const tid = (ts.config as {tid?: number}).tid || 0;
  return [hpRank, ts.trackKindPriority.valueOf(), lpRank, tid];
}

function rankIndex<T>(element: T, array: T[]): number {
  const index = array.indexOf(element);
  if (index === -1) return array.length;
  return index;
}

export const StateActions = {

  navigate(state: StateDraft, args: {route: string}): void {
    state.route = args.route;
  },

  openTraceFromFile(state: StateDraft, args: {file: File}): void {
    clearTraceState(state);
    const id = `${state.nextId++}`;
    state.engines[id] = {
      id,
      ready: false,
      source: {type: 'FILE', file: args.file},
    };
    state.route = `/viewer`;
  },

  openTraceFromBuffer(state: StateDraft, args: PostedTrace): void {
    clearTraceState(state);
    const id = `${state.nextId++}`;
    state.engines[id] = {
      id,
      ready: false,
      source: {type: 'ARRAY_BUFFER', ...args},
    };
    state.route = `/viewer`;
  },

  openTraceFromUrl(state: StateDraft, args: {url: string}): void {
    clearTraceState(state);
    const id = `${state.nextId++}`;
    state.engines[id] = {
      id,
      ready: false,
      source: {type: 'URL', url: args.url},
    };
    state.route = `/viewer`;
  },

  openTraceFromHttpRpc(state: StateDraft, _args: {}): void {
    clearTraceState(state);
    const id = `${state.nextId++}`;
    state.engines[id] = {
      id,
      ready: false,
      source: {type: 'HTTP_RPC'},
    };
    state.route = `/viewer`;
  },

  openVideoFromFile(state: StateDraft, args: {file: File}): void {
    state.video = URL.createObjectURL(args.file);
    state.videoEnabled = true;
  },

  // TODO(b/141359485): Actions should only modify state.
  convertTraceToJson(
      state: StateDraft, args: {file: Blob, truncate?: 'start'|'end'}): void {
    state.traceConversionInProgress = true;
    ConvertTrace(args.file, 'json', args.truncate);
  },

  convertTraceToPprof(
      _: StateDraft,
      args: {pid: number, src: TraceSource, ts1: number, ts2?: number}): void {
    ConvertTraceToPprof(args.pid, args.src, args.ts1, args.ts2);
  },

  clearConversionInProgress(state: StateDraft, _args: {}): void {
    state.traceConversionInProgress = false;
  },

  addTracks(state: StateDraft, args: {tracks: AddTrackArgs[]}) {
    args.tracks.forEach(track => {
      const id = track.id === undefined ? `${state.nextId++}` : track.id;
      track.id = id;
      state.tracks[id] = track as TrackState;
      if (track.trackGroup === SCROLLING_TRACK_GROUP) {
        state.scrollingTracks.push(id);
      } else if (track.trackGroup !== undefined) {
        assertExists(state.trackGroups[track.trackGroup]).tracks.push(id);
      }
    });
  },

  addTrack(state: StateDraft, args: {
    id?: string; engineId: string; kind: string; name: string;
    trackGroup?: string; config: {}; trackKindPriority: TrackKindPriority;
  }): void {
    const id = args.id !== undefined ? args.id : `${state.nextId++}`;
    state.tracks[id] = {
      id,
      engineId: args.engineId,
      kind: args.kind,
      name: args.name,
      trackKindPriority: args.trackKindPriority,
      trackGroup: args.trackGroup,
      config: args.config,
    };
    if (args.trackGroup === SCROLLING_TRACK_GROUP) {
      state.scrollingTracks.push(id);
    } else if (args.trackGroup !== undefined) {
      assertExists(state.trackGroups[args.trackGroup]).tracks.push(id);
    }
  },

  addTrackGroup(
      state: StateDraft,
      // Define ID in action so a track group can be referred to without running
      // the reducer.
      args: {
        engineId: string; name: string; id: string; summaryTrackId: string;
        collapsed: boolean;
      }): void {
    state.trackGroups[args.id] = {
      engineId: args.engineId,
      name: args.name,
      id: args.id,
      collapsed: args.collapsed,
      tracks: [args.summaryTrackId],
    };
  },

  addDebugTrack(state: StateDraft, args: {engineId: string, name: string}):
      void {
        if (state.debugTrackId !== undefined) return;
        const trackId = `${state.nextId++}`;
        state.debugTrackId = trackId;
        this.addTrack(state, {
          id: trackId,
          engineId: args.engineId,
          kind: DEBUG_SLICE_TRACK_KIND,
          name: args.name,
          trackKindPriority: TrackKindPriority.ORDINARY,
          trackGroup: SCROLLING_TRACK_GROUP,
          config: {
            maxDepth: 1,
          }
        });
        this.toggleTrackPinned(state, {trackId});
      },

  removeDebugTrack(state: StateDraft, _: {}): void {
    const {debugTrackId} = state;
    if (debugTrackId === undefined) return;
    delete state.tracks[debugTrackId];
    state.scrollingTracks =
        state.scrollingTracks.filter(id => id !== debugTrackId);
    state.pinnedTracks = state.pinnedTracks.filter(id => id !== debugTrackId);
    state.debugTrackId = undefined;
  },

  sortThreadTracks(state: StateDraft, _: {}): void {
    // Use a numeric collator so threads are sorted as T1, T2, ..., T10, T11,
    // rather than T1, T10, T11, ..., T2, T20, T21 .
    const coll = new Intl.Collator([], {sensitivity: 'base', numeric: true});
    for (const group of Object.values(state.trackGroups)) {
      group.tracks.sort((a: string, b: string) => {
        const aRank = rank(state.tracks[a]);
        const bRank = rank(state.tracks[b]);
        for (let i = 0; i < aRank.length; i++) {
          if (aRank[i] !== bRank[i]) return aRank[i] - bRank[i];
        }

        const aName = state.tracks[a].name.toLocaleLowerCase();
        const bName = state.tracks[b].name.toLocaleLowerCase();
        return coll.compare(aName, bName);
      });
    }
  },

  updateAggregateSorting(
      state: StateDraft, args: {id: string, column: string}) {
    let prefs = state.aggregatePreferences[args.id];
    if (!prefs) {
      prefs = {id: args.id};
      state.aggregatePreferences[args.id] = prefs;
    }

    if (!prefs.sorting || prefs.sorting.column !== args.column) {
      // No sorting set for current column.
      state.aggregatePreferences[args.id].sorting = {
        column: args.column,
        direction: 'DESC'
      };
    } else if (prefs.sorting.direction === 'DESC') {
      // Toggle the direction if the column is currently sorted.
      state.aggregatePreferences[args.id].sorting = {
        column: args.column,
        direction: 'ASC'
      };
    } else {
      // If direction is currently 'ASC' toggle to no sorting.
      state.aggregatePreferences[args.id].sorting = undefined;
    }
  },

  setVisibleTracks(state: StateDraft, args: {tracks: string[]}) {
    state.visibleTracks = args.tracks;
  },

  updateTrackConfig(state: StateDraft, args: {id: string, config: {}}) {
    if (state.tracks[args.id] === undefined) return;
    state.tracks[args.id].config = args.config;
  },

  executeQuery(
      state: StateDraft,
      args: {queryId: string; engineId: string; query: string}): void {
    state.queries[args.queryId] = {
      id: args.queryId,
      engineId: args.engineId,
      query: args.query,
    };
  },

  deleteQuery(state: StateDraft, args: {queryId: string}): void {
    delete state.queries[args.queryId];
  },

  moveTrack(
      state: StateDraft,
      args: {srcId: string; op: 'before' | 'after', dstId: string}): void {
    const moveWithinTrackList = (trackList: string[]) => {
      const newList: string[] = [];
      for (let i = 0; i < trackList.length; i++) {
        const curTrackId = trackList[i];
        if (curTrackId === args.dstId && args.op === 'before') {
          newList.push(args.srcId);
        }
        if (curTrackId !== args.srcId) {
          newList.push(curTrackId);
        }
        if (curTrackId === args.dstId && args.op === 'after') {
          newList.push(args.srcId);
        }
      }
      trackList.splice(0);
      newList.forEach(x => {
        trackList.push(x);
      });
    };

    moveWithinTrackList(state.pinnedTracks);
    moveWithinTrackList(state.scrollingTracks);
  },

  toggleTrackPinned(state: StateDraft, args: {trackId: string}): void {
    const id = args.trackId;
    const isPinned = state.pinnedTracks.includes(id);
    const trackGroup = assertExists(state.tracks[id]).trackGroup;

    if (isPinned) {
      state.pinnedTracks.splice(state.pinnedTracks.indexOf(id), 1);
      if (trackGroup === SCROLLING_TRACK_GROUP) {
        state.scrollingTracks.unshift(id);
      }
    } else {
      if (trackGroup === SCROLLING_TRACK_GROUP) {
        state.scrollingTracks.splice(state.scrollingTracks.indexOf(id), 1);
      }
      state.pinnedTracks.push(id);
    }
  },

  toggleTrackGroupCollapsed(state: StateDraft, args: {trackGroupId: string}):
      void {
        const id = args.trackGroupId;
        const trackGroup = assertExists(state.trackGroups[id]);
        trackGroup.collapsed = !trackGroup.collapsed;
      },

  requestTrackReload(state: StateDraft, _: {}) {
    if (state.lastTrackReloadRequest) {
      state.lastTrackReloadRequest++;
    } else {
      state.lastTrackReloadRequest = 1;
    }
  },

  setEngineReady(
      state: StateDraft,
      args: {engineId: string; ready: boolean, mode: EngineMode}): void {
    const engine = state.engines[args.engineId];
    if (engine === undefined) {
      return;
    }
    engine.ready = args.ready;
    engine.mode = args.mode;
  },

  setNewEngineMode(state: StateDraft, args: {mode: NewEngineMode}): void {
    state.newEngineMode = args.mode;
  },

  // Marks all engines matching the given |mode| as failed.
  setEngineFailed(state: StateDraft, args: {mode: EngineMode; failure: string}):
      void {
        for (const engine of Object.values(state.engines)) {
          if (engine.mode === args.mode) engine.failed = args.failure;
        }
      },

  createPermalink(state: StateDraft, args: {isRecordingConfig: boolean}): void {
    state.permalink = {
      requestId: `${state.nextId++}`,
      hash: undefined,
      isRecordingConfig: args.isRecordingConfig
    };
  },

  setPermalink(state: StateDraft, args: {requestId: string; hash: string}):
      void {
        // Drop any links for old requests.
        if (state.permalink.requestId !== args.requestId) return;
        state.permalink = args;
      },

  loadPermalink(state: StateDraft, args: {hash: string}): void {
    state.permalink = {requestId: `${state.nextId++}`, hash: args.hash};
  },

  clearPermalink(state: StateDraft, _: {}): void {
    state.permalink = {};
  },

  setTraceTime(state: StateDraft, args: TraceTime): void {
    state.traceTime = args;
  },

  updateStatus(state: StateDraft, args: Status): void {
    state.status = args;
  },

  // TODO(hjd): Remove setState - it causes problems due to reuse of ids.
  setState(state: StateDraft, args: {newState: State}): void {
    for (const key of Object.keys(state)) {
      // tslint:disable-next-line no-any
      delete (state as any)[key];
    }
    for (const key of Object.keys(args.newState)) {
      // tslint:disable-next-line no-any
      (state as any)[key] = (args.newState as any)[key];
    }
  },

  setRecordConfig(state: StateDraft, args: {config: RecordConfig;}): void {
    state.recordConfig = args.config;
  },

  selectNote(state: StateDraft, args: {id: string}): void {
    if (args.id) {
      state.currentSelection = {
        kind: 'NOTE',
        id: args.id
      };
    }
  },

  addNote(
      state: StateDraft,
      args: {timestamp: number, color: string, isMovie: boolean}): void {
    const id = `${state.nextNoteId++}`;
    state.notes[id] = {
      noteType: 'DEFAULT',
      id,
      timestamp: args.timestamp,
      color: args.color,
      text: '',
    };
    if (args.isMovie) {
      state.videoNoteIds.push(id);
    }
    this.selectNote(state, {id});
  },

  markCurrentArea(
      state: StateDraft, args: {color: string, persistent: boolean}):
      void {
        if (state.currentSelection === null ||
            state.currentSelection.kind !== 'AREA') {
          return;
        }
        const id = args.persistent ? `${state.nextNoteId++}` : '0';
        const color = args.persistent ? args.color : '#344596';
        state.notes[id] = {
          noteType: 'AREA',
          id,
          areaId: state.currentSelection.areaId,
          color,
          text: '',
        };
        state.currentSelection.noteId = id;
      },

  toggleMarkCurrentArea(state: StateDraft, args: {persistent: boolean}) {
    const selection = state.currentSelection;
    if (selection != null && selection.kind === 'AREA' &&
        selection.noteId !== undefined) {
      this.removeNote(state, {id: selection.noteId});
    } else {
      const color = randomColor();
      this.markCurrentArea(state, {color, persistent: args.persistent});
    }
  },

  markArea(state: StateDraft, args: {area: Area, persistent: boolean}): void {
    const areaId = `${state.nextAreaId++}`;
    assertTrue(args.area.endSec >= args.area.startSec);
    state.areas[areaId] = {
      id: areaId,
      startSec: args.area.startSec,
      endSec: args.area.endSec,
      tracks: args.area.tracks
    };
    const id = args.persistent ? `${state.nextNoteId++}` : '0';
    const color = args.persistent ? randomColor() : '#344596';
    state.notes[id] = {
      noteType: 'AREA',
      id,
      areaId,
      color,
      text: '',
    };
  },

  toggleVideo(state: StateDraft, _: {}): void {
    state.videoEnabled = !state.videoEnabled;
    if (!state.videoEnabled) {
      state.video = null;
      state.flagPauseEnabled = false;
      state.scrubbingEnabled = false;
      state.videoNoteIds.forEach(id => {
        this.removeNote(state, {id});
      });
    }
  },

  toggleFlagPause(state: StateDraft, _: {}): void {
    if (state.video != null) {
      state.flagPauseEnabled = !state.flagPauseEnabled;
    }
  },

  toggleScrubbing(state: StateDraft, _: {}): void {
    if (state.video != null) {
      state.scrubbingEnabled = !state.scrubbingEnabled;
    }
  },

  setVideoOffset(state: StateDraft, args: {offset: number}): void {
    state.videoOffset = args.offset;
  },

  changeNoteColor(state: StateDraft, args: {id: string, newColor: string}):
      void {
        const note = state.notes[args.id];
        if (note === undefined) return;
        note.color = args.newColor;
      },

  changeNoteText(state: StateDraft, args: {id: string, newText: string}): void {
    const note = state.notes[args.id];
    if (note === undefined) return;
    note.text = args.newText;
  },

  removeNote(state: StateDraft, args: {id: string}): void {
    if (state.notes[args.id] === undefined) return;
    if (state.notes[args.id].noteType === 'MOVIE') {
      state.videoNoteIds = state.videoNoteIds.filter(id => {
        return id !== args.id;
      });
    }
    delete state.notes[args.id];
    // For regular notes, we clear the current selection but for an area note
    // we only want to clear the note/marking and leave the area selected.
    if (state.currentSelection === null) return;
    if (state.currentSelection.kind === 'NOTE' &&
        state.currentSelection.id === args.id) {
      state.currentSelection = null;
    } else if (
        state.currentSelection.kind === 'AREA' &&
        state.currentSelection.noteId === args.id) {
      state.currentSelection.noteId = undefined;
    }
  },

  selectSlice(state: StateDraft, args: {id: number, trackId: string}): void {
    state.currentSelection = {
      kind: 'SLICE',
      id: args.id,
      trackId: args.trackId,
    };
  },

  selectCounter(
      state: StateDraft,
      args: {leftTs: number, rightTs: number, id: number, trackId: string}):
      void {
        state.currentSelection = {
          kind: 'COUNTER',
          leftTs: args.leftTs,
          rightTs: args.rightTs,
          id: args.id,
          trackId: args.trackId,
        };
      },

  selectHeapProfile(
      state: StateDraft,
      args: {id: number, upid: number, ts: number, type: string}): void {
    state.currentSelection = {
      kind: 'HEAP_PROFILE',
      id: args.id,
      upid: args.upid,
      ts: args.ts,
      type: args.type,
    };
    state.currentHeapProfileFlamegraph = {
      kind: 'HEAP_PROFILE_FLAMEGRAPH',
      id: args.id,
      upid: args.upid,
      ts: args.ts,
      type: args.type,
      viewingOption: DEFAULT_VIEWING_OPTION,
      focusRegex: '',
    };
  },

  selectCpuProfileSample(
      state: StateDraft, args: {id: number, utid: number, ts: number}): void {
    state.currentSelection = {
      kind: 'CPU_PROFILE_SAMPLE',
      id: args.id,
      utid: args.utid,
      ts: args.ts,
    };
  },

  expandHeapProfileFlamegraph(
      state: StateDraft, args: {expandedCallsite?: CallsiteInfo}): void {
    if (state.currentHeapProfileFlamegraph === null) return;
    state.currentHeapProfileFlamegraph.expandedCallsite = args.expandedCallsite;
  },

  changeViewHeapProfileFlamegraph(
      state: StateDraft,
      args: {viewingOption: HeapProfileFlamegraphViewingOption}): void {
    if (state.currentHeapProfileFlamegraph === null) return;
    state.currentHeapProfileFlamegraph.viewingOption = args.viewingOption;
  },

  changeFocusHeapProfileFlamegraph(
      state: StateDraft, args: {focusRegex: string}): void {
    if (state.currentHeapProfileFlamegraph === null) return;
    state.currentHeapProfileFlamegraph.focusRegex = args.focusRegex;
  },

  selectChromeSlice(
      state: StateDraft, args: {id: number, trackId: string, table: string}):
      void {
        state.currentSelection = {
          kind: 'CHROME_SLICE',
          id: args.id,
          trackId: args.trackId,
          table: args.table
        };
      },

  selectThreadState(state: StateDraft, args: {id: number, trackId: string}):
      void {
        state.currentSelection = {
          kind: 'THREAD_STATE',
          id: args.id,
          trackId: args.trackId,
        };
      },

  deselect(state: StateDraft, _: {}): void {
    state.currentSelection = null;
  },

  updateLogsPagination(state: StateDraft, args: LogsPagination): void {
    state.logsPagination = args;
  },

  startRecording(state: StateDraft, _: {}): void {
    state.recordingInProgress = true;
    state.lastRecordingError = undefined;
    state.recordingCancelled = false;
  },

  stopRecording(state: StateDraft, _: {}): void {
    state.recordingInProgress = false;
  },

  cancelRecording(state: StateDraft, _: {}): void {
    state.recordingInProgress = false;
    state.recordingCancelled = true;
  },

  setExtensionAvailable(state: StateDraft, args: {available: boolean}): void {
    state.extensionInstalled = args.available;
  },

  updateBufferUsage(state: StateDraft, args: {percentage: number}): void {
    state.bufferUsage = args.percentage;
  },

  setRecordingTarget(state: StateDraft, args: {target: RecordingTarget}): void {
    state.recordingTarget = args.target;
  },

  setUpdateChromeCategories(state: StateDraft, args: {update: boolean}): void {
    state.updateChromeCategories = args.update;
  },

  setAvailableAdbDevices(
      state: StateDraft, args: {devices: AdbRecordingTarget[]}): void {
    state.availableAdbDevices = args.devices;
  },

  setOmnibox(state: StateDraft, args: OmniboxState): void {
    state.frontendLocalState.omniboxState = args;
  },

  selectArea(state: StateDraft, args: {area: Area}): void {
    const areaId = `${state.nextAreaId++}`;
    assertTrue(args.area.endSec >= args.area.startSec);
    state.areas[areaId] = {
      id: areaId,
      startSec: args.area.startSec,
      endSec: args.area.endSec,
      tracks: args.area.tracks
    };
    state.currentSelection = {kind: 'AREA', areaId};
  },

  editArea(state: StateDraft, args: {area: Area, areaId: string}): void {
    assertTrue(args.area.endSec >= args.area.startSec);
    state.areas[args.areaId] = {
      id: args.areaId,
      startSec: args.area.startSec,
      endSec: args.area.endSec,
      tracks: args.area.tracks
    };
  },

  reSelectArea(state: StateDraft, args: {areaId: string, noteId: string}):
      void {
        state.currentSelection = {
          kind: 'AREA',
          areaId: args.areaId,
          noteId: args.noteId
        };
      },

  toggleTrackSelection(
      state: StateDraft, args: {id: string, isTrackGroup: boolean}) {
    const selection = state.currentSelection;
    if (selection === null || selection.kind !== 'AREA') return;
    const areaId = selection.areaId;
    const index = state.areas[areaId].tracks.indexOf(args.id);
    if (index > -1) {
      state.areas[areaId].tracks.splice(index, 1);
      if (args.isTrackGroup) {  // Also remove all child tracks.
        for (const childTrack of state.trackGroups[args.id].tracks) {
          const childIndex = state.areas[areaId].tracks.indexOf(childTrack);
          if (childIndex > -1) {
            state.areas[areaId].tracks.splice(childIndex, 1);
          }
        }
      }
    } else {
      state.areas[areaId].tracks.push(args.id);
      if (args.isTrackGroup) {  // Also add all child tracks.
        for (const childTrack of state.trackGroups[args.id].tracks) {
          if (!state.areas[areaId].tracks.includes(childTrack)) {
            state.areas[areaId].tracks.push(childTrack);
          }
        }
      }
    }
  },

  setVisibleTraceTime(state: StateDraft, args: VisibleState): void {
    state.frontendLocalState.visibleState = args;
  },

  setChromeCategories(state: StateDraft, args: {categories: string[]}): void {
    state.chromeCategories = args.categories;
  },

  setLastRecordingError(state: StateDraft, args: {error?: string}): void {
    state.lastRecordingError = args.error;
    state.recordingStatus = undefined;
  },

  setRecordingStatus(state: StateDraft, args: {status?: string}): void {
    state.recordingStatus = args.status;
    state.lastRecordingError = undefined;
  },

  setAnalyzePageQuery(state: StateDraft, args: {query: string}): void {
    state.analyzePageQuery = args.query;
  },

  requestSelectedMetric(state: StateDraft, _: {}): void {
    if (!state.metrics.availableMetrics) throw Error('No metrics available');
    if (state.metrics.selectedIndex === undefined) {
      throw Error('No metric selected');
    }
    state.metrics.requestedMetric =
        state.metrics.availableMetrics[state.metrics.selectedIndex];
  },

  resetMetricRequest(state: StateDraft, args: {name: string}): void {
    if (state.metrics.requestedMetric !== args.name) return;
    state.metrics.requestedMetric = undefined;
  },

  setAvailableMetrics(state: StateDraft, args: {metrics: string[]}): void {
    state.metrics.availableMetrics = args.metrics;
    if (args.metrics.length > 0) state.metrics.selectedIndex = 0;
  },

  setMetricSelectedIndex(state: StateDraft, args: {index: number}): void {
    if (!state.metrics.availableMetrics ||
        args.index >= state.metrics.availableMetrics.length) {
      throw Error('metric selection out of bounds');
    }
    state.metrics.selectedIndex = args.index;
  },
<<<<<<< HEAD
=======

  togglePerfDebug(state: StateDraft, _: {}): void {
    state.perfDebug = !state.perfDebug;
  },

  toggleSidebar(state: StateDraft, _: {}): void {
    state.sidebarVisible = !state.sidebarVisible;
  },

  setHoveredUtidAndPid(state: StateDraft, args: {utid: number, pid: number}) {
    state.hoveredPid = args.pid;
    state.hoveredUtid = args.utid;
  },

  setHighlightedSliceId(state: StateDraft, args: {sliceId: number}) {
    state.highlightedSliceId = args.sliceId;
  },

  setHighlightedFlowLeftId(state: StateDraft, args: {flowId: number}) {
    state.focusedFlowIdLeft = args.flowId;
  },

  setHighlightedFlowRightId(state: StateDraft, args: {flowId: number}) {
    state.focusedFlowIdRight = args.flowId;
  },

  setSearchIndex(state: StateDraft, args: {index: number}) {
    state.searchIndex = args.index;
  },

  setHoveredLogsTimestamp(state: StateDraft, args: {ts: number}) {
    state.hoveredLogsTimestamp = args.ts;
  },

  setHoveredNoteTimestamp(state: StateDraft, args: {ts: number}) {
    state.hoveredNoteTimestamp = args.ts;
  },

  setCurrentTab(state: StateDraft, args: {tab: string|undefined}) {
    state.currentTab = args.tab;
  },

  toggleAllTrackGroups(state: StateDraft, args: {collapsed: boolean}) {
    for (const [_, group] of Object.entries(state.trackGroups)) {
      group.collapsed = args.collapsed;
    }
  },

  togglePivotTableRedux(state: StateDraft, args: {selectionArea: Area|null}) {
    state.pivotTableRedux.selectionArea = args.selectionArea;
  },

  addNewPivotTable(state: StateDraft, args: {
    name: string,
    pivotTableId: string,
    selectedPivots: PivotAttrs[],
    selectedAggregations: AggregationAttrs[],
    traceTime?: TraceTime,
    selectedTrackIds?: number[]
  }): void {
    state.pivotTable[args.pivotTableId] = {
      id: args.pivotTableId,
      name: args.name,
      selectedPivots: args.selectedPivots,
      selectedAggregations: args.selectedAggregations,
      isLoadingQuery: false,
      traceTime: args.traceTime,
      selectedTrackIds: args.selectedTrackIds
    };
  },

  deletePivotTable(state: StateDraft, args: {pivotTableId: string}): void {
    delete state.pivotTable[args.pivotTableId];
  },

  resetPivotTableRequest(state: StateDraft, args: {pivotTableId: string}):
      void {
        if (state.pivotTable[args.pivotTableId] !== undefined) {
          state.pivotTable[args.pivotTableId].requestedAction = undefined;
        }
      },

  setPivotTableRequest(
      state: StateDraft,
      args: {pivotTableId: string, action: string, attrs?: SubQueryAttrs}):
      void {
        state.pivotTable[args.pivotTableId].requestedAction = {
          action: args.action,
          attrs: args.attrs
        };
      },

  setAvailablePivotTableColumns(
      state: StateDraft,
      args: {availableColumns: TableAttrs[], availableAggregations: string[]}):
      void {
        state.pivotTableConfig.availableColumns = args.availableColumns;
        state.pivotTableConfig.availableAggregations =
            args.availableAggregations;
      },

  toggleQueryLoading(state: StateDraft, args: {pivotTableId: string}): void {
    state.pivotTable[args.pivotTableId].isLoadingQuery =
        !state.pivotTable[args.pivotTableId].isLoadingQuery;
  },

  setSelectedPivotsAndAggregations(state: StateDraft, args: {
    pivotTableId: string,
    selectedPivots: PivotAttrs[],
    selectedAggregations: AggregationAttrs[]
  }) {
    state.pivotTable[args.pivotTableId].selectedPivots =
        args.selectedPivots.map(pivot => Object.assign({}, pivot));
    state.pivotTable[args.pivotTableId].selectedAggregations =
        args.selectedAggregations.map(
            aggregation => Object.assign({}, aggregation));
  },

  setPivotTableRange(state: StateDraft, args: {
    pivotTableId: string,
    traceTime?: TraceTime,
    selectedTrackIds?: number[]
  }) {
    const pivotTable = state.pivotTable[args.pivotTableId];
    pivotTable.traceTime = args.traceTime;
    pivotTable.selectedTrackIds = args.selectedTrackIds;
  },

  setPivotStateReduxState(
      state: StateDraft, args: {pivotTableState: PivotTableReduxState}) {
    state.pivotTableRedux = args.pivotTableState;
  },

  dismissFlamegraphModal(state: StateDraft, _: {}) {
    state.flamegraphModalDismissed = true;
  }
>>>>>>> 73757009
};

// When we are on the frontend side, we don't really want to execute the
// actions above, we just want to serialize them and marshal their
// arguments, send them over to the controller side and have them being
// executed there. The magic below takes care of turning each action into a
// function that returns the marshaled args.

// A DeferredAction is a bundle of Args and a method name. This is the marshaled
// version of a StateActions method call.
export interface DeferredAction<Args = {}> {
  type: string;
  args: Args;
}

// This type magic creates a type function DeferredActions<T> which takes a type
// T and 'maps' its attributes. For each attribute on T matching the signature:
// (state: StateDraft, args: Args) => void
// DeferredActions<T> has an attribute:
// (args: Args) => DeferredAction<Args>
type ActionFunction<Args> = (state: StateDraft, args: Args) => void;
type DeferredActionFunc<T> = T extends ActionFunction<infer Args>?
    (args: Args) => DeferredAction<Args>:
    never;
type DeferredActions<C> = {
  [P in keyof C]: DeferredActionFunc<C[P]>;
};

// Actions is an implementation of DeferredActions<typeof StateActions>.
// (since StateActions is a variable not a type we have to do
// 'typeof StateActions' to access the (unnamed) type of StateActions).
// It's a Proxy such that any attribute access returns a function:
// (args) => {return {type: ATTRIBUTE_NAME, args};}
export const Actions =
    // tslint:disable-next-line no-any
    new Proxy<DeferredActions<typeof StateActions>>({} as any, {
      // tslint:disable-next-line no-any
      get(_: any, prop: string, _2: any) {
        return (args: {}): DeferredAction<{}> => {
          return {
            type: prop,
            args,
          };
        };
      },
    });<|MERGE_RESOLUTION|>--- conflicted
+++ resolved
@@ -16,7 +16,7 @@
 
 import {assertExists, assertTrue} from '../base/logging';
 import {randomColor} from '../common/colorizer';
-import {ConvertTrace, ConvertTraceToPprof} from '../controller/trace_converter';
+import {RecordConfig} from '../controller/record_config_types';
 import {ACTUAL_FRAMES_SLICE_TRACK_KIND} from '../tracks/actual_frames/common';
 import {ASYNC_SLICE_TRACK_KIND} from '../tracks/async_slices/common';
 import {COUNTER_TRACK_KIND} from '../tracks/counter/common';
@@ -26,32 +26,42 @@
 } from '../tracks/expected_frames/common';
 import {HEAP_PROFILE_TRACK_KIND} from '../tracks/heap_profile/common';
 import {
+  PERF_SAMPLES_PROFILE_TRACK_KIND
+} from '../tracks/perf_samples_profile/common';
+import {
   PROCESS_SCHEDULING_TRACK_KIND
 } from '../tracks/process_scheduling/common';
 import {PROCESS_SUMMARY_TRACK} from '../tracks/process_summary/common';
 
-import {DEFAULT_VIEWING_OPTION} from './flamegraph_util';
+import {createEmptyState} from './empty_state';
+import {DEFAULT_VIEWING_OPTION, PERF_SAMPLES_KEY} from './flamegraph_util';
+import {
+  AggregationAttrs,
+  PivotAttrs,
+  SubQueryAttrs,
+  TableAttrs
+} from './pivot_table_common';
 import {
   AdbRecordingTarget,
   Area,
   CallsiteInfo,
-  createEmptyState,
   EngineMode,
-  HeapProfileFlamegraphViewingOption,
+  FlamegraphStateViewingOption,
+  LoadedConfig,
   LogsPagination,
   NewEngineMode,
   OmniboxState,
-  RecordConfig,
+  PivotTableReduxState,
   RecordingTarget,
   SCROLLING_TRACK_GROUP,
   State,
   Status,
-  TraceSource,
   TraceTime,
   TrackKindPriority,
   TrackState,
   VisibleState,
 } from './state';
+import {toNs} from './time';
 
 type StateDraft = Draft<State>;
 
@@ -62,32 +72,38 @@
   ACTUAL_FRAMES_SLICE_TRACK_KIND
 ];
 
-const lowPriorityTrackOrder =
-    [HEAP_PROFILE_TRACK_KIND, COUNTER_TRACK_KIND, ASYNC_SLICE_TRACK_KIND];
+const lowPriorityTrackOrder = [
+  PERF_SAMPLES_PROFILE_TRACK_KIND,
+  HEAP_PROFILE_TRACK_KIND,
+  COUNTER_TRACK_KIND,
+  ASYNC_SLICE_TRACK_KIND
+];
 
 export interface AddTrackArgs {
   id?: string;
   engineId: string;
   kind: string;
   name: string;
+  labels?: string[];
   trackKindPriority: TrackKindPriority;
   trackGroup?: string;
   config: {};
 }
 
 export interface PostedTrace {
+  buffer: ArrayBuffer;
   title: string;
   fileName?: string;
   url?: string;
-  buffer: ArrayBuffer;
+  uuid?: string;
+  localOnly?: boolean;
 }
 
 function clearTraceState(state: StateDraft) {
   const nextId = state.nextId;
   const recordConfig = state.recordConfig;
-  const route = state.route;
   const recordingTarget = state.recordingTarget;
-  const updateChromeCategories = state.updateChromeCategories;
+  const fetchChromeCategories = state.fetchChromeCategories;
   const extensionInstalled = state.extensionInstalled;
   const availableAdbDevices = state.availableAdbDevices;
   const chromeCategories = state.chromeCategories;
@@ -96,9 +112,8 @@
   Object.assign(state, createEmptyState());
   state.nextId = nextId;
   state.recordConfig = recordConfig;
-  state.route = route;
   state.recordingTarget = recordingTarget;
-  state.updateChromeCategories = updateChromeCategories;
+  state.fetchChromeCategories = fetchChromeCategories;
   state.extensionInstalled = extensionInstalled;
   state.availableAdbDevices = availableAdbDevices;
   state.chromeCategories = chromeCategories;
@@ -121,10 +136,6 @@
 
 export const StateActions = {
 
-  navigate(state: StateDraft, args: {route: string}): void {
-    state.route = args.route;
-  },
-
   openTraceFromFile(state: StateDraft, args: {file: File}): void {
     clearTraceState(state);
     const id = `${state.nextId++}`;
@@ -133,7 +144,6 @@
       ready: false,
       source: {type: 'FILE', file: args.file},
     };
-    state.route = `/viewer`;
   },
 
   openTraceFromBuffer(state: StateDraft, args: PostedTrace): void {
@@ -144,7 +154,6 @@
       ready: false,
       source: {type: 'ARRAY_BUFFER', ...args},
     };
-    state.route = `/viewer`;
   },
 
   openTraceFromUrl(state: StateDraft, args: {url: string}): void {
@@ -155,7 +164,6 @@
       ready: false,
       source: {type: 'URL', url: args.url},
     };
-    state.route = `/viewer`;
   },
 
   openTraceFromHttpRpc(state: StateDraft, _args: {}): void {
@@ -166,29 +174,26 @@
       ready: false,
       source: {type: 'HTTP_RPC'},
     };
-    state.route = `/viewer`;
-  },
-
-  openVideoFromFile(state: StateDraft, args: {file: File}): void {
-    state.video = URL.createObjectURL(args.file);
-    state.videoEnabled = true;
-  },
-
-  // TODO(b/141359485): Actions should only modify state.
-  convertTraceToJson(
-      state: StateDraft, args: {file: Blob, truncate?: 'start'|'end'}): void {
-    state.traceConversionInProgress = true;
-    ConvertTrace(args.file, 'json', args.truncate);
-  },
-
-  convertTraceToPprof(
-      _: StateDraft,
-      args: {pid: number, src: TraceSource, ts1: number, ts2?: number}): void {
-    ConvertTraceToPprof(args.pid, args.src, args.ts1, args.ts2);
-  },
-
-  clearConversionInProgress(state: StateDraft, _args: {}): void {
-    state.traceConversionInProgress = false;
+  },
+
+  setTraceUuid(state: StateDraft, args: {traceUuid: string}) {
+    state.traceUuid = args.traceUuid;
+  },
+
+  fillUiTrackIdByTraceTrackId(
+      state: StateDraft, trackState: TrackState, uiTrackId: string) {
+    const config = trackState.config as {trackId: number};
+    if (config.trackId !== undefined) {
+      state.uiTrackIdByTraceTrackId[config.trackId] = uiTrackId;
+      return;
+    }
+
+    const multiple = trackState.config as {trackIds: number[]};
+    if (multiple.trackIds !== undefined) {
+      for (const trackId of multiple.trackIds) {
+        state.uiTrackIdByTraceTrackId[trackId] = uiTrackId;
+      }
+    }
   },
 
   addTracks(state: StateDraft, args: {tracks: AddTrackArgs[]}) {
@@ -196,6 +201,7 @@
       const id = track.id === undefined ? `${state.nextId++}` : track.id;
       track.id = id;
       state.tracks[id] = track as TrackState;
+      this.fillUiTrackIdByTraceTrackId(state, track as TrackState, id);
       if (track.trackGroup === SCROLLING_TRACK_GROUP) {
         state.scrollingTracks.push(id);
       } else if (track.trackGroup !== undefined) {
@@ -218,6 +224,7 @@
       trackGroup: args.trackGroup,
       config: args.config,
     };
+    this.fillUiTrackIdByTraceTrackId(state, state.tracks[id], id);
     if (args.trackGroup === SCROLLING_TRACK_GROUP) {
       state.scrollingTracks.push(id);
     } else if (args.trackGroup !== undefined) {
@@ -399,6 +406,8 @@
     }
   },
 
+  // TODO(hjd): engine.ready should be a published thing. If it's part
+  // of the state it interacts badly with permalinks.
   setEngineReady(
       state: StateDraft,
       args: {engineId: string; ready: boolean, mode: EngineMode}): void {
@@ -463,10 +472,19 @@
       // tslint:disable-next-line no-any
       (state as any)[key] = (args.newState as any)[key];
     }
-  },
-
-  setRecordConfig(state: StateDraft, args: {config: RecordConfig;}): void {
+
+    // If we're loading from a permalink then none of the engines can
+    // possibly be ready:
+    for (const engine of Object.values(state.engines)) {
+      engine.ready = false;
+    }
+  },
+
+  setRecordConfig(
+      state: StateDraft,
+      args: {config: RecordConfig, configType?: LoadedConfig}): void {
     state.recordConfig = args.config;
+    state.lastLoadedConfig = args.configType || {type: 'NONE'};
   },
 
   selectNote(state: StateDraft, args: {id: string}): void {
@@ -478,9 +496,7 @@
     }
   },
 
-  addNote(
-      state: StateDraft,
-      args: {timestamp: number, color: string, isMovie: boolean}): void {
+  addNote(state: StateDraft, args: {timestamp: number, color: string}): void {
     const id = `${state.nextNoteId++}`;
     state.notes[id] = {
       noteType: 'DEFAULT',
@@ -489,9 +505,6 @@
       color: args.color,
       text: '',
     };
-    if (args.isMovie) {
-      state.videoNoteIds.push(id);
-    }
     this.selectNote(state, {id});
   },
 
@@ -545,34 +558,6 @@
     };
   },
 
-  toggleVideo(state: StateDraft, _: {}): void {
-    state.videoEnabled = !state.videoEnabled;
-    if (!state.videoEnabled) {
-      state.video = null;
-      state.flagPauseEnabled = false;
-      state.scrubbingEnabled = false;
-      state.videoNoteIds.forEach(id => {
-        this.removeNote(state, {id});
-      });
-    }
-  },
-
-  toggleFlagPause(state: StateDraft, _: {}): void {
-    if (state.video != null) {
-      state.flagPauseEnabled = !state.flagPauseEnabled;
-    }
-  },
-
-  toggleScrubbing(state: StateDraft, _: {}): void {
-    if (state.video != null) {
-      state.scrubbingEnabled = !state.scrubbingEnabled;
-    }
-  },
-
-  setVideoOffset(state: StateDraft, args: {offset: number}): void {
-    state.videoOffset = args.offset;
-  },
-
   changeNoteColor(state: StateDraft, args: {id: string, newColor: string}):
       void {
         const note = state.notes[args.id];
@@ -588,11 +573,6 @@
 
   removeNote(state: StateDraft, args: {id: string}): void {
     if (state.notes[args.id] === undefined) return;
-    if (state.notes[args.id].noteType === 'MOVIE') {
-      state.videoNoteIds = state.videoNoteIds.filter(id => {
-        return id !== args.id;
-      });
-    }
     delete state.notes[args.id];
     // For regular notes, we clear the current selection but for an area note
     // we only want to clear the note/marking and leave the area selected.
@@ -638,14 +618,49 @@
       ts: args.ts,
       type: args.type,
     };
-    state.currentHeapProfileFlamegraph = {
-      kind: 'HEAP_PROFILE_FLAMEGRAPH',
+    this.openFlamegraph(state, {
+      type: args.type,
+      startNs: toNs(state.traceTime.startSec),
+      endNs: args.ts,
+      upids: [args.upid],
+      viewingOption: DEFAULT_VIEWING_OPTION
+    });
+  },
+
+  selectPerfSamples(
+      state: StateDraft,
+      args: {id: number, upid: number, ts: number, type: string}): void {
+    state.currentSelection = {
+      kind: 'PERF_SAMPLES',
       id: args.id,
       upid: args.upid,
       ts: args.ts,
       type: args.type,
-      viewingOption: DEFAULT_VIEWING_OPTION,
-      focusRegex: '',
+    };
+    this.openFlamegraph(state, {
+      type: args.type,
+      startNs: toNs(state.traceTime.startSec),
+      endNs: args.ts,
+      upids: [args.upid],
+      viewingOption: PERF_SAMPLES_KEY
+    });
+  },
+
+  openFlamegraph(state: StateDraft, args: {
+    upids: number[],
+    startNs: number,
+    endNs: number,
+    type: string,
+    viewingOption: FlamegraphStateViewingOption
+  }): void {
+    state.currentFlamegraphState = {
+      kind: 'FLAMEGRAPH_STATE',
+      upids: args.upids,
+      startNs: args.startNs,
+      endNs: args.endNs,
+      type: args.type,
+      viewingOption: args.viewingOption,
+      focusRegex: ''
     };
   },
 
@@ -659,27 +674,28 @@
     };
   },
 
-  expandHeapProfileFlamegraph(
+  expandFlamegraphState(
       state: StateDraft, args: {expandedCallsite?: CallsiteInfo}): void {
-    if (state.currentHeapProfileFlamegraph === null) return;
-    state.currentHeapProfileFlamegraph.expandedCallsite = args.expandedCallsite;
-  },
-
-  changeViewHeapProfileFlamegraph(
+    if (state.currentFlamegraphState === null) return;
+    state.currentFlamegraphState.expandedCallsite = args.expandedCallsite;
+  },
+
+  changeViewFlamegraphState(
+      state: StateDraft, args: {viewingOption: FlamegraphStateViewingOption}):
+      void {
+        if (state.currentFlamegraphState === null) return;
+        state.currentFlamegraphState.viewingOption = args.viewingOption;
+      },
+
+  changeFocusFlamegraphState(state: StateDraft, args: {focusRegex: string}):
+      void {
+        if (state.currentFlamegraphState === null) return;
+        state.currentFlamegraphState.focusRegex = args.focusRegex;
+      },
+
+  selectChromeSlice(
       state: StateDraft,
-      args: {viewingOption: HeapProfileFlamegraphViewingOption}): void {
-    if (state.currentHeapProfileFlamegraph === null) return;
-    state.currentHeapProfileFlamegraph.viewingOption = args.viewingOption;
-  },
-
-  changeFocusHeapProfileFlamegraph(
-      state: StateDraft, args: {focusRegex: string}): void {
-    if (state.currentHeapProfileFlamegraph === null) return;
-    state.currentHeapProfileFlamegraph.focusRegex = args.focusRegex;
-  },
-
-  selectChromeSlice(
-      state: StateDraft, args: {id: number, trackId: string, table: string}):
+      args: {id: number, trackId: string, table: string, scroll?: boolean}):
       void {
         state.currentSelection = {
           kind: 'CHROME_SLICE',
@@ -687,7 +703,12 @@
           trackId: args.trackId,
           table: args.table
         };
-      },
+        state.pendingScrollId = args.scroll ? args.id : undefined;
+      },
+
+  clearPendingScrollId(state: StateDraft, _: {}): void {
+    state.pendingScrollId = undefined;
+  },
 
   selectThreadState(state: StateDraft, args: {id: number, trackId: string}):
       void {
@@ -733,8 +754,8 @@
     state.recordingTarget = args.target;
   },
 
-  setUpdateChromeCategories(state: StateDraft, args: {update: boolean}): void {
-    state.updateChromeCategories = args.update;
+  setFetchChromeCategories(state: StateDraft, args: {fetch: boolean}): void {
+    state.fetchChromeCategories = args.fetch;
   },
 
   setAvailableAdbDevices(
@@ -806,7 +827,7 @@
   },
 
   setVisibleTraceTime(state: StateDraft, args: VisibleState): void {
-    state.frontendLocalState.visibleState = args;
+    state.frontendLocalState.visibleState = {...args};
   },
 
   setChromeCategories(state: StateDraft, args: {categories: string[]}): void {
@@ -841,10 +862,11 @@
     state.metrics.requestedMetric = undefined;
   },
 
-  setAvailableMetrics(state: StateDraft, args: {metrics: string[]}): void {
-    state.metrics.availableMetrics = args.metrics;
-    if (args.metrics.length > 0) state.metrics.selectedIndex = 0;
-  },
+  setAvailableMetrics(state: StateDraft, args: {availableMetrics: string[]}):
+      void {
+        state.metrics.availableMetrics = args.availableMetrics;
+        if (args.availableMetrics.length > 0) state.metrics.selectedIndex = 0;
+      },
 
   setMetricSelectedIndex(state: StateDraft, args: {index: number}): void {
     if (!state.metrics.availableMetrics ||
@@ -853,8 +875,6 @@
     }
     state.metrics.selectedIndex = args.index;
   },
-<<<<<<< HEAD
-=======
 
   togglePerfDebug(state: StateDraft, _: {}): void {
     state.perfDebug = !state.perfDebug;
@@ -991,7 +1011,6 @@
   dismissFlamegraphModal(state: StateDraft, _: {}) {
     state.flamegraphModalDismissed = true;
   }
->>>>>>> 73757009
 };
 
 // When we are on the frontend side, we don't really want to execute the
