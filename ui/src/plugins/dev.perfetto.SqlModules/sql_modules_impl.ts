// Copyright (C) 2024 The Android Open Source Project
//
// Licensed under the Apache License, Version 2.0 (the "License");
// you may not use this file except in compliance with the License.
// You may obtain a copy of the License at
//
//      http://www.apache.org/licenses/LICENSE-2.0
//
// Unless required by applicable law or agreed to in writing, software
// distributed under the License is distributed on an "AS IS" BASIS,
// WITHOUT WARRANTIES OR CONDITIONS OF ANY KIND, either express or implied.
// See the License for the specific language governing permissions and
// limitations under the License.

import {z} from 'zod';
import {
  SqlModules,
  SqlColumn,
  SqlFunction,
  SqlArgument,
  SqlMacro,
  SqlModule,
  SqlPackage,
  SqlTable,
  SqlTableFunction,
} from './sql_modules';
<<<<<<< HEAD
import {SqlTableDescription} from '../../components/widgets/sql/table/table_description';
import {TableColumn} from '../../components/widgets/sql/table/column';
import {
  DurationColumn,
  StandardColumn,
  TimestampColumn,
} from '../../components/widgets/sql/table/well_known_columns';
=======
import {SqlTableDescription} from '../../components/widgets/sql/legacy_table/table_description';
import {
  FromSimpleColumn,
  LegacyTableColumn,
  LegacyTableColumnSet,
} from '../../components/widgets/sql/legacy_table/column';
import {
  createDurationColumn,
  createProcessIdColumn,
  createSchedIdColumn,
  createSliceIdColumn,
  createStandardColumn,
  createThreadIdColumn,
  createThreadStateIdColumn,
  createTimestampColumn,
  SimpleColumn,
} from '../../components/widgets/sql/table/table';
>>>>>>> 887d5114

export class SqlModulesImpl implements SqlModules {
  readonly packages: SqlPackage[];

  constructor(docs: SqlModulesDocsSchema) {
    this.packages = docs.map((json) => new StdlibPackageImpl(json));
  }

  listTables(): string[] {
    return this.packages.flatMap((p) => p.listTables());
  }

  getModuleForTable(tableName: string): SqlModule | undefined {
    for (const stdlibPackage of this.packages) {
      const maybeTable = stdlibPackage.getModuleForTable(tableName);
      if (maybeTable) {
        return maybeTable;
      }
    }
    return undefined;
  }
}

export class StdlibPackageImpl implements SqlPackage {
  readonly name: string;
  readonly modules: SqlModule[];

  constructor(docs: DocsPackageSchemaType) {
    this.name = docs.name;
    this.modules = [];
    for (const moduleJson of docs.modules) {
      this.modules.push(new StdlibModuleImpl(moduleJson));
    }
  }

  getModuleForTable(tableName: string): SqlModule | undefined {
    for (const module of this.modules) {
      for (const dataObj of module.dataObjects) {
        if (dataObj.name == tableName) {
          return module;
        }
      }
    }
    return undefined;
  }

  listTables(): string[] {
    return this.modules.flatMap((module) =>
      module.dataObjects.map((dataObj) => dataObj.name),
    );
  }

  getSqlTableDescription(tableName: string): SqlTableDescription | undefined {
    for (const module of this.modules) {
      for (const dataObj of module.dataObjects) {
        if (dataObj.name == tableName) {
          return module.getSqlTableDescription(tableName);
        }
      }
    }
    return undefined;
  }
}

export class StdlibModuleImpl implements SqlModule {
  readonly includeKey: string;
  readonly dataObjects: SqlTable[];
  readonly functions: SqlFunction[];
  readonly tableFunctions: SqlTableFunction[];
  readonly macros: SqlMacro[];

  constructor(docs: DocsModuleSchemaType) {
    this.includeKey = docs.module_name;
    this.dataObjects = docs.data_objects.map(
      (json) => new StdlibDataObjectImpl(json),
    );
    this.functions = docs.functions.map((json) => new StdlibFunctionImpl(json));
    this.tableFunctions = docs.table_functions.map(
      (json) => new StdlibTableFunctionImpl(json),
    );
    this.macros = docs.macros.map((json) => new StdlibMacroImpl(json));
  }

  getTable(tableName: string): SqlTable | undefined {
    for (const obj of this.dataObjects) {
      if (obj.name == tableName) {
        return obj;
      }
    }
    return undefined;
  }

  getSqlTableDescription(tableName: string): SqlTableDescription | undefined {
    const sqlTable = this.getTable(tableName);
    if (sqlTable === undefined) {
      return undefined;
    }
    return {
      imports: [this.includeKey],
      name: sqlTable.name,
      columns: sqlTable.getTableColumns(),
    };
  }
}

class StdlibMacroImpl implements SqlMacro {
  readonly name: string;
  readonly summaryDesc: string;
  readonly description: string;
  readonly args: SqlArgument[];
  readonly returnType: string;

  constructor(docs: DocsMacroSchemaType) {
    this.name = docs.name;
    this.summaryDesc = docs.summary_desc;
    this.description = docs.desc;
    this.returnType = docs.return_type;
    this.args = [];
    this.args = docs.args.map((json) => new StdlibFunctionArgImpl(json));
  }
}

class StdlibTableFunctionImpl implements SqlTableFunction {
  readonly name: string;
  readonly summaryDesc: string;
  readonly description: string;
  readonly args: SqlArgument[];
  readonly returnCols: SqlColumn[];

  constructor(docs: DocsTableFunctionSchemaType) {
    this.name = docs.name;
    this.summaryDesc = docs.summary_desc;
    this.description = docs.desc;
    this.args = docs.args.map((json) => new StdlibFunctionArgImpl(json));
    this.returnCols = docs.cols.map((json) => new StdlibColumnImpl(json));
  }
}

class StdlibFunctionImpl implements SqlFunction {
  readonly name: string;
  readonly summaryDesc: string;
  readonly description: string;
  readonly args: SqlArgument[];
  readonly returnType: string;
  readonly returnDesc: string;

  constructor(docs: DocsFunctionSchemaType) {
    this.name = docs.name;
    this.summaryDesc = docs.summary_desc;
    this.description = docs.desc;
    this.returnType = docs.return_type;
    this.returnDesc = docs.return_desc;
    this.args = docs.args.map((json) => new StdlibFunctionArgImpl(json));
  }
}

class StdlibDataObjectImpl implements SqlTable {
  name: string;
  description: string;
  type: string;
  columns: SqlColumn[];

  constructor(docs: DocsDataObjectSchemaType) {
    this.name = docs.name;
    this.description = docs.desc;
    this.type = docs.type;
    this.columns = docs.cols.map((json) => new StdlibColumnImpl(json));
  }

<<<<<<< HEAD
  getTableColumns(): TableColumn[] {
    return this.columns.map((col) => col.asTableColumn());
=======
  getTableColumns(): (LegacyTableColumn | LegacyTableColumnSet)[] {
    return this.columns.map(
      (col) => new FromSimpleColumn(col.asSimpleColumn(this.name)),
    );
>>>>>>> 887d5114
  }
}

class StdlibColumnImpl implements SqlColumn {
  name: string;
  type: string;
  description: string;

  constructor(docs: DocsArgOrColSchemaType) {
    this.type = docs.type;
    this.description = docs.desc;
    this.name = docs.name;
  }

<<<<<<< HEAD
  asTableColumn(): TableColumn {
    // TODO(mayzner): Support JOINID and ID columns.
=======
  asSimpleColumn(tableName: string): SimpleColumn {
>>>>>>> 887d5114
    if (this.type === 'TIMESTAMP') {
      return createTimestampColumn(this.name);
    }
    if (this.type === 'DURATION') {
<<<<<<< HEAD
      return new DurationColumn(this.name);
    }
    return new StandardColumn(this.name);
=======
      return createDurationColumn(this.name);
    }

    if (this.name === 'ID') {
      if (tableName === 'slice') {
        return createSliceIdColumn(this.name);
      }
      if (tableName === 'thread') {
        return createThreadIdColumn(this.name);
      }
      if (tableName === 'process') {
        return createProcessIdColumn(this.name);
      }
      if (tableName === 'thread_state') {
        return createThreadStateIdColumn(this.name);
      }
      if (tableName === 'sched') {
        return createSchedIdColumn(this.name);
      }
      return createStandardColumn(this.name);
    }

    if (this.type === 'JOINID(slice.id)') {
      return createSliceIdColumn(this.name);
    }
    if (this.type === 'JOINID(thread.id)') {
      return createThreadIdColumn(this.name);
    }
    if (this.type === 'JOINID(process.id)') {
      return createProcessIdColumn(this.name);
    }
    if (this.type === 'JOINID(thread_state.id)') {
      return createThreadStateIdColumn(this.name);
    }
    if (this.type === 'JOINID(sched.id)') {
      return createSchedIdColumn(this.name);
    }
    return createStandardColumn(this.name);
>>>>>>> 887d5114
  }
}

class StdlibFunctionArgImpl implements SqlArgument {
  name: string;
  description: string;
  type: string;

  constructor(docs: DocsArgOrColSchemaType) {
    this.type = docs.type;
    this.description = docs.desc;
    this.name = docs.name;
  }
}

const ARG_OR_COL_SCHEMA = z.object({
  name: z.string(),
  type: z.string(),
  desc: z.string(),
});
type DocsArgOrColSchemaType = z.infer<typeof ARG_OR_COL_SCHEMA>;

const DATA_OBJECT_SCHEMA = z.object({
  name: z.string(),
  desc: z.string(),
  summary_desc: z.string(),
  type: z.string(),
  cols: z.array(ARG_OR_COL_SCHEMA),
});
type DocsDataObjectSchemaType = z.infer<typeof DATA_OBJECT_SCHEMA>;

const FUNCTION_SCHEMA = z.object({
  name: z.string(),
  desc: z.string(),
  summary_desc: z.string(),
  args: z.array(ARG_OR_COL_SCHEMA),
  return_type: z.string(),
  return_desc: z.string(),
});
type DocsFunctionSchemaType = z.infer<typeof FUNCTION_SCHEMA>;

const TABLE_FUNCTION_SCHEMA = z.object({
  name: z.string(),
  desc: z.string(),
  summary_desc: z.string(),
  args: z.array(ARG_OR_COL_SCHEMA),
  cols: z.array(ARG_OR_COL_SCHEMA),
});
type DocsTableFunctionSchemaType = z.infer<typeof TABLE_FUNCTION_SCHEMA>;

const MACRO_SCHEMA = z.object({
  name: z.string(),
  desc: z.string(),
  summary_desc: z.string(),
  return_desc: z.string(),
  return_type: z.string(),
  args: z.array(ARG_OR_COL_SCHEMA),
});
type DocsMacroSchemaType = z.infer<typeof MACRO_SCHEMA>;

const MODULE_SCHEMA = z.object({
  module_name: z.string(),
  data_objects: z.array(DATA_OBJECT_SCHEMA),
  functions: z.array(FUNCTION_SCHEMA),
  table_functions: z.array(TABLE_FUNCTION_SCHEMA),
  macros: z.array(MACRO_SCHEMA),
});
type DocsModuleSchemaType = z.infer<typeof MODULE_SCHEMA>;

const PACKAGE_SCHEMA = z.object({
  name: z.string(),
  modules: z.array(MODULE_SCHEMA),
});
type DocsPackageSchemaType = z.infer<typeof PACKAGE_SCHEMA>;

export const SQL_MODULES_DOCS_SCHEMA = z.array(PACKAGE_SCHEMA);
export type SqlModulesDocsSchema = z.infer<typeof SQL_MODULES_DOCS_SCHEMA>;<|MERGE_RESOLUTION|>--- conflicted
+++ resolved
@@ -24,15 +24,6 @@
   SqlTable,
   SqlTableFunction,
 } from './sql_modules';
-<<<<<<< HEAD
-import {SqlTableDescription} from '../../components/widgets/sql/table/table_description';
-import {TableColumn} from '../../components/widgets/sql/table/column';
-import {
-  DurationColumn,
-  StandardColumn,
-  TimestampColumn,
-} from '../../components/widgets/sql/table/well_known_columns';
-=======
 import {SqlTableDescription} from '../../components/widgets/sql/legacy_table/table_description';
 import {
   FromSimpleColumn,
@@ -50,7 +41,6 @@
   createTimestampColumn,
   SimpleColumn,
 } from '../../components/widgets/sql/table/table';
->>>>>>> 887d5114
 
 export class SqlModulesImpl implements SqlModules {
   readonly packages: SqlPackage[];
@@ -220,15 +210,10 @@
     this.columns = docs.cols.map((json) => new StdlibColumnImpl(json));
   }
 
-<<<<<<< HEAD
-  getTableColumns(): TableColumn[] {
-    return this.columns.map((col) => col.asTableColumn());
-=======
   getTableColumns(): (LegacyTableColumn | LegacyTableColumnSet)[] {
     return this.columns.map(
       (col) => new FromSimpleColumn(col.asSimpleColumn(this.name)),
     );
->>>>>>> 887d5114
   }
 }
 
@@ -243,21 +228,11 @@
     this.name = docs.name;
   }
 
-<<<<<<< HEAD
-  asTableColumn(): TableColumn {
-    // TODO(mayzner): Support JOINID and ID columns.
-=======
   asSimpleColumn(tableName: string): SimpleColumn {
->>>>>>> 887d5114
     if (this.type === 'TIMESTAMP') {
       return createTimestampColumn(this.name);
     }
     if (this.type === 'DURATION') {
-<<<<<<< HEAD
-      return new DurationColumn(this.name);
-    }
-    return new StandardColumn(this.name);
-=======
       return createDurationColumn(this.name);
     }
 
@@ -296,7 +271,6 @@
       return createSchedIdColumn(this.name);
     }
     return createStandardColumn(this.name);
->>>>>>> 887d5114
   }
 }
 
