--- conflicted
+++ resolved
@@ -12,17 +12,12 @@
 // See the License for the specific language governing permissions and
 // limitations under the License.
 
-<<<<<<< HEAD
-import {TableColumn} from '../../components/widgets/sql/table/column';
-import {SqlTableDescription} from '../../components/widgets/sql/table/table_description';
-=======
 import {
   LegacyTableColumn,
   LegacyTableColumnSet,
 } from '../../components/widgets/sql/legacy_table/column';
 import {SqlTableDescription} from '../../components/widgets/sql/legacy_table/table_description';
 import {SimpleColumn} from '../../components/widgets/sql/table/table';
->>>>>>> 887d5114
 
 // Handles the access to all of the Perfetto SQL modules accessible to Trace
 //  Processor.
@@ -74,11 +69,7 @@
   readonly columns: SqlColumn[];
 
   // Returns all columns as TableColumns.
-<<<<<<< HEAD
-  getTableColumns(): TableColumn[];
-=======
   getTableColumns(): (LegacyTableColumn | LegacyTableColumnSet)[];
->>>>>>> 887d5114
 }
 
 // The definition of Perfetto SQL function.
@@ -112,13 +103,8 @@
   readonly description: string;
   readonly type: string;
 
-<<<<<<< HEAD
-  // Translates this column to TableColumn.
-  asTableColumn(): TableColumn;
-=======
   // Translates this column to SimpleColumn.
   asSimpleColumn(tableName: string): SimpleColumn;
->>>>>>> 887d5114
 }
 
 // The definition of Perfetto SQL argument. Can be used for functions, table
