// Copyright (C) 2021 The Android Open Source Project
//
// Licensed under the Apache License, Version 2.0 (the "License");
// you may not use this file except in compliance with the License.
// You may obtain a copy of the License at
//
//      http://www.apache.org/licenses/LICENSE-2.0
//
// Unless required by applicable law or agreed to in writing, software
// distributed under the License is distributed on an "AS IS" BASIS,
// WITHOUT WARRANTIES OR CONDITIONS OF ANY KIND, either express or implied.
// See the License for the specific language governing permissions and
// limitations under the License.

import {Plugin, PluginContextTrace, PluginDescriptor} from '../../public';
<<<<<<< HEAD
import {
  ChromeSliceTrack,
  SLICE_TRACK_KIND,
} from '../chrome_slices/chrome_slice_track';
=======
import {ThreadSliceTrack} from '../../frontend/thread_slice_track';
>>>>>>> c0171036
import {NUM, NUM_NULL, STR} from '../../trace_processor/query_result';
import {COUNTER_TRACK_KIND} from '../counter';
import {TraceProcessorCounterTrack} from '../counter/trace_processor_counter_track';
import {THREAD_SLICE_TRACK_KIND} from '../../public';

class AnnotationPlugin implements Plugin {
  async onTraceLoad(ctx: PluginContextTrace): Promise<void> {
    await this.addAnnotationTracks(ctx);
    await this.addAnnotationCounterTracks(ctx);
  }

  private async addAnnotationTracks(ctx: PluginContextTrace) {
    const {engine} = ctx;

    const result = await engine.query(`
      select id, name
      from annotation_slice_track
      order by name
    `);

    const it = result.iter({
      id: NUM,
      name: STR,
    });

    for (; it.valid(); it.next()) {
      const id = it.id;
      const name = it.name;

      ctx.registerTrack({
        uri: `perfetto.Annotation#${id}`,
        displayName: name,
        kind: SLICE_TRACK_KIND,
        tags: {
          metric: true,
        },
        trackFactory: ({trackKey}) => {
          return new ChromeSliceTrack(
            {
              engine: ctx.engine,
              trackKey,
            },
            id,
            0,
            'annotation_slice',
          );
        },
      });
    }
  }

  private async addAnnotationCounterTracks(ctx: PluginContextTrace) {
    const {engine} = ctx;
    const counterResult = await engine.query(`
      SELECT
        id,
        name,
        min_value as minValue,
        max_value as maxValue
      FROM annotation_counter_track`);

    const counterIt = counterResult.iter({
      id: NUM,
      name: STR,
      minValue: NUM_NULL,
      maxValue: NUM_NULL,
    });

    for (; counterIt.valid(); counterIt.next()) {
      const trackId = counterIt.id;
      const name = counterIt.name;

      ctx.registerTrack({
        uri: `perfetto.Annotation#counter${trackId}`,
        displayName: name,
        kind: COUNTER_TRACK_KIND,
        tags: {
          metric: true,
        },
        trackFactory: (trackCtx) => {
          return new TraceProcessorCounterTrack({
            engine: ctx.engine,
            trackKey: trackCtx.trackKey,
            trackId,
            rootTable: 'annotation_counter',
          });
        },
      });
    }
  }
}

export const plugin: PluginDescriptor = {
  pluginId: 'perfetto.Annotation',
  plugin: AnnotationPlugin,
};<|MERGE_RESOLUTION|>--- conflicted
+++ resolved
@@ -13,14 +13,7 @@
 // limitations under the License.
 
 import {Plugin, PluginContextTrace, PluginDescriptor} from '../../public';
-<<<<<<< HEAD
-import {
-  ChromeSliceTrack,
-  SLICE_TRACK_KIND,
-} from '../chrome_slices/chrome_slice_track';
-=======
 import {ThreadSliceTrack} from '../../frontend/thread_slice_track';
->>>>>>> c0171036
 import {NUM, NUM_NULL, STR} from '../../trace_processor/query_result';
 import {COUNTER_TRACK_KIND} from '../counter';
 import {TraceProcessorCounterTrack} from '../counter/trace_processor_counter_track';
@@ -53,12 +46,12 @@
       ctx.registerTrack({
         uri: `perfetto.Annotation#${id}`,
         displayName: name,
-        kind: SLICE_TRACK_KIND,
+        kind: THREAD_SLICE_TRACK_KIND,
         tags: {
           metric: true,
         },
         trackFactory: ({trackKey}) => {
-          return new ChromeSliceTrack(
+          return new ThreadSliceTrack(
             {
               engine: ctx.engine,
               trackKey,
