--- conflicted
+++ resolved
@@ -1,4 +1,4 @@
-// Copyright (C) 2019 The Android Open Source Project
+// Copyright (C) 2021 The Android Open Source Project
 //
 // Licensed under the Apache License, Version 2.0 (the "License");
 // you may not use size file except in compliance with the License.
@@ -12,155 +12,16 @@
 // See the License for the specific language governing permissions and
 // limitations under the License.
 
-import * as m from 'mithril';
-
-import {Actions} from '../common/actions';
-import {drawDoubleHeadedArrow} from '../common/canvas_utils';
-import {translateState} from '../common/thread_state';
 import {timeToCode, toNs} from '../common/time';
 
-<<<<<<< HEAD
-import {globals, SliceDetails, ThreadDesc} from './globals';
-import {Panel, PanelSize} from './panel';
-import {scrollToTrackAndTs} from './scroll_helper';
-
-export class SliceDetailsPanel extends Panel {
-  view() {
-    const sliceInfo = globals.sliceDetails;
-    if (sliceInfo.utid === undefined) return;
-    const threadInfo = globals.threads.get(sliceInfo.utid);
-
-    return m(
-        '.details-panel',
-        m('.details-panel-heading',
-          m('h2.split', `Slice Details`),
-          (sliceInfo.wakeupTs && sliceInfo.wakerUtid) ?
-              m('h2.split', 'Scheduling Latency') :
-              ''),
-        this.getDetails(sliceInfo, threadInfo));
-  }
-
-  getDetails(sliceInfo: SliceDetails, threadInfo: ThreadDesc|undefined) {
-    if (!threadInfo || sliceInfo.ts === undefined ||
-        sliceInfo.dur === undefined) {
-      return null;
-    } else {
-      return m(
-          '.details-table',
-          m('table.half-width',
-            [
-              m('tr',
-                m('th', `Process`),
-                m('td', `${threadInfo.procName} [${threadInfo.pid}]`)),
-              m('tr',
-                m('th', `Thread`),
-                m('td',
-                  `${threadInfo.threadName} [${threadInfo.tid}]`,
-                  m('i.material-icons.grey',
-                    {onclick: () => this.goToThread(), title: 'Go to thread'},
-                    'call_made'))),
-              m('tr', m('th', `Cmdline`), m('td', threadInfo.cmdline)),
-              m('tr',
-                m('th', `Start time`),
-                m('td', `${timeToCode(sliceInfo.ts)}`)),
-              m('tr',
-                m('th', `Duration`),
-                m('td', `${timeToCode(sliceInfo.dur)}`)),
-              m('tr', m('th', `Prio`), m('td', `${sliceInfo.priority}`)),
-              m('tr',
-                m('th', `End State`),
-                m('td', translateState(sliceInfo.endState)))
-            ]),
-      );
-    }
-  }
-
-  goToThread() {
-    const sliceInfo = globals.sliceDetails;
-    if (sliceInfo.utid === undefined) return;
-    const threadInfo = globals.threads.get(sliceInfo.utid);
-
-    if (sliceInfo.id === undefined || sliceInfo.ts === undefined ||
-        sliceInfo.dur === undefined || sliceInfo.cpu === undefined ||
-        threadInfo === undefined) {
-      return;
-    }
-
-    let trackId: string|number|undefined;
-    for (const track of Object.values(globals.state.tracks)) {
-      if (track.kind === 'ThreadStateTrack' &&
-          (track.config as {utid: number}).utid === threadInfo.utid) {
-        trackId = track.id;
-      }
-    }
-
-    if (trackId && sliceInfo.threadStateId) {
-      globals.makeSelection(Actions.selectThreadState({
-        id: sliceInfo.threadStateId,
-        trackId: trackId.toString(),
-      }));
-
-      scrollToTrackAndTs(
-          trackId, toNs(sliceInfo.ts + globals.state.traceTime.startSec), true);
-    }
-  }
-
-
-  renderCanvas(ctx: CanvasRenderingContext2D, size: PanelSize) {
-    const details = globals.sliceDetails;
-    // Show expanded details on the scheduling of the currently selected slice.
-    if (details.wakeupTs && details.wakerUtid !== undefined) {
-      const threadInfo = globals.threads.get(details.wakerUtid);
-      // Draw diamond and vertical line.
-      const startDraw = {x: size.width / 2 + 20, y: 52};
-      ctx.beginPath();
-      ctx.moveTo(startDraw.x, startDraw.y + 28);
-      ctx.fillStyle = 'black';
-      ctx.lineTo(startDraw.x + 6, startDraw.y + 20);
-      ctx.lineTo(startDraw.x, startDraw.y + 12);
-      ctx.lineTo(startDraw.x - 6, startDraw.y + 20);
-      ctx.fill();
-      ctx.closePath();
-      ctx.fillRect(startDraw.x - 1, startDraw.y, 2, 100);
-
-      // Wakeup explanation text.
-      ctx.font = '13px Roboto Condensed';
-      ctx.fillStyle = '#3c4b5d';
-      if (threadInfo) {
-        const displayText = `Wakeup @ ${
-            timeToCode(
-                details.wakeupTs - globals.state.traceTime.startSec)} on CPU ${
-            details.wakerCpu} by`;
-        const processText = `P: ${threadInfo.procName} [${threadInfo.pid}]`;
-        const threadText = `T: ${threadInfo.threadName} [${threadInfo.tid}]`;
-        ctx.fillText(displayText, startDraw.x + 20, startDraw.y + 20);
-        ctx.fillText(processText, startDraw.x + 20, startDraw.y + 37);
-        ctx.fillText(threadText, startDraw.x + 20, startDraw.y + 55);
-      }
-=======
 import {globals, SliceDetails} from './globals';
 import {Panel} from './panel';
->>>>>>> 73757009
 
-      // Draw latency arrow and explanation text.
-      drawDoubleHeadedArrow(ctx, startDraw.x, startDraw.y + 80, 60, true);
-      if (details.ts) {
-        const displayLatency = `Scheduling latency: ${
-            timeToCode(
-                details.ts -
-                (details.wakeupTs - globals.state.traceTime.startSec))}`;
-        ctx.fillText(displayLatency, startDraw.x + 70, startDraw.y + 86);
-        const explain1 =
-            'This is the interval from when the task became eligible to run';
-        const explain2 =
-            '(e.g. because of notifying a wait queue it was suspended on) to';
-        const explain3 = 'when it started running.';
-        ctx.font = '10px Roboto Condensed';
-        ctx.fillText(explain1, startDraw.x + 70, startDraw.y + 86 + 16);
-        ctx.fillText(explain2, startDraw.x + 70, startDraw.y + 86 + 16 + 12);
-        ctx.fillText(explain3, startDraw.x + 70, startDraw.y + 86 + 16 + 24);
-      }
-    }
+export abstract class SlicePanel extends Panel {
+  protected computeDuration(ts: number, dur: number): string {
+    return toNs(dur) === -1 ?
+        `${globals.state.traceTime.endSec - ts} (Did not end)` :
+        timeToCode(dur);
   }
 
   protected getProcessThreadDetails(sliceInfo: SliceDetails) {
