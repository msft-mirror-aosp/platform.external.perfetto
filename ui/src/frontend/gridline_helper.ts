--- conflicted
+++ resolved
@@ -13,10 +13,6 @@
 // limitations under the License.
 
 import {assertTrue} from '../base/logging';
-<<<<<<< HEAD
-import {Span, tpDurationToSeconds} from '../common/time';
-import {TPDuration, TPTime, TPTimeSpan} from '../common/time';
-=======
 import {
   Span,
   timestampOffset,
@@ -24,7 +20,6 @@
   tpDurationToSeconds,
   TPTime,
 } from '../common/time';
->>>>>>> 45332e04
 
 import {TRACK_BORDER_COLOR, TRACK_SHELL_WIDTH} from './css_constants';
 import {globals} from './globals';
@@ -157,11 +152,7 @@
   time: TPTime;
 }
 
-<<<<<<< HEAD
-const MIN_PX_PER_STEP = 80;
-=======
 export const MIN_PX_PER_STEP = 120;
->>>>>>> 45332e04
 export function getMaxMajorTicks(width: number) {
   return Math.max(1, Math.floor(width / MIN_PX_PER_STEP));
 }
@@ -228,22 +219,12 @@
   ctx.strokeStyle = TRACK_BORDER_COLOR;
   ctx.lineWidth = 1;
 
-<<<<<<< HEAD
-  const {earliest, latest} = globals.frontendLocalState.visibleWindow;
-  const span = new TPTimeSpan(earliest, latest);
-  if (width > TRACK_SHELL_WIDTH && span.duration > 0n) {
-    const maxMajorTicks = getMaxMajorTicks(width - TRACK_SHELL_WIDTH);
-    const map = timeScaleForVisibleWindow(TRACK_SHELL_WIDTH, width);
-    for (const {type, time} of new TickGenerator(
-             span, maxMajorTicks, globals.state.traceTime.start)) {
-=======
   const span = globals.frontendLocalState.visibleTimeSpan;
   if (width > TRACK_SHELL_WIDTH && span.duration > 0n) {
     const maxMajorTicks = getMaxMajorTicks(width - TRACK_SHELL_WIDTH);
     const map = timeScaleForVisibleWindow(TRACK_SHELL_WIDTH, width);
     const offset = timestampOffset();
     for (const {type, time} of new TickGenerator(span, maxMajorTicks, offset)) {
->>>>>>> 45332e04
       const px = Math.floor(map.tpTimeToPx(time));
       if (type === TickType.MAJOR) {
         ctx.beginPath();
