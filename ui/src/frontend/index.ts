--- conflicted
+++ resolved
@@ -140,12 +140,6 @@
   globals.dispatch(Actions.setExtensionAvailable({
     available,
   }));
-}
-
-function initGlobalsFromQueryString() {
-  const queryString = window.location.search;
-  globals.embeddedMode = queryString.includes('mode=embedded');
-  globals.hideSidebar = queryString.includes('hideSidebar=true');
 }
 
 function setupContentSecurityPolicy() {
@@ -252,16 +246,10 @@
     maybeOpenTraceFromRoute(route);
   };
 
-<<<<<<< HEAD
-  // This must be called before calling `globals.initialize` so that the
-  // `embeddedMode` global is set.
-  initGlobalsFromQueryString();
-=======
   // These need to be set before globals.initialize.
   const route = Router.parseUrl(window.location.href);
   globals.embeddedMode = route.args.mode === 'embedded';
   globals.hideSidebar = route.args.hideSidebar === true;
->>>>>>> 5f456dbc
 
   globals.initialize(dispatch, router);
   globals.serviceWorkerController.install();
@@ -318,10 +306,6 @@
   }
 }
 
-<<<<<<< HEAD
-
-=======
->>>>>>> 5f456dbc
 function onCssLoaded() {
   initCssConstants();
   // Clear all the contents of the initial page (e.g. the <pre> error message)
@@ -331,15 +315,9 @@
   globals.rafScheduler.domRedraw = () => {
     m.render(main, globals.router.resolve());
   };
-<<<<<<< HEAD
 
   initLiveReloadIfLocalhost();
 
-=======
-
-  initLiveReloadIfLocalhost();
-
->>>>>>> 5f456dbc
   if (!RECORDING_V2_FLAG.get()) {
     updateAvailableAdbDevices();
     try {
@@ -359,12 +337,6 @@
   // accidentially clober the state of an open trace processor instance
   // otherwise.
   CheckHttpRpcConnection().then(() => {
-<<<<<<< HEAD
-    if (!globals.embeddedMode) {
-      installFileDropHandler();
-    }
-
-=======
     const route = Router.parseUrl(window.location.href);
 
     globals.dispatch(Actions.maybeSetPendingDeeplink({
@@ -377,7 +349,6 @@
       installFileDropHandler();
     }
 
->>>>>>> 5f456dbc
     // Don't allow postMessage or opening trace from route when the user says
     // that they want to reuse the already loaded trace in trace processor.
     const engine = globals.getCurrentEngine();
@@ -390,11 +361,7 @@
 
     // Handles the initial ?local_cache_key=123 or ?s=permalink or ?url=...
     // cases.
-<<<<<<< HEAD
-    maybeOpenTraceFromRoute(Router.parseUrl(window.location.href));
-=======
     maybeOpenTraceFromRoute(route);
->>>>>>> 5f456dbc
   });
 }
 
