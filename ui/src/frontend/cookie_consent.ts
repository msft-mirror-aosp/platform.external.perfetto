// Copyright (C) 2020 The Android Open Source Project
//
// Licensed under the Apache License, Version 2.0 (the "License");
// you may not use this file except in compliance with the License.
// You may obtain a copy of the License at
//
//      http://www.apache.org/licenses/LICENSE-2.0
//
// Unless required by applicable law or agreed to in writing, software
// distributed under the License is distributed on an "AS IS" BASIS,
// WITHOUT WARRANTIES OR CONDITIONS OF ANY KIND, either express or implied.
// See the License for the specific language governing permissions and
// limitations under the License.

import m from 'mithril';
<<<<<<< HEAD
=======

import {raf} from '../core/raf_scheduler';
>>>>>>> 45332e04

import {globals} from './globals';

const COOKIE_ACK_KEY = 'cookieAck';

export class CookieConsent implements m.ClassComponent {
  private showCookieConsent = true;

  oninit() {
    this.showCookieConsent = true;
    if (!globals.logging.isEnabled() ||
        localStorage.getItem(COOKIE_ACK_KEY) === 'true') {
      this.showCookieConsent = false;
    }
  }

  view() {
    if (!this.showCookieConsent) return;
    return m(
        '.cookie-consent',
        m('.cookie-text',
          `This site uses cookies from Google to deliver its services and to
          analyze traffic.`),
        m('.buttons',
          m('button',
            m('a',
              {
                href: 'https://policies.google.com/technologies/cookies',
                target: '_blank',
              },
              'More details')),
          m('button',
            {
              onclick: () => {
                this.showCookieConsent = false;
                localStorage.setItem(COOKIE_ACK_KEY, 'true');
<<<<<<< HEAD
                globals.rafScheduler.scheduleFullRedraw();
=======
                raf.scheduleFullRedraw();
>>>>>>> 45332e04
              },
            },
            'OK')),
    );
  }
}<|MERGE_RESOLUTION|>--- conflicted
+++ resolved
@@ -13,11 +13,8 @@
 // limitations under the License.
 
 import m from 'mithril';
-<<<<<<< HEAD
-=======
 
 import {raf} from '../core/raf_scheduler';
->>>>>>> 45332e04
 
 import {globals} from './globals';
 
@@ -54,11 +51,7 @@
               onclick: () => {
                 this.showCookieConsent = false;
                 localStorage.setItem(COOKIE_ACK_KEY, 'true');
-<<<<<<< HEAD
-                globals.rafScheduler.scheduleFullRedraw();
-=======
                 raf.scheduleFullRedraw();
->>>>>>> 45332e04
               },
             },
             'OK')),
