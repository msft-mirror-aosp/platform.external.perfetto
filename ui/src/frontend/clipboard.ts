// Copyright (C) 2018 The Android Open Source Project
//
// Licensed under the Apache License, Version 2.0 (the "License");
// you may not use this file except in compliance with the License.
// You may obtain a copy of the License at
//
//      http://www.apache.org/licenses/LICENSE-2.0
//
// Unless required by applicable law or agreed to in writing, software
// distributed under the License is distributed on an "AS IS" BASIS,
// WITHOUT WARRANTIES OR CONDITIONS OF ANY KIND, either express or implied.
// See the License for the specific language governing permissions and
// limitations under the License.

import {Actions} from '../common/actions';
import {QueryResponse} from '../common/queries';

import {globals} from './globals';

export function onClickCopy(url: string) {
  return (e: Event) => {
    e.preventDefault();
    copyToClipboard(url);
    globals.dispatch(Actions.updateStatus(
        {msg: 'Link copied into the clipboard', timestamp: Date.now() / 1000}));
  };
}

export async function copyToClipboard(text: string): Promise<void> {
  try {
    // TODO(hjd): Fix typescript type for navigator.
    await(navigator as any).clipboard.writeText(text);
  } catch (err) {
    console.error(`Failed to copy "${text}" to clipboard: ${err}`);
  }
}

export async function queryResponseToClipboard(resp: QueryResponse):
    Promise<void> {
  const lines: string[][] = [];
  lines.push(resp.columns);
  for (const row of resp.rows) {
    const line = [];
    for (const col of resp.columns) {
      const value = row[col];
<<<<<<< HEAD
      line.push(value === null ? 'NULL' : value.toString());
=======
      line.push(value === null ? 'NULL' : `${value}`);
>>>>>>> 5f456dbc
    }
    lines.push(line);
  }
  copyToClipboard(lines.map((line) => line.join('\t')).join('\n'));
}

export function download(file: File, name?: string): void {
  const url = URL.createObjectURL(file);
  const a = document.createElement('a');
  a.href = url;
  a.download = name === undefined ? file.name : name;
  document.body.appendChild(a);
  a.click();
  document.body.removeChild(a);
  URL.revokeObjectURL(url);
}

<|MERGE_RESOLUTION|>--- conflicted
+++ resolved
@@ -43,11 +43,7 @@
     const line = [];
     for (const col of resp.columns) {
       const value = row[col];
-<<<<<<< HEAD
-      line.push(value === null ? 'NULL' : value.toString());
-=======
       line.push(value === null ? 'NULL' : `${value}`);
->>>>>>> 5f456dbc
     }
     lines.push(line);
   }
